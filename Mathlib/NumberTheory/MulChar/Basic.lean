--- conflicted
+++ resolved
@@ -598,13 +598,8 @@
 
 set_option linter.deprecated false in
 @[deprecated (since := "2024-06-16")]
-<<<<<<< HEAD
-def IsNontrivial.sum_eq_zero [IsDomain R'] {χ : MulChar R R'} (hχ : χ.IsNontrivial) : 
-    ∑ a, χ a = 0 := 
-=======
 def IsNontrivial.sum_eq_zero [IsDomain R'] {χ : MulChar R R'} (hχ : χ.IsNontrivial) :
     ∑ a, χ a = 0 :=
->>>>>>> 6d490937
   sum_eq_zero_of_ne_one ((isNontrivial_iff _).mp hχ)
 
 /-- The sum over all values of the trivial multiplicative character on a finite ring is
