/-
Copyright (c) 2023 David Loeffler. All rights reserved.
Released under Apache 2.0 license as described in the file LICENSE.
Authors: David Loeffler
-/
import Mathlib.Analysis.SpecialFunctions.Gaussian
import Mathlib.Analysis.Calculus.SmoothSeries
import Mathlib.Analysis.NormedSpace.OperatorNorm.Prod

/-!
# The two-variable Jacobi theta function

This file defines the two-variable Jacobi theta function

$$\theta(z, \tau) = \sum_{n \in \mathbb{Z}} \exp (2 i \pi n z + i \pi n ^ 2 \tau),$$

and proves the functional equation relating the values at `(z, τ)` and `(z / τ, -1 / τ)`,
using Poisson's summation formula. We also show holomorphy (jointly in both variables).

Additionally, we show some analogous results about the derivative (in the `z`-variable)

$$\theta'(z, τ) = \sum_{n \in \mathbb{Z}} 2 \pi i n \exp (2 i \pi n z + i \pi n ^ 2 \tau).$$

(Note that the Mellin transform of `θ` will give us functional equations for `L`-functions
of even Dirichlet characters, and that of `θ'` will do the same for odd Dirichlet characters.)
-/

open Complex Real Asymptotics Filter Topology

open scoped BigOperators ComplexConjugate

noncomputable section
<<<<<<< HEAD

section term_defs
/-!
## Definitions of the summands
-/

/-- Summand in the series for the Jacobi theta function. -/
def jacobiTheta₂_term (n : ℤ) (z τ : ℂ) : ℂ := cexp (2 * π * I * n * z + π * I * n ^ 2 * τ)

/-- Summand in the series for the Fréchet derivative of the Jacobi theta function. -/
def jacobiTheta₂_term_fderiv (n : ℤ) (z τ : ℂ) : ℂ × ℂ →L[ℂ] ℂ :=
  (cexp (2 * π * I * n * z + π * I * n ^ 2 * τ) •
  ((2 * π * I * n) • (ContinuousLinearMap.fst ℂ ℂ ℂ) +
  (π * I * n ^ 2) • (ContinuousLinearMap.snd ℂ ℂ ℂ)))

lemma hasFDerivAt_jacobiTheta₂_term (n : ℤ) (z τ : ℂ) :
    HasFDerivAt (fun p : ℂ × ℂ ↦ jacobiTheta₂_term n p.1 p.2)
    (jacobiTheta₂_term_fderiv n z τ) (z, τ) := by
  let f : ℂ × ℂ → ℂ := fun p ↦ 2 * π * I * n * p.1 + π * I * n ^ 2 * p.2
  suffices HasFDerivAt f ((2 * π * I * n) • (ContinuousLinearMap.fst ℂ ℂ ℂ)
    + (π * I * n ^ 2) • (ContinuousLinearMap.snd ℂ ℂ ℂ)) (z, τ) from this.cexp
  exact (hasFDerivAt_fst.const_mul _).add (hasFDerivAt_snd.const_mul _)

/-- Summand in the series for the `z`-derivative of the Jacobi theta function. -/
def jacobiTheta₂'_term (n : ℤ) (z τ : ℂ) := 2 * π * I * n * jacobiTheta₂_term n z τ

end term_defs

section term_bounds
/-!
## Bounds for the summands

We show that the sums of the three functions `jacobiTheta₂_term`, `jacobiTheta₂'_term` and
`jacobiTheta₂_term_fderiv` are locally uniformly convergent in the domain `0 < im τ`, and diverge
everywhere else.
-/

lemma norm_jacobiTheta₂_term (n : ℤ) (z τ : ℂ) :
    ‖jacobiTheta₂_term n z τ‖ = rexp (-π * n ^ 2 * τ.im - 2 * π * n * z.im) := by
  rw [jacobiTheta₂_term, Complex.norm_eq_abs, Complex.abs_exp, (by push_cast; ring :
    2 * π * I * n * z + π * I * n ^ 2 * τ = (π * (2 * n) :) * z * I + (π * n ^ 2 :) * τ * I),
    add_re, mul_I_re, im_ofReal_mul, mul_I_re, im_ofReal_mul]
  ring_nf

=======

section term_defs
/-!
## Definitions of the summands
-/

/-- Summand in the series for the Jacobi theta function. -/
def jacobiTheta₂_term (n : ℤ) (z τ : ℂ) : ℂ := cexp (2 * π * I * n * z + π * I * n ^ 2 * τ)

/-- Summand in the series for the Fréchet derivative of the Jacobi theta function. -/
def jacobiTheta₂_term_fderiv (n : ℤ) (z τ : ℂ) : ℂ × ℂ →L[ℂ] ℂ :=
  cexp (2 * π * I * n * z + π * I * n ^ 2 * τ) •
    ((2 * π * I * n) • (ContinuousLinearMap.fst ℂ ℂ ℂ) +
      (π * I * n ^ 2) • (ContinuousLinearMap.snd ℂ ℂ ℂ))

lemma hasFDerivAt_jacobiTheta₂_term (n : ℤ) (z τ : ℂ) :
    HasFDerivAt (fun p : ℂ × ℂ ↦ jacobiTheta₂_term n p.1 p.2)
    (jacobiTheta₂_term_fderiv n z τ) (z, τ) := by
  let f : ℂ × ℂ → ℂ := fun p ↦ 2 * π * I * n * p.1 + π * I * n ^ 2 * p.2
  suffices HasFDerivAt f ((2 * π * I * n) • (ContinuousLinearMap.fst ℂ ℂ ℂ)
    + (π * I * n ^ 2) • (ContinuousLinearMap.snd ℂ ℂ ℂ)) (z, τ) from this.cexp
  exact (hasFDerivAt_fst.const_mul _).add (hasFDerivAt_snd.const_mul _)

/-- Summand in the series for the `z`-derivative of the Jacobi theta function. -/
def jacobiTheta₂'_term (n : ℤ) (z τ : ℂ) := 2 * π * I * n * jacobiTheta₂_term n z τ

end term_defs

section term_bounds
/-!
## Bounds for the summands

We show that the sums of the three functions `jacobiTheta₂_term`, `jacobiTheta₂'_term` and
`jacobiTheta₂_term_fderiv` are locally uniformly convergent in the domain `0 < im τ`, and diverge
everywhere else.
-/

lemma norm_jacobiTheta₂_term (n : ℤ) (z τ : ℂ) :
    ‖jacobiTheta₂_term n z τ‖ = rexp (-π * n ^ 2 * τ.im - 2 * π * n * z.im) := by
  rw [jacobiTheta₂_term, Complex.norm_eq_abs, Complex.abs_exp, (by push_cast; ring :
    (2 * π : ℂ) * I * n * z + π * I * n ^ 2 * τ = (π * (2 * n) :) * z * I + (π * n ^ 2 :) * τ * I),
    add_re, mul_I_re, im_ofReal_mul, mul_I_re, im_ofReal_mul]
  ring_nf

>>>>>>> 03e3005a
/-- A uniform upper bound for `jacobiTheta₂_term` on compact subsets. -/
lemma norm_jacobiTheta₂_term_le {S T : ℝ} (hT : 0 < T) {z τ : ℂ}
    (hz : |im z| ≤ S) (hτ : T ≤ im τ) (n : ℤ) :
    ‖jacobiTheta₂_term n z τ‖ ≤ rexp (-π * (T * n ^ 2 - 2 * S * |n|)) := by
  simp_rw [norm_jacobiTheta₂_term, Real.exp_le_exp, sub_eq_add_neg, neg_mul, ← neg_add,
    neg_le_neg_iff, mul_comm (2 : ℝ), mul_assoc π, ← mul_add, mul_le_mul_left pi_pos,
    mul_comm T, mul_comm S]
  refine add_le_add (mul_le_mul le_rfl hτ hT.le (sq_nonneg _)) ?_
  rw [← mul_neg, mul_assoc, mul_assoc, mul_le_mul_left two_pos, mul_comm, neg_mul, ← mul_neg]
  refine le_trans ?_ (neg_abs_le _)
  rw [mul_neg, neg_le_neg_iff, abs_mul, Int.cast_abs]
  exact mul_le_mul_of_nonneg_left hz (abs_nonneg _)

/-- A uniform upper bound for `jacobiTheta₂'_term` on compact subsets. -/
lemma norm_jacobiTheta₂'_term_le {S T : ℝ} (hT : 0 < T) {z τ : ℂ}
    (hz : |im z| ≤ S) (hτ : T ≤ im τ) (n : ℤ) :
    ‖jacobiTheta₂'_term n z τ‖ ≤ 2 * π * |n| * rexp (-π * (T * n ^ 2 - 2 * S * |n|)) := by
  rw [jacobiTheta₂'_term, norm_mul]
  refine mul_le_mul (le_of_eq ?_) (norm_jacobiTheta₂_term_le hT hz hτ n)
    (norm_nonneg _) (by positivity)
<<<<<<< HEAD
  simp_rw [norm_mul, Complex.norm_eq_abs, Complex.abs_two, abs_I,
=======
  simp only [norm_mul, Complex.norm_eq_abs, Complex.abs_two, abs_I,
>>>>>>> 03e3005a
    Complex.abs_of_nonneg pi_pos.le, abs_intCast, mul_one, Int.cast_abs]

/-- The uniform bound we have given is summable, and remains so after multiplying by any fixed
power of `|n|` (we shall need this for `k = 0, 1, 2`). -/
lemma summable_pow_mul_jacobiTheta₂_term_bound (S : ℝ) {T : ℝ} (hT : 0 < T) (k : ℕ) :
<<<<<<< HEAD
    Summable (fun n : ℤ ↦ |n| ^ k * Real.exp (-π * (T * n ^ 2 - 2 * S * |n|))) := by
  suffices Summable (fun n : ℕ ↦ n ^ k * Real.exp (-π * (T * n ^ 2 - 2 * S * n))) by
    apply Summable.of_nat_of_neg <;>
    simpa only [Int.cast_neg, neg_sq, abs_neg, Int.cast_ofNat, Nat.abs_cast]
=======
    Summable (fun n : ℤ ↦ (|n| ^ k : ℝ) * Real.exp (-π * (T * n ^ 2 - 2 * S * |n|))) := by
  suffices Summable (fun n : ℕ ↦ (n ^ k : ℝ) * Real.exp (-π * (T * n ^ 2 - 2 * S * n))) by
    apply Summable.of_nat_of_neg <;>
    simpa only [Int.cast_neg, neg_sq, abs_neg, Int.cast_natCast, Nat.abs_cast]
>>>>>>> 03e3005a
  apply summable_of_isBigO_nat (summable_pow_mul_exp_neg_nat_mul k zero_lt_one)
  apply IsBigO.mul (isBigO_refl _ _)
  refine Real.isBigO_exp_comp_exp_comp.mpr (Tendsto.isBoundedUnder_le_atBot ?_)
  simp_rw [← tendsto_neg_atTop_iff, Pi.sub_apply]
<<<<<<< HEAD
  suffices Tendsto (fun n ↦ n * (π * T * n - (2 * π * S + 1)) : ℕ → ℝ) atTop atTop by
    convert this using 2 with n; ring
=======
  conv =>
    enter [1, n]
    rw [show -(-π * (T * n ^ 2 - 2 * S * n) - -1 * n) = n * (π * T * n - (2 * π * S + 1)) by ring]
>>>>>>> 03e3005a
  refine tendsto_nat_cast_atTop_atTop.atTop_mul_atTop (tendsto_atTop_add_const_right _ _ ?_)
  exact tendsto_nat_cast_atTop_atTop.const_mul_atTop (mul_pos pi_pos hT)

/-- The series defining the theta function is summable if and only if `0 < im τ`. -/
lemma summable_jacobiTheta₂_term_iff (z τ : ℂ) : Summable (jacobiTheta₂_term · z τ) ↔ 0 < im τ := by
  -- NB. This is a statement of no great mathematical interest; it is included largely to avoid
  -- having to impose `0 < im τ` as a hypothesis on many later lemmas.
  refine Iff.symm ⟨fun hτ ↦ ?_, fun h ↦ ?_⟩ -- do quicker implication first!
  · refine (summable_pow_mul_jacobiTheta₂_term_bound |im z| hτ 0).of_norm_bounded _ ?_
    simpa only [pow_zero, one_mul] using norm_jacobiTheta₂_term_le hτ le_rfl le_rfl
  · by_contra! hτ
    rcases lt_or_eq_of_le hτ with hτ | hτ
    · -- easy case `im τ < 0`
      suffices Tendsto (fun n : ℕ ↦ ‖jacobiTheta₂_term ↑n z τ‖) atTop atTop by
        replace h := (h.comp_injective (fun a b ↦ Int.ofNat_inj.mp)).tendsto_atTop_zero.norm
        exact atTop_neBot.ne (disjoint_self.mp <| h.disjoint (disjoint_nhds_atTop _) this)
<<<<<<< HEAD
      simp only [norm_zero, Function.comp_def, norm_jacobiTheta₂_term, Int.cast_ofNat]
      simp_rw [(by { intro; ring_nf } : ∀ (n : ℕ), -π * n ^ 2 * τ.im - 2 * π * n * z.im =
        n * (n * (-π * τ.im) - 2 * π * z.im))]
=======
      simp only [norm_zero, Function.comp_def, norm_jacobiTheta₂_term, Int.cast_natCast]
      conv =>
        enter [1, n]
        rw [show -π * n ^ 2 * τ.im - 2 * π * n * z.im =
              n * (n * (-π * τ.im) - 2 * π * z.im) by ring]
>>>>>>> 03e3005a
      refine tendsto_exp_atTop.comp (tendsto_nat_cast_atTop_atTop.atTop_mul_atTop ?_)
      exact tendsto_atTop_add_const_right _ _ (tendsto_nat_cast_atTop_atTop.atTop_mul_const
        (mul_pos_of_neg_of_neg (neg_lt_zero.mpr pi_pos) hτ))
    · -- case im τ = 0: 3-way split according to `im z`
      simp_rw [← summable_norm_iff (E := ℂ), norm_jacobiTheta₂_term, hτ, mul_zero, zero_sub] at h
      rcases lt_trichotomy (im z) 0 with hz | hz | hz
      · replace h := (h.comp_injective (fun a b ↦ Int.ofNat_inj.mp)).tendsto_atTop_zero
<<<<<<< HEAD
        simp_rw [Function.comp_def, Int.cast_ofNat] at h
=======
        simp_rw [Function.comp_def, Int.cast_natCast] at h
>>>>>>> 03e3005a
        refine atTop_neBot.ne (disjoint_self.mp <| h.disjoint (disjoint_nhds_atTop 0) ?_)
        refine tendsto_exp_atTop.comp ?_
        simp only [tendsto_neg_atTop_iff, mul_assoc]
        apply Filter.Tendsto.const_mul_atBot two_pos
        exact (tendsto_nat_cast_atTop_atTop.atTop_mul_neg_const hz).const_mul_atBot pi_pos
      · revert h
        simpa only [hz, mul_zero, neg_zero, Real.exp_zero, summable_const_iff] using one_ne_zero
      · have : ((-↑·) : ℕ → ℤ).Injective := fun _ _ ↦ by simp only [neg_inj, Nat.cast_inj, imp_self]
        replace h := (h.comp_injective this).tendsto_atTop_zero
<<<<<<< HEAD
        simp_rw [Function.comp_def, Int.cast_neg, Int.cast_ofNat, mul_neg, neg_mul, neg_neg] at h
=======
        simp_rw [Function.comp_def, Int.cast_neg, Int.cast_natCast, mul_neg, neg_mul, neg_neg] at h
>>>>>>> 03e3005a
        refine atTop_neBot.ne (disjoint_self.mp <| h.disjoint (disjoint_nhds_atTop 0) ?_)
        exact tendsto_exp_atTop.comp ((tendsto_nat_cast_atTop_atTop.const_mul_atTop
          (mul_pos two_pos pi_pos)).atTop_mul_const hz)

<<<<<<< HEAD
lemma norm_jacobiTheta₂_term_fderiv_le (n : ℤ) (z τ : ℂ) : ‖jacobiTheta₂_term_fderiv n z τ‖
    ≤ 3 * π * |n| ^ 2 * ‖jacobiTheta₂_term n z τ‖ := by
  rw [jacobiTheta₂_term_fderiv, jacobiTheta₂_term, norm_smul (α := ℂ) (β := (ℂ × ℂ) →L[ℂ] ℂ),
    mul_comm _ ‖cexp _‖, (by norm_num : (3 : ℝ) = 2 + 1), add_mul, add_mul]
  refine mul_le_mul_of_nonneg_left ((norm_add_le _ _).trans (add_le_add ?_ ?_)) (norm_nonneg _)
  · simp_rw [norm_smul (α := ℂ) (β := (ℂ × ℂ) →L[ℂ] ℂ), norm_mul, ← ofReal_ofNat, ← ofReal_int_cast,
=======
lemma norm_jacobiTheta₂_term_fderiv_le (n : ℤ) (z τ : ℂ) :
    ‖jacobiTheta₂_term_fderiv n z τ‖ ≤ 3 * π * |n| ^ 2 * ‖jacobiTheta₂_term n z τ‖ := by
  -- this is slow to elaborate so do it once and reuse:
  have hns (a : ℂ) (f : (ℂ × ℂ) →L[ℂ] ℂ) : ‖a • f‖ = ‖a‖ * ‖f‖ := norm_smul a f
  rw [jacobiTheta₂_term_fderiv, jacobiTheta₂_term, hns,
    mul_comm _ ‖cexp _‖, (by norm_num : (3 : ℝ) = 2 + 1), add_mul, add_mul]
  refine mul_le_mul_of_nonneg_left ((norm_add_le _ _).trans (add_le_add ?_ ?_)) (norm_nonneg _)
  · simp_rw [hns, norm_mul, ← ofReal_ofNat, ← ofReal_int_cast,
>>>>>>> 03e3005a
      norm_real, norm_of_nonneg zero_le_two, Real.norm_of_nonneg pi_pos.le, norm_I, mul_one,
      Real.norm_eq_abs, Int.cast_abs, mul_assoc]
    refine mul_le_mul_of_nonneg_left (mul_le_mul_of_nonneg_left ?_ pi_pos.le) two_pos.le
    refine le_trans ?_ (?_ : |(n : ℝ)| ≤ |(n : ℝ)| ^ 2)
    · exact mul_le_of_le_one_right (abs_nonneg _) (ContinuousLinearMap.norm_fst_le ..)
<<<<<<< HEAD
    · rw [← Int.cast_abs, ← Int.cast_natAbs, ← Nat.cast_pow, Nat.cast_le]
      apply Nat.le_self_pow two_ne_zero
  · simp_rw [norm_smul (α := ℂ) (β := (ℂ × ℂ) →L[ℂ] ℂ), norm_mul, one_mul, norm_I, mul_one,
=======
    · exact_mod_cast Int.le_self_sq |n|
  · simp_rw [hns, norm_mul, one_mul, norm_I, mul_one,
>>>>>>> 03e3005a
      norm_real, norm_of_nonneg pi_pos.le, ← ofReal_int_cast, ← ofReal_pow, norm_real,
      Real.norm_eq_abs, Int.cast_abs, _root_.abs_pow]
    apply mul_le_of_le_one_right (mul_nonneg pi_pos.le (pow_nonneg (abs_nonneg _) _))
    exact ContinuousLinearMap.norm_snd_le ..

lemma norm_jacobiTheta₂_term_fderiv_ge (n : ℤ) (z τ : ℂ) :
    π * |n| ^ 2 * ‖jacobiTheta₂_term n z τ‖ ≤ ‖jacobiTheta₂_term_fderiv n z τ‖ := by
  have : ‖(jacobiTheta₂_term_fderiv n z τ) (0, 1)‖ ≤ ‖jacobiTheta₂_term_fderiv n z τ‖ := by
    refine (ContinuousLinearMap.le_opNorm _ _).trans ?_
    simp_rw [Prod.norm_def, norm_one, norm_zero, max_eq_right zero_le_one, mul_one, le_refl]
  refine le_trans ?_ this
  simp_rw [jacobiTheta₂_term_fderiv, jacobiTheta₂_term, ContinuousLinearMap.coe_smul',
    Pi.smul_apply, ContinuousLinearMap.add_apply, ContinuousLinearMap.coe_smul',
    ContinuousLinearMap.coe_fst', ContinuousLinearMap.coe_snd', Pi.smul_apply, smul_zero, zero_add,
    smul_eq_mul, mul_one, mul_comm _ ‖cexp _‖, norm_mul]
  refine mul_le_mul_of_nonneg_left (le_of_eq ?_) (norm_nonneg _)
  simp_rw [norm_real, norm_of_nonneg pi_pos.le, norm_I, mul_one,
    Int.cast_abs, ← abs_intCast, Complex.norm_eq_abs, Complex.abs_pow]

lemma summable_jacobiTheta₂_term_fderiv_iff (z τ : ℂ) :
    Summable (jacobiTheta₂_term_fderiv · z τ) ↔ 0 < im τ := by
  constructor
  · rw [← summable_jacobiTheta₂_term_iff (z := z)]
<<<<<<< HEAD
    refine fun h ↦ h.norm.of_norm_bounded_eventually _  ?_
=======
    intro h
    have := h.norm
    refine this.of_norm_bounded_eventually _ ?_
>>>>>>> 03e3005a
    have : ∀ᶠ (n : ℤ) in cofinite, n ≠ 0 :=
      Int.cofinite_eq ▸ (mem_sup.mpr ⟨eventually_ne_atBot 0, eventually_ne_atTop 0⟩)
    filter_upwards [this] with n hn
    refine le_trans ?_ (norm_jacobiTheta₂_term_fderiv_ge n z τ)
    apply le_mul_of_one_le_left (norm_nonneg _)
    refine one_le_pi_div_two.trans (mul_le_mul_of_nonneg_left ?_ pi_pos.le)
    refine (by norm_num : 2⁻¹ ≤ (1 : ℝ)).trans ?_
    rw [one_le_sq_iff_one_le_abs, ← Int.cast_abs, _root_.abs_abs, ← Int.cast_one, Int.cast_le]
    exact Int.one_le_abs hn
  · intro hτ
    refine ((summable_pow_mul_jacobiTheta₂_term_bound
      |z.im| hτ 2).mul_left (3 * π)).of_norm_bounded _ (fun n ↦ ?_)
    refine (norm_jacobiTheta₂_term_fderiv_le n z τ).trans
      (?_ : 3 * π * |n| ^ 2 * ‖jacobiTheta₂_term n z τ‖ ≤ _)
    simp_rw [mul_assoc (3 * π)]
    refine mul_le_mul_of_nonneg_left ?_ (mul_pos (by norm_num : 0 < (3 : ℝ)) pi_pos).le
    refine mul_le_mul_of_nonneg_left ?_ (pow_nonneg (Int.cast_nonneg.mpr (abs_nonneg _)) _)
    exact norm_jacobiTheta₂_term_le hτ le_rfl le_rfl n

lemma summable_jacobiTheta₂'_term_iff (z τ : ℂ) :
    Summable (jacobiTheta₂'_term · z τ) ↔ 0 < im τ := by
  constructor
  · rw [← summable_jacobiTheta₂_term_iff (z := z)]
    refine fun h ↦ (h.norm.mul_left (2 * π)⁻¹).of_norm_bounded_eventually _  ?_
    have : ∀ᶠ (n : ℤ) in cofinite, n ≠ 0 :=
      Int.cofinite_eq ▸ (mem_sup.mpr ⟨eventually_ne_atBot 0, eventually_ne_atTop 0⟩)
    filter_upwards [this] with n hn
    rw [jacobiTheta₂'_term, norm_mul, ← mul_assoc]
    refine le_mul_of_one_le_left (norm_nonneg _) ?_
    simp_rw [norm_mul, norm_I, norm_real, mul_one, norm_of_nonneg pi_pos.le,
      ← ofReal_ofNat, norm_real, norm_of_nonneg two_pos.le, ← ofReal_int_cast, norm_real,
      Real.norm_eq_abs, ← Int.cast_abs, ← mul_assoc _ (2 * π),
      inv_mul_cancel (mul_pos two_pos pi_pos).ne', one_mul]
    rw [← Int.cast_one, Int.cast_le]
    exact Int.one_le_abs hn
  · refine fun hτ ↦ ((summable_pow_mul_jacobiTheta₂_term_bound
      |z.im| hτ 1).mul_left (2 * π)).of_norm_bounded _ (fun n ↦ ?_)
    rw [jacobiTheta₂'_term, norm_mul, ← mul_assoc, pow_one]
    refine mul_le_mul (le_of_eq ?_) (norm_jacobiTheta₂_term_le hτ le_rfl le_rfl n)
      (norm_nonneg _) (by positivity)
    simp_rw [norm_mul, Complex.norm_eq_abs, Complex.abs_two, abs_I,
      Complex.abs_of_nonneg pi_pos.le, abs_intCast, mul_one, Int.cast_abs]

end term_bounds

/-!
## Definitions of the functions
-/

/-- The two-variable Jacobi theta function,
`θ z τ = ∑' (n : ℤ), cexp (2 * π * I * n * z + π * I * n ^ 2 * τ)`.
-/
def jacobiTheta₂ (z τ : ℂ) : ℂ := ∑' n : ℤ, jacobiTheta₂_term n z τ

/-- Fréchet derivative of the two-variable Jacobi theta function. -/
def jacobiTheta₂_fderiv (z τ : ℂ) : ℂ × ℂ →L[ℂ] ℂ := ∑' n : ℤ, jacobiTheta₂_term_fderiv n z τ

/-- The `z`-derivative of the Jacobi theta function,
`θ' z τ = ∑' (n : ℤ), 2 * π * I * n * cexp (2 * π * I * n * z + π * I * n ^ 2 * τ)`.
 -/
def jacobiTheta₂' (z τ : ℂ) := ∑' n : ℤ, jacobiTheta₂'_term n z τ

lemma hasSum_jacobiTheta₂_term (z : ℂ) {τ : ℂ} (hτ : 0 < im τ) :
    HasSum (fun n ↦ jacobiTheta₂_term n z τ) (jacobiTheta₂ z τ) :=
  ((summable_jacobiTheta₂_term_iff z τ).mpr hτ).hasSum

lemma hasSum_jacobiTheta₂_term_fderiv (z : ℂ) {τ : ℂ} (hτ : 0 < im τ) :
    HasSum (fun n ↦ jacobiTheta₂_term_fderiv n z τ) (jacobiTheta₂_fderiv z τ) :=
  ((summable_jacobiTheta₂_term_fderiv_iff z τ).mpr hτ).hasSum

lemma hasSum_jacobiTheta₂'_term (z : ℂ) {τ : ℂ} (hτ : 0 < im τ) :
    HasSum (fun n ↦ jacobiTheta₂'_term n z τ) (jacobiTheta₂' z τ) :=
  ((summable_jacobiTheta₂'_term_iff z τ).mpr hτ).hasSum

lemma jacobiTheta₂_undef (z : ℂ) {τ : ℂ} (hτ : im τ ≤ 0) : jacobiTheta₂ z τ = 0 := by
  apply tsum_eq_zero_of_not_summable
  rw [summable_jacobiTheta₂_term_iff]
  exact not_lt.mpr hτ

lemma jacobiTheta₂_fderiv_undef (z : ℂ) {τ : ℂ} (hτ : im τ ≤ 0) : jacobiTheta₂_fderiv z τ = 0 := by
  apply tsum_eq_zero_of_not_summable
  rw [summable_jacobiTheta₂_term_fderiv_iff]
  exact not_lt.mpr hτ

lemma jacobiTheta₂'_undef (z : ℂ) {τ : ℂ} (hτ : im τ ≤ 0) : jacobiTheta₂' z τ = 0 := by
  apply tsum_eq_zero_of_not_summable
  rw [summable_jacobiTheta₂'_term_iff]
  exact not_lt.mpr hτ

/-!
## Derivatives and continuity
-/

lemma hasFDerivAt_jacobiTheta₂ (z : ℂ) {τ : ℂ} (hτ : 0 < im τ) :
    HasFDerivAt (fun p : ℂ × ℂ ↦ jacobiTheta₂ p.1 p.2) (jacobiTheta₂_fderiv z τ) (z, τ) := by
  obtain ⟨T, hT, hτ'⟩ := exists_between hτ
  obtain ⟨S, hz⟩ := exists_gt |im z|
  let V := {u | |im u| < S} ×ˢ {v | T < im v}
  have hVo : IsOpen V := by
    refine ((_root_.continuous_abs.comp continuous_im).isOpen_preimage _ isOpen_Iio).prod ?_
    exact continuous_im.isOpen_preimage _ isOpen_Ioi
  have hVmem : (z, τ) ∈ V := ⟨hz, hτ'⟩
  have hVp : IsPreconnected V := by
<<<<<<< HEAD
    refine (Convex.prod ?_ (convex_halfspace_im_gt T)).isPreconnected
=======
    refine (Convex.isPreconnected ?_).prod (convex_halfspace_im_gt T).isPreconnected
>>>>>>> 03e3005a
    simpa only [abs_lt] using (convex_halfspace_im_gt _).inter (convex_halfspace_im_lt _)
  let f : ℤ → ℂ × ℂ → ℂ := fun n p ↦ jacobiTheta₂_term n p.1 p.2
  let f' : ℤ → ℂ × ℂ → ℂ × ℂ →L[ℂ] ℂ := fun n p ↦ jacobiTheta₂_term_fderiv n p.1 p.2
  have hf (n : ℤ) : ∀ p ∈ V, HasFDerivAt (f n) (f' n p) p :=
    fun p _ ↦ hasFDerivAt_jacobiTheta₂_term n p.1 p.2
  let u : ℤ → ℝ := fun n ↦ 3 * π * |n| ^ 2 * Real.exp (-π * (T * n ^ 2 - 2 * S * |n|))
  have hu : ∀ (n : ℤ), ∀ x ∈ V, ‖f' n x‖ ≤ u n := by
    refine fun n p hp ↦ (norm_jacobiTheta₂_term_fderiv_le n p.1 p.2).trans ?_
    refine mul_le_mul_of_nonneg_left ?_ (by positivity)
    exact norm_jacobiTheta₂_term_le hT (le_of_lt hp.1) (le_of_lt hp.2) n
  have hu_sum : Summable u := by
    simp_rw [u, mul_assoc (3 * π)]
    exact (summable_pow_mul_jacobiTheta₂_term_bound S hT 2).mul_left _
  have hf_sum : Summable fun n : ℤ ↦ f n (z, τ) := by
    refine (summable_pow_mul_jacobiTheta₂_term_bound S hT 0).of_norm_bounded _ ?_
    simpa only [pow_zero, one_mul] using norm_jacobiTheta₂_term_le hT hz.le hτ'.le
<<<<<<< HEAD
  convert hasFDerivAt_tsum_of_isPreconnected hu_sum hVo hVp hf hu hVmem hf_sum hVmem
=======
  simpa only [jacobiTheta₂, jacobiTheta₂_fderiv, f, f'] using
    hasFDerivAt_tsum_of_isPreconnected hu_sum hVo hVp hf hu hVmem hf_sum hVmem
>>>>>>> 03e3005a

lemma continuousAt_jacobiTheta₂ (z : ℂ) {τ : ℂ} (hτ : 0 < im τ) :
    ContinuousAt (fun p : ℂ × ℂ ↦ jacobiTheta₂ p.1 p.2) (z, τ) :=
  (hasFDerivAt_jacobiTheta₂ z hτ).continuousAt

/-- Differentiability of `Θ z τ` in `z`, for fixed `τ`. -/
lemma differentiableAt_jacobiTheta₂_fst (z : ℂ) {τ : ℂ} (hτ : 0 < im τ) :
    DifferentiableAt ℂ (jacobiTheta₂ · τ) z :=
 ((hasFDerivAt_jacobiTheta₂ z hτ).comp z (hasFDerivAt_prod_mk_left z τ)).differentiableAt

/-- Differentiability of `Θ z τ` in `τ`, for fixed `z`. -/
lemma differentiableAt_jacobiTheta₂_snd (z : ℂ) {τ : ℂ} (hτ : 0 < im τ) :
    DifferentiableAt ℂ (jacobiTheta₂ z) τ :=
  ((hasFDerivAt_jacobiTheta₂ z hτ).comp τ (hasFDerivAt_prod_mk_right z τ)).differentiableAt

lemma hasDerivAt_jacobiTheta₂_fst (z : ℂ) {τ : ℂ} (hτ : 0 < im τ) :
    HasDerivAt (jacobiTheta₂ · τ) (jacobiTheta₂' z τ) z := by
  -- This proof is annoyingly fiddly, because of the need to commute "evaluation at a point"
  -- through infinite sums of continuous linear maps.
<<<<<<< HEAD
  have step1 : HasSum (fun n ↦ jacobiTheta₂_term_fderiv n z τ) (jacobiTheta₂_fderiv z τ) :=
    hasSum_jacobiTheta₂_term_fderiv z hτ
  let eval_fst_CLM : (ℂ × ℂ →L[ℂ] ℂ) →L[ℂ] ℂ :=
  { toFun := fun f ↦ f (1, 0), map_add' := by simp, map_smul' := by simp }
  have step2: HasSum (fun n ↦ (jacobiTheta₂_term_fderiv n z τ) (1, 0))
      ((jacobiTheta₂_fderiv z τ) (1, 0)) := by convert eval_fst_CLM.hasSum step1
  have step3 (n : ℤ) : (jacobiTheta₂_term_fderiv n z τ) (1, 0) = jacobiTheta₂'_term n z τ := by
    simp [jacobiTheta₂'_term, jacobiTheta₂_term_fderiv, jacobiTheta₂_term, mul_comm _ (cexp _)]
  rw [funext step3] at step2
  have step4 : HasDerivAt (fun x ↦ jacobiTheta₂ x τ) ((jacobiTheta₂_fderiv z τ) (1, 0)) z :=
    ((hasFDerivAt_jacobiTheta₂ z hτ).comp z (hasFDerivAt_prod_mk_left z τ)).hasDerivAt
  rw [← step2.tsum_eq] at step4
  exact step4
=======
  let eval_fst_CLM : (ℂ × ℂ →L[ℂ] ℂ) →L[ℂ] ℂ :=
  { toFun := fun f ↦ f (1, 0)
    cont := continuous_id'.clm_apply continuous_const
    map_add' := by simp only [ContinuousLinearMap.add_apply, forall_const]
    map_smul' := by simp only [ContinuousLinearMap.coe_smul', Pi.smul_apply, smul_eq_mul,
      RingHom.id_apply, forall_const] }
  have step1: HasSum (fun n ↦ (jacobiTheta₂_term_fderiv n z τ) (1, 0))
      ((jacobiTheta₂_fderiv z τ) (1, 0)) := by
    apply eval_fst_CLM.hasSum (hasSum_jacobiTheta₂_term_fderiv z hτ)
  have step2 (n : ℤ) : (jacobiTheta₂_term_fderiv n z τ) (1, 0) = jacobiTheta₂'_term n z τ := by
    simp only [jacobiTheta₂_term_fderiv, smul_add, ContinuousLinearMap.add_apply,
      ContinuousLinearMap.coe_smul', ContinuousLinearMap.coe_fst', Pi.smul_apply, smul_eq_mul,
      mul_one, ContinuousLinearMap.coe_snd', mul_zero, add_zero, jacobiTheta₂'_term,
      jacobiTheta₂_term, mul_comm _ (cexp _)]
  rw [funext step2] at step1
  have step3 : HasDerivAt (fun x ↦ jacobiTheta₂ x τ) ((jacobiTheta₂_fderiv z τ) (1, 0)) z :=
    ((hasFDerivAt_jacobiTheta₂ z hτ).comp z (hasFDerivAt_prod_mk_left z τ)).hasDerivAt
  rwa [← step1.tsum_eq] at step3
>>>>>>> 03e3005a

lemma continuousAt_jacobiTheta₂' (z : ℂ) {τ : ℂ} (hτ : 0 < im τ) :
    ContinuousAt (fun p : ℂ × ℂ ↦ jacobiTheta₂' p.1 p.2) (z, τ) := by
  obtain ⟨T, hT, hτ'⟩ := exists_between hτ
  obtain ⟨S, hz⟩ := exists_gt |im z|
  let V := {u | |im u| < S} ×ˢ {v | T < im v}
  have hVo : IsOpen V := ((_root_.continuous_abs.comp continuous_im).isOpen_preimage _
    isOpen_Iio).prod (continuous_im.isOpen_preimage _ isOpen_Ioi)
  refine ContinuousOn.continuousAt ?_ (hVo.mem_nhds ⟨hz, hτ'⟩)
  let u (n : ℤ) : ℝ := 2 * π * |n| * rexp (-π * (T * n ^ 2 - 2 * S * |n|))
  have hu : Summable u  := by simpa only [u, mul_assoc, pow_one]
      using (summable_pow_mul_jacobiTheta₂_term_bound S hT 1).mul_left (2 * π)
  refine continuousOn_tsum (fun n ↦ ?_) hu (fun n ⟨z', τ'⟩ ⟨hz', hτ'⟩ ↦ ?_)
  · apply Continuous.continuousOn
<<<<<<< HEAD
    continuity
=======
    unfold jacobiTheta₂'_term jacobiTheta₂_term
    fun_prop
>>>>>>> 03e3005a
  · exact norm_jacobiTheta₂'_term_le hT (le_of_lt hz') (le_of_lt hτ') n

/-!
## Periodicity and conjugation
-/

/-- The two-variable Jacobi theta function is periodic in `τ` with period 2. -/
lemma jacobiTheta₂_add_right (z τ : ℂ) : jacobiTheta₂ z (τ + 2) = jacobiTheta₂ z τ := by
  refine tsum_congr (fun n ↦ ?_)
  simp_rw [jacobiTheta₂_term, Complex.exp_add]
  suffices cexp (π * I * n ^ 2 * 2 : ℂ) = 1 by rw [mul_add, Complex.exp_add, this, mul_one]
  rw [(by push_cast; ring : (π * I * n ^ 2 * 2 : ℂ) = (n ^ 2 :) * (2 * π * I)), exp_int_mul,
    exp_two_pi_mul_I, one_zpow]

/-- The two-variable Jacobi theta function is periodic in `z` with period 1. -/
lemma jacobiTheta₂_add_left (z τ : ℂ) : jacobiTheta₂ (z + 1) τ = jacobiTheta₂ z τ := by
  refine tsum_congr (fun n ↦ ?_)
  simp_rw [jacobiTheta₂_term, mul_add, Complex.exp_add, mul_one, mul_comm _ (n : ℂ),
    exp_int_mul_two_pi_mul_I, mul_one]

/-- The two-variable Jacobi theta function is quasi-periodic in `z` with period `τ`. -/
lemma jacobiTheta₂_add_left' (z τ : ℂ):
    jacobiTheta₂ (z + τ) τ = cexp (-π * I * (τ + 2 * z)) * jacobiTheta₂ z τ := by
  conv_rhs => erw [← tsum_mul_left, ← (Equiv.addRight 1).tsum_eq]
  refine tsum_congr (fun n ↦ ?_)
  simp_rw [jacobiTheta₂_term, ← Complex.exp_add, Equiv.coe_addRight, Int.cast_add]
  ring_nf

/-- The two-variable Jacobi theta function is even in `z`. -/
lemma jacobiTheta₂_neg_left (z τ : ℂ) : jacobiTheta₂ (-z) τ = jacobiTheta₂ z τ := by
  conv_lhs => rw [jacobiTheta₂, ← Equiv.tsum_eq (Equiv.neg ℤ)]
  refine tsum_congr (fun n ↦ ?_)
<<<<<<< HEAD
  simp_rw [jacobiTheta₂_term, Equiv.neg_apply, Int.cast_neg, neg_sq]
  ring_nf

lemma jacobiTheta₂_conj (z τ : ℂ) :
    conj (jacobiTheta₂ z τ) = jacobiTheta₂ (conj z) (-conj τ) := by
  rw [← jacobiTheta₂_neg_left, jacobiTheta₂, conj_tsum]
  congr 2 with n
  simp [jacobiTheta₂_term, ← Complex.exp_conj, Complex.conj_ofReal]

lemma jacobiTheta₂'_add_right (z τ : ℂ) : jacobiTheta₂' z (τ + 2) = jacobiTheta₂' z τ := by
  refine tsum_congr (fun n ↦ ?_)
  simp_rw [jacobiTheta₂'_term, jacobiTheta₂_term, Complex.exp_add]
  suffices cexp (π * I * n ^ 2 * 2 : ℂ) = 1 by rw [mul_add, Complex.exp_add, this, mul_one]
  rw [(by push_cast; ring : (π * I * n ^ 2 * 2 : ℂ) = (n ^ 2 :) * (2 * π * I)), exp_int_mul,
    exp_two_pi_mul_I, one_zpow]

lemma jacobiTheta₂'_add_left (z τ : ℂ) : jacobiTheta₂' (z + 1) τ = jacobiTheta₂' z τ := by
  unfold jacobiTheta₂' jacobiTheta₂'_term jacobiTheta₂_term
  congr 1 with n
  simp_rw [mul_add, Complex.exp_add, mul_one, mul_comm _ (n : ℂ), exp_int_mul_two_pi_mul_I, mul_one]

lemma jacobiTheta₂'_add_left' (z τ : ℂ) :
    jacobiTheta₂' (z + τ) τ = cexp (-π * I * (τ + 2 * z)) * (jacobiTheta₂' z τ -
      2 * π * I * jacobiTheta₂ z τ) := by
  rcases le_or_lt τ.im 0 with hτ | hτ
  · simp_rw [jacobiTheta₂_undef _ hτ, jacobiTheta₂'_undef _ hτ, mul_zero, sub_zero, mul_zero]
  have (n : ℤ) : jacobiTheta₂'_term n (z + τ) τ =
      cexp (-π * I * (τ + 2 * z)) * (jacobiTheta₂'_term (n + 1) z τ -
      2 * π * I * jacobiTheta₂_term (n + 1) z τ):= by
    simp only [jacobiTheta₂'_term, jacobiTheta₂_term]
    conv_rhs => rw [← sub_mul, mul_comm, mul_assoc, ← Complex.exp_add, Int.cast_add, Int.cast_one,
      mul_add, mul_one, add_sub_cancel_right]
    congr 2
    ring
  rw [jacobiTheta₂', funext this, tsum_mul_left, ← (Equiv.subRight (1 : ℤ)).tsum_eq]
  simp_rw [Equiv.subRight_apply, sub_add_cancel, tsum_sub (hasSum_jacobiTheta₂'_term z hτ).summable
    ((hasSum_jacobiTheta₂_term z hτ).summable.mul_left _), tsum_mul_left]
  rfl

lemma jacobiTheta₂'_neg_left (z τ : ℂ) : jacobiTheta₂' (-z) τ = -jacobiTheta₂' z τ := by
  rw [jacobiTheta₂', jacobiTheta₂', ← tsum_neg, ← (Equiv.neg ℤ).tsum_eq]
  congr 1 with n
  simp only [jacobiTheta₂'_term, jacobiTheta₂_term]
  rw [Equiv.neg_apply, ← neg_mul]
  push_cast
  ring_nf

lemma jacobiTheta₂'_conj (z τ : ℂ) :
    conj (jacobiTheta₂' z τ) = jacobiTheta₂' (conj z) (-conj τ) := by
  rw [← neg_inj, ← jacobiTheta₂'_neg_left, jacobiTheta₂', jacobiTheta₂', conj_tsum, ← tsum_neg]
  congr 1 with n
  simp_rw [jacobiTheta₂'_term, jacobiTheta₂_term, map_mul, ← Complex.exp_conj, map_add, map_mul,
    ← ofReal_int_cast,← ofReal_ofNat, map_pow, conj_ofReal, conj_I]
  ring_nf

=======
  simp_rw [jacobiTheta₂_term, Equiv.neg_apply, Int.cast_neg, neg_sq, mul_assoc, neg_mul_neg]

lemma jacobiTheta₂_conj (z τ : ℂ) :
    conj (jacobiTheta₂ z τ) = jacobiTheta₂ (conj z) (-conj τ) := by
  rw [← jacobiTheta₂_neg_left, jacobiTheta₂, conj_tsum]
  congr 2 with n
  simp only [jacobiTheta₂_term, mul_neg, ← exp_conj, map_add, map_neg, map_mul, map_ofNat,
    conj_ofReal, conj_I, map_intCast, neg_mul, neg_neg, map_pow]

lemma jacobiTheta₂'_add_right (z τ : ℂ) : jacobiTheta₂' z (τ + 2) = jacobiTheta₂' z τ := by
  refine tsum_congr (fun n ↦ ?_)
  simp_rw [jacobiTheta₂'_term, jacobiTheta₂_term, Complex.exp_add]
  suffices cexp (π * I * n ^ 2 * 2 : ℂ) = 1 by rw [mul_add, Complex.exp_add, this, mul_one]
  rw [(by push_cast; ring : (π * I * n ^ 2 * 2 : ℂ) = (n ^ 2 :) * (2 * π * I)), exp_int_mul,
    exp_two_pi_mul_I, one_zpow]

lemma jacobiTheta₂'_add_left (z τ : ℂ) : jacobiTheta₂' (z + 1) τ = jacobiTheta₂' z τ := by
  unfold jacobiTheta₂' jacobiTheta₂'_term jacobiTheta₂_term
  refine tsum_congr (fun n ↦ ?_)
  simp only [mul_add, Complex.exp_add, mul_one, mul_comm _ (n : ℂ), exp_int_mul_two_pi_mul_I,
    mul_one]

lemma jacobiTheta₂'_add_left' (z τ : ℂ) :
    jacobiTheta₂' (z + τ) τ =
      cexp (-π * I * (τ + 2 * z)) * (jacobiTheta₂' z τ - 2 * π * I * jacobiTheta₂ z τ) := by
  rcases le_or_lt τ.im 0 with hτ | hτ
  · simp_rw [jacobiTheta₂_undef _ hτ, jacobiTheta₂'_undef _ hτ, mul_zero, sub_zero, mul_zero]
  have (n : ℤ) : jacobiTheta₂'_term n (z + τ) τ =
      cexp (-π * I * (τ + 2 * z)) * (jacobiTheta₂'_term (n + 1) z τ -
      2 * π * I * jacobiTheta₂_term (n + 1) z τ):= by
    simp only [jacobiTheta₂'_term, jacobiTheta₂_term]
    conv_rhs => rw [← sub_mul, mul_comm, mul_assoc, ← Complex.exp_add, Int.cast_add, Int.cast_one,
      mul_add, mul_one, add_sub_cancel_right]
    congr 2
    ring
  rw [jacobiTheta₂', funext this, tsum_mul_left, ← (Equiv.subRight (1 : ℤ)).tsum_eq]
  simp only [jacobiTheta₂, jacobiTheta₂', Equiv.subRight_apply, sub_add_cancel,
    tsum_sub (hasSum_jacobiTheta₂'_term z hτ).summable
    ((hasSum_jacobiTheta₂_term z hτ).summable.mul_left _), tsum_mul_left]

lemma jacobiTheta₂'_neg_left (z τ : ℂ) : jacobiTheta₂' (-z) τ = -jacobiTheta₂' z τ := by
  rw [jacobiTheta₂', jacobiTheta₂', ← tsum_neg, ← (Equiv.neg ℤ).tsum_eq]
  congr 1 with n
  simp only [jacobiTheta₂'_term, jacobiTheta₂_term]
  rw [Equiv.neg_apply, ← neg_mul]
  push_cast
  ring_nf

lemma jacobiTheta₂'_conj (z τ : ℂ) :
    conj (jacobiTheta₂' z τ) = jacobiTheta₂' (conj z) (-conj τ) := by
  rw [← neg_inj, ← jacobiTheta₂'_neg_left, jacobiTheta₂', jacobiTheta₂', conj_tsum, ← tsum_neg]
  congr 1 with n
  simp_rw [jacobiTheta₂'_term, jacobiTheta₂_term, map_mul, ← Complex.exp_conj, map_add, map_mul,
    ← ofReal_int_cast,← ofReal_ofNat, map_pow, conj_ofReal, conj_I]
  ring_nf

>>>>>>> 03e3005a
/-!
## Functional equations
-/

<<<<<<< HEAD
/-- The functional equation for the Jacobi theta function: `jacobiTheta₂ x τ` is an explict factor
times `jacobiTheta₂ (x / τ) (-1 / τ)`. This is the key lemma behind the proof of the functional
=======
/-- The functional equation for the Jacobi theta function: `jacobiTheta₂ z τ` is an explict factor
times `jacobiTheta₂ (z / τ) (-1 / τ)`. This is the key lemma behind the proof of the functional
>>>>>>> 03e3005a
equation for L-series of even Dirichlet characters. -/
theorem jacobiTheta₂_functional_equation (z τ : ℂ) : jacobiTheta₂ z τ =
    1 / (-I * τ) ^ (1 / 2 : ℂ) * cexp (-π * I * z ^ 2 / τ) * jacobiTheta₂ (z / τ) (-1 / τ) := by
  rcases le_or_lt (im τ) 0 with hτ | hτ
<<<<<<< HEAD
  · rw [jacobiTheta₂_undef z hτ, jacobiTheta₂_undef, mul_zero]
    rw [neg_div, neg_im, one_div, inv_im, neg_nonpos]
    exact div_nonneg (neg_nonneg.mpr hτ) (normSq_nonneg τ)
=======
  · have : (-1 / τ).im ≤ 0 := by
      rw [neg_div, neg_im, one_div, inv_im, neg_nonpos]
      exact div_nonneg (neg_nonneg.mpr hτ) (normSq_nonneg τ)
    rw [jacobiTheta₂_undef z hτ, jacobiTheta₂_undef _ this, mul_zero]
>>>>>>> 03e3005a
  unfold jacobiTheta₂ jacobiTheta₂_term
  have h0 : τ ≠ 0 := by contrapose! hτ; rw [hτ, zero_im]
  have h2 : 0 < (-I * τ).re := by
    simpa only [neg_mul, neg_re, mul_re, I_re, zero_mul, I_im, one_mul, zero_sub, neg_neg] using hτ
  calc
  _ = ∑' n : ℤ, cexp (-π * (-I * τ) * ↑n ^ 2 + 2 * π * (I * z) * ↑n) :=
    tsum_congr (fun n ↦ by ring_nf)
  _ = 1 / (-I * τ) ^ (1 / 2 : ℂ) * ∑' (n : ℤ), cexp (-π / (-I * τ) * (n + I * (I * z)) ^ 2) := by
    rw [tsum_exp_neg_quadratic h2]
  _ = 1 / (-I * τ) ^ (1 / 2 : ℂ) * cexp (π * I * (-1 / τ) * z ^ 2) *
      ∑' (n : ℤ), cexp (2 * π * I * n * (z / τ) + π * I * n ^ 2 * (-1 / τ)) := by
    simp_rw [mul_assoc _ (cexp _), ← tsum_mul_left (a := cexp _), ← Complex.exp_add]
    congr 2 with n : 1; congr 1
    field_simp [I_ne_zero]
    ring_nf
    simp_rw [I_sq, I_pow_four]
    ring_nf
  _ = _ := by
    congr 3
    ring

/-- The functional equation for the derivative of the Jacobi theta function, relating
<<<<<<< HEAD
`jacobiTheta₂' x τ` to `jacobiTheta₂' (x / τ) (-1 / τ)`. This is the key lemma behind the proof of
=======
`jacobiTheta₂' z τ` to `jacobiTheta₂' (z / τ) (-1 / τ)`. This is the key lemma behind the proof of
>>>>>>> 03e3005a
the functional equation for L-series of odd Dirichlet characters. -/
theorem jacobiTheta₂'_functional_equation (z τ : ℂ) :
    jacobiTheta₂' z τ = 1 / (-I * τ) ^ (1 / 2 : ℂ) * cexp (-π * I * z ^ 2 / τ) / τ *
      (jacobiTheta₂' (z / τ) (-1 / τ) - 2 * π * I * z * jacobiTheta₂ (z / τ) (-1 / τ)) := by
  rcases le_or_lt (im τ) 0 with hτ | hτ
  · rw [jacobiTheta₂'_undef z hτ, jacobiTheta₂'_undef, jacobiTheta₂_undef, mul_zero,
      sub_zero, mul_zero] <;>
    rw [neg_div, neg_im, one_div, inv_im, neg_nonpos] <;>
    exact div_nonneg (neg_nonneg.mpr hτ) (normSq_nonneg τ)
  have hτ' : 0 < (-1 / τ).im := by
    rw [div_eq_mul_inv, neg_one_mul, neg_im, inv_im, neg_div, neg_neg]
    exact div_pos hτ (normSq_pos.mpr (fun h ↦ lt_irrefl 0 (zero_im ▸ h ▸ hτ)))
  have hj : HasDerivAt (fun w ↦ jacobiTheta₂ (w / τ) (-1 / τ))
      ((1 / τ) * jacobiTheta₂' (z / τ) (-1 / τ)) z := by
    have := (hasDerivAt_jacobiTheta₂_fst (z / τ) hτ')
    simpa only [mul_comm, one_div] using this.comp z (hasDerivAt_mul_const τ⁻¹)
  calc
  _ = deriv (jacobiTheta₂ · τ) z := (hasDerivAt_jacobiTheta₂_fst z hτ).deriv.symm
  _ = deriv (fun z ↦ 1 / (-I * τ) ^ (1 / 2 : ℂ) *
        cexp (-π * I * z ^ 2 / τ) * jacobiTheta₂ (z / τ) (-1 / τ)) z := by
    rw [funext (jacobiTheta₂_functional_equation · τ)]
  _ = 1 / (-I * τ) ^ (1 / 2 : ℂ) *
        deriv (fun z ↦ cexp (-π * I * z ^ 2 / τ) * jacobiTheta₂ (z / τ) (-1 / τ)) z := by
    simp_rw [mul_assoc, deriv_const_mul_field]
  _ = 1 / (-I * τ) ^ (1 / 2 : ℂ) *
        (deriv (fun z ↦ cexp (-π * I * z ^ 2 / τ)) z * jacobiTheta₂ (z / τ) (-1 / τ)
         + cexp (-π * I * z ^ 2 / τ) * deriv (fun z ↦ jacobiTheta₂ (z / τ) (-1 / τ)) z) := by
    rw [deriv_mul _ hj.differentiableAt]
    exact (((differentiableAt_pow 2).const_mul _).mul_const _).cexp
  _ = _ := by
<<<<<<< HEAD
    erw [hj.deriv, deriv_cexp (((differentiableAt_pow _).const_mul _).mul_const _), mul_comm,
      deriv_mul_const_field, deriv_const_mul_field, deriv_pow]
=======
    rw [hj.deriv]
    erw [deriv_cexp (((differentiableAt_pow _).const_mul _).mul_const _)]
    rw [mul_comm, deriv_mul_const_field, deriv_const_mul_field, deriv_pow]
>>>>>>> 03e3005a
    ring_nf<|MERGE_RESOLUTION|>--- conflicted
+++ resolved
@@ -30,7 +30,6 @@
 open scoped BigOperators ComplexConjugate
 
 noncomputable section
-<<<<<<< HEAD
 
 section term_defs
 /-!
@@ -42,9 +41,9 @@
 
 /-- Summand in the series for the Fréchet derivative of the Jacobi theta function. -/
 def jacobiTheta₂_term_fderiv (n : ℤ) (z τ : ℂ) : ℂ × ℂ →L[ℂ] ℂ :=
-  (cexp (2 * π * I * n * z + π * I * n ^ 2 * τ) •
-  ((2 * π * I * n) • (ContinuousLinearMap.fst ℂ ℂ ℂ) +
-  (π * I * n ^ 2) • (ContinuousLinearMap.snd ℂ ℂ ℂ)))
+  cexp (2 * π * I * n * z + π * I * n ^ 2 * τ) •
+    ((2 * π * I * n) • (ContinuousLinearMap.fst ℂ ℂ ℂ) +
+      (π * I * n ^ 2) • (ContinuousLinearMap.snd ℂ ℂ ℂ))
 
 lemma hasFDerivAt_jacobiTheta₂_term (n : ℤ) (z τ : ℂ) :
     HasFDerivAt (fun p : ℂ × ℂ ↦ jacobiTheta₂_term n p.1 p.2)
@@ -71,56 +70,10 @@
 lemma norm_jacobiTheta₂_term (n : ℤ) (z τ : ℂ) :
     ‖jacobiTheta₂_term n z τ‖ = rexp (-π * n ^ 2 * τ.im - 2 * π * n * z.im) := by
   rw [jacobiTheta₂_term, Complex.norm_eq_abs, Complex.abs_exp, (by push_cast; ring :
-    2 * π * I * n * z + π * I * n ^ 2 * τ = (π * (2 * n) :) * z * I + (π * n ^ 2 :) * τ * I),
-    add_re, mul_I_re, im_ofReal_mul, mul_I_re, im_ofReal_mul]
-  ring_nf
-
-=======
-
-section term_defs
-/-!
-## Definitions of the summands
--/
-
-/-- Summand in the series for the Jacobi theta function. -/
-def jacobiTheta₂_term (n : ℤ) (z τ : ℂ) : ℂ := cexp (2 * π * I * n * z + π * I * n ^ 2 * τ)
-
-/-- Summand in the series for the Fréchet derivative of the Jacobi theta function. -/
-def jacobiTheta₂_term_fderiv (n : ℤ) (z τ : ℂ) : ℂ × ℂ →L[ℂ] ℂ :=
-  cexp (2 * π * I * n * z + π * I * n ^ 2 * τ) •
-    ((2 * π * I * n) • (ContinuousLinearMap.fst ℂ ℂ ℂ) +
-      (π * I * n ^ 2) • (ContinuousLinearMap.snd ℂ ℂ ℂ))
-
-lemma hasFDerivAt_jacobiTheta₂_term (n : ℤ) (z τ : ℂ) :
-    HasFDerivAt (fun p : ℂ × ℂ ↦ jacobiTheta₂_term n p.1 p.2)
-    (jacobiTheta₂_term_fderiv n z τ) (z, τ) := by
-  let f : ℂ × ℂ → ℂ := fun p ↦ 2 * π * I * n * p.1 + π * I * n ^ 2 * p.2
-  suffices HasFDerivAt f ((2 * π * I * n) • (ContinuousLinearMap.fst ℂ ℂ ℂ)
-    + (π * I * n ^ 2) • (ContinuousLinearMap.snd ℂ ℂ ℂ)) (z, τ) from this.cexp
-  exact (hasFDerivAt_fst.const_mul _).add (hasFDerivAt_snd.const_mul _)
-
-/-- Summand in the series for the `z`-derivative of the Jacobi theta function. -/
-def jacobiTheta₂'_term (n : ℤ) (z τ : ℂ) := 2 * π * I * n * jacobiTheta₂_term n z τ
-
-end term_defs
-
-section term_bounds
-/-!
-## Bounds for the summands
-
-We show that the sums of the three functions `jacobiTheta₂_term`, `jacobiTheta₂'_term` and
-`jacobiTheta₂_term_fderiv` are locally uniformly convergent in the domain `0 < im τ`, and diverge
-everywhere else.
--/
-
-lemma norm_jacobiTheta₂_term (n : ℤ) (z τ : ℂ) :
-    ‖jacobiTheta₂_term n z τ‖ = rexp (-π * n ^ 2 * τ.im - 2 * π * n * z.im) := by
-  rw [jacobiTheta₂_term, Complex.norm_eq_abs, Complex.abs_exp, (by push_cast; ring :
     (2 * π : ℂ) * I * n * z + π * I * n ^ 2 * τ = (π * (2 * n) :) * z * I + (π * n ^ 2 :) * τ * I),
     add_re, mul_I_re, im_ofReal_mul, mul_I_re, im_ofReal_mul]
   ring_nf
 
->>>>>>> 03e3005a
 /-- A uniform upper bound for `jacobiTheta₂_term` on compact subsets. -/
 lemma norm_jacobiTheta₂_term_le {S T : ℝ} (hT : 0 < T) {z τ : ℂ}
     (hz : |im z| ≤ S) (hτ : T ≤ im τ) (n : ℤ) :
@@ -141,39 +94,23 @@
   rw [jacobiTheta₂'_term, norm_mul]
   refine mul_le_mul (le_of_eq ?_) (norm_jacobiTheta₂_term_le hT hz hτ n)
     (norm_nonneg _) (by positivity)
-<<<<<<< HEAD
-  simp_rw [norm_mul, Complex.norm_eq_abs, Complex.abs_two, abs_I,
-=======
   simp only [norm_mul, Complex.norm_eq_abs, Complex.abs_two, abs_I,
->>>>>>> 03e3005a
     Complex.abs_of_nonneg pi_pos.le, abs_intCast, mul_one, Int.cast_abs]
 
 /-- The uniform bound we have given is summable, and remains so after multiplying by any fixed
 power of `|n|` (we shall need this for `k = 0, 1, 2`). -/
 lemma summable_pow_mul_jacobiTheta₂_term_bound (S : ℝ) {T : ℝ} (hT : 0 < T) (k : ℕ) :
-<<<<<<< HEAD
-    Summable (fun n : ℤ ↦ |n| ^ k * Real.exp (-π * (T * n ^ 2 - 2 * S * |n|))) := by
-  suffices Summable (fun n : ℕ ↦ n ^ k * Real.exp (-π * (T * n ^ 2 - 2 * S * n))) by
-    apply Summable.of_nat_of_neg <;>
-    simpa only [Int.cast_neg, neg_sq, abs_neg, Int.cast_ofNat, Nat.abs_cast]
-=======
     Summable (fun n : ℤ ↦ (|n| ^ k : ℝ) * Real.exp (-π * (T * n ^ 2 - 2 * S * |n|))) := by
   suffices Summable (fun n : ℕ ↦ (n ^ k : ℝ) * Real.exp (-π * (T * n ^ 2 - 2 * S * n))) by
     apply Summable.of_nat_of_neg <;>
     simpa only [Int.cast_neg, neg_sq, abs_neg, Int.cast_natCast, Nat.abs_cast]
->>>>>>> 03e3005a
   apply summable_of_isBigO_nat (summable_pow_mul_exp_neg_nat_mul k zero_lt_one)
   apply IsBigO.mul (isBigO_refl _ _)
   refine Real.isBigO_exp_comp_exp_comp.mpr (Tendsto.isBoundedUnder_le_atBot ?_)
   simp_rw [← tendsto_neg_atTop_iff, Pi.sub_apply]
-<<<<<<< HEAD
-  suffices Tendsto (fun n ↦ n * (π * T * n - (2 * π * S + 1)) : ℕ → ℝ) atTop atTop by
-    convert this using 2 with n; ring
-=======
   conv =>
     enter [1, n]
     rw [show -(-π * (T * n ^ 2 - 2 * S * n) - -1 * n) = n * (π * T * n - (2 * π * S + 1)) by ring]
->>>>>>> 03e3005a
   refine tendsto_nat_cast_atTop_atTop.atTop_mul_atTop (tendsto_atTop_add_const_right _ _ ?_)
   exact tendsto_nat_cast_atTop_atTop.const_mul_atTop (mul_pos pi_pos hT)
 
@@ -190,17 +127,11 @@
       suffices Tendsto (fun n : ℕ ↦ ‖jacobiTheta₂_term ↑n z τ‖) atTop atTop by
         replace h := (h.comp_injective (fun a b ↦ Int.ofNat_inj.mp)).tendsto_atTop_zero.norm
         exact atTop_neBot.ne (disjoint_self.mp <| h.disjoint (disjoint_nhds_atTop _) this)
-<<<<<<< HEAD
-      simp only [norm_zero, Function.comp_def, norm_jacobiTheta₂_term, Int.cast_ofNat]
-      simp_rw [(by { intro; ring_nf } : ∀ (n : ℕ), -π * n ^ 2 * τ.im - 2 * π * n * z.im =
-        n * (n * (-π * τ.im) - 2 * π * z.im))]
-=======
       simp only [norm_zero, Function.comp_def, norm_jacobiTheta₂_term, Int.cast_natCast]
       conv =>
         enter [1, n]
         rw [show -π * n ^ 2 * τ.im - 2 * π * n * z.im =
               n * (n * (-π * τ.im) - 2 * π * z.im) by ring]
->>>>>>> 03e3005a
       refine tendsto_exp_atTop.comp (tendsto_nat_cast_atTop_atTop.atTop_mul_atTop ?_)
       exact tendsto_atTop_add_const_right _ _ (tendsto_nat_cast_atTop_atTop.atTop_mul_const
         (mul_pos_of_neg_of_neg (neg_lt_zero.mpr pi_pos) hτ))
@@ -208,11 +139,7 @@
       simp_rw [← summable_norm_iff (E := ℂ), norm_jacobiTheta₂_term, hτ, mul_zero, zero_sub] at h
       rcases lt_trichotomy (im z) 0 with hz | hz | hz
       · replace h := (h.comp_injective (fun a b ↦ Int.ofNat_inj.mp)).tendsto_atTop_zero
-<<<<<<< HEAD
-        simp_rw [Function.comp_def, Int.cast_ofNat] at h
-=======
         simp_rw [Function.comp_def, Int.cast_natCast] at h
->>>>>>> 03e3005a
         refine atTop_neBot.ne (disjoint_self.mp <| h.disjoint (disjoint_nhds_atTop 0) ?_)
         refine tendsto_exp_atTop.comp ?_
         simp only [tendsto_neg_atTop_iff, mul_assoc]
@@ -222,23 +149,11 @@
         simpa only [hz, mul_zero, neg_zero, Real.exp_zero, summable_const_iff] using one_ne_zero
       · have : ((-↑·) : ℕ → ℤ).Injective := fun _ _ ↦ by simp only [neg_inj, Nat.cast_inj, imp_self]
         replace h := (h.comp_injective this).tendsto_atTop_zero
-<<<<<<< HEAD
-        simp_rw [Function.comp_def, Int.cast_neg, Int.cast_ofNat, mul_neg, neg_mul, neg_neg] at h
-=======
         simp_rw [Function.comp_def, Int.cast_neg, Int.cast_natCast, mul_neg, neg_mul, neg_neg] at h
->>>>>>> 03e3005a
         refine atTop_neBot.ne (disjoint_self.mp <| h.disjoint (disjoint_nhds_atTop 0) ?_)
         exact tendsto_exp_atTop.comp ((tendsto_nat_cast_atTop_atTop.const_mul_atTop
           (mul_pos two_pos pi_pos)).atTop_mul_const hz)
 
-<<<<<<< HEAD
-lemma norm_jacobiTheta₂_term_fderiv_le (n : ℤ) (z τ : ℂ) : ‖jacobiTheta₂_term_fderiv n z τ‖
-    ≤ 3 * π * |n| ^ 2 * ‖jacobiTheta₂_term n z τ‖ := by
-  rw [jacobiTheta₂_term_fderiv, jacobiTheta₂_term, norm_smul (α := ℂ) (β := (ℂ × ℂ) →L[ℂ] ℂ),
-    mul_comm _ ‖cexp _‖, (by norm_num : (3 : ℝ) = 2 + 1), add_mul, add_mul]
-  refine mul_le_mul_of_nonneg_left ((norm_add_le _ _).trans (add_le_add ?_ ?_)) (norm_nonneg _)
-  · simp_rw [norm_smul (α := ℂ) (β := (ℂ × ℂ) →L[ℂ] ℂ), norm_mul, ← ofReal_ofNat, ← ofReal_int_cast,
-=======
 lemma norm_jacobiTheta₂_term_fderiv_le (n : ℤ) (z τ : ℂ) :
     ‖jacobiTheta₂_term_fderiv n z τ‖ ≤ 3 * π * |n| ^ 2 * ‖jacobiTheta₂_term n z τ‖ := by
   -- this is slow to elaborate so do it once and reuse:
@@ -247,20 +162,13 @@
     mul_comm _ ‖cexp _‖, (by norm_num : (3 : ℝ) = 2 + 1), add_mul, add_mul]
   refine mul_le_mul_of_nonneg_left ((norm_add_le _ _).trans (add_le_add ?_ ?_)) (norm_nonneg _)
   · simp_rw [hns, norm_mul, ← ofReal_ofNat, ← ofReal_int_cast,
->>>>>>> 03e3005a
       norm_real, norm_of_nonneg zero_le_two, Real.norm_of_nonneg pi_pos.le, norm_I, mul_one,
       Real.norm_eq_abs, Int.cast_abs, mul_assoc]
     refine mul_le_mul_of_nonneg_left (mul_le_mul_of_nonneg_left ?_ pi_pos.le) two_pos.le
     refine le_trans ?_ (?_ : |(n : ℝ)| ≤ |(n : ℝ)| ^ 2)
     · exact mul_le_of_le_one_right (abs_nonneg _) (ContinuousLinearMap.norm_fst_le ..)
-<<<<<<< HEAD
-    · rw [← Int.cast_abs, ← Int.cast_natAbs, ← Nat.cast_pow, Nat.cast_le]
-      apply Nat.le_self_pow two_ne_zero
-  · simp_rw [norm_smul (α := ℂ) (β := (ℂ × ℂ) →L[ℂ] ℂ), norm_mul, one_mul, norm_I, mul_one,
-=======
     · exact_mod_cast Int.le_self_sq |n|
   · simp_rw [hns, norm_mul, one_mul, norm_I, mul_one,
->>>>>>> 03e3005a
       norm_real, norm_of_nonneg pi_pos.le, ← ofReal_int_cast, ← ofReal_pow, norm_real,
       Real.norm_eq_abs, Int.cast_abs, _root_.abs_pow]
     apply mul_le_of_le_one_right (mul_nonneg pi_pos.le (pow_nonneg (abs_nonneg _) _))
@@ -284,13 +192,9 @@
     Summable (jacobiTheta₂_term_fderiv · z τ) ↔ 0 < im τ := by
   constructor
   · rw [← summable_jacobiTheta₂_term_iff (z := z)]
-<<<<<<< HEAD
-    refine fun h ↦ h.norm.of_norm_bounded_eventually _  ?_
-=======
     intro h
     have := h.norm
     refine this.of_norm_bounded_eventually _ ?_
->>>>>>> 03e3005a
     have : ∀ᶠ (n : ℤ) in cofinite, n ≠ 0 :=
       Int.cofinite_eq ▸ (mem_sup.mpr ⟨eventually_ne_atBot 0, eventually_ne_atTop 0⟩)
     filter_upwards [this] with n hn
@@ -394,11 +298,7 @@
     exact continuous_im.isOpen_preimage _ isOpen_Ioi
   have hVmem : (z, τ) ∈ V := ⟨hz, hτ'⟩
   have hVp : IsPreconnected V := by
-<<<<<<< HEAD
-    refine (Convex.prod ?_ (convex_halfspace_im_gt T)).isPreconnected
-=======
     refine (Convex.isPreconnected ?_).prod (convex_halfspace_im_gt T).isPreconnected
->>>>>>> 03e3005a
     simpa only [abs_lt] using (convex_halfspace_im_gt _).inter (convex_halfspace_im_lt _)
   let f : ℤ → ℂ × ℂ → ℂ := fun n p ↦ jacobiTheta₂_term n p.1 p.2
   let f' : ℤ → ℂ × ℂ → ℂ × ℂ →L[ℂ] ℂ := fun n p ↦ jacobiTheta₂_term_fderiv n p.1 p.2
@@ -415,12 +315,8 @@
   have hf_sum : Summable fun n : ℤ ↦ f n (z, τ) := by
     refine (summable_pow_mul_jacobiTheta₂_term_bound S hT 0).of_norm_bounded _ ?_
     simpa only [pow_zero, one_mul] using norm_jacobiTheta₂_term_le hT hz.le hτ'.le
-<<<<<<< HEAD
-  convert hasFDerivAt_tsum_of_isPreconnected hu_sum hVo hVp hf hu hVmem hf_sum hVmem
-=======
   simpa only [jacobiTheta₂, jacobiTheta₂_fderiv, f, f'] using
     hasFDerivAt_tsum_of_isPreconnected hu_sum hVo hVp hf hu hVmem hf_sum hVmem
->>>>>>> 03e3005a
 
 lemma continuousAt_jacobiTheta₂ (z : ℂ) {τ : ℂ} (hτ : 0 < im τ) :
     ContinuousAt (fun p : ℂ × ℂ ↦ jacobiTheta₂ p.1 p.2) (z, τ) :=
@@ -440,21 +336,6 @@
     HasDerivAt (jacobiTheta₂ · τ) (jacobiTheta₂' z τ) z := by
   -- This proof is annoyingly fiddly, because of the need to commute "evaluation at a point"
   -- through infinite sums of continuous linear maps.
-<<<<<<< HEAD
-  have step1 : HasSum (fun n ↦ jacobiTheta₂_term_fderiv n z τ) (jacobiTheta₂_fderiv z τ) :=
-    hasSum_jacobiTheta₂_term_fderiv z hτ
-  let eval_fst_CLM : (ℂ × ℂ →L[ℂ] ℂ) →L[ℂ] ℂ :=
-  { toFun := fun f ↦ f (1, 0), map_add' := by simp, map_smul' := by simp }
-  have step2: HasSum (fun n ↦ (jacobiTheta₂_term_fderiv n z τ) (1, 0))
-      ((jacobiTheta₂_fderiv z τ) (1, 0)) := by convert eval_fst_CLM.hasSum step1
-  have step3 (n : ℤ) : (jacobiTheta₂_term_fderiv n z τ) (1, 0) = jacobiTheta₂'_term n z τ := by
-    simp [jacobiTheta₂'_term, jacobiTheta₂_term_fderiv, jacobiTheta₂_term, mul_comm _ (cexp _)]
-  rw [funext step3] at step2
-  have step4 : HasDerivAt (fun x ↦ jacobiTheta₂ x τ) ((jacobiTheta₂_fderiv z τ) (1, 0)) z :=
-    ((hasFDerivAt_jacobiTheta₂ z hτ).comp z (hasFDerivAt_prod_mk_left z τ)).hasDerivAt
-  rw [← step2.tsum_eq] at step4
-  exact step4
-=======
   let eval_fst_CLM : (ℂ × ℂ →L[ℂ] ℂ) →L[ℂ] ℂ :=
   { toFun := fun f ↦ f (1, 0)
     cont := continuous_id'.clm_apply continuous_const
@@ -473,7 +354,6 @@
   have step3 : HasDerivAt (fun x ↦ jacobiTheta₂ x τ) ((jacobiTheta₂_fderiv z τ) (1, 0)) z :=
     ((hasFDerivAt_jacobiTheta₂ z hτ).comp z (hasFDerivAt_prod_mk_left z τ)).hasDerivAt
   rwa [← step1.tsum_eq] at step3
->>>>>>> 03e3005a
 
 lemma continuousAt_jacobiTheta₂' (z : ℂ) {τ : ℂ} (hτ : 0 < im τ) :
     ContinuousAt (fun p : ℂ × ℂ ↦ jacobiTheta₂' p.1 p.2) (z, τ) := by
@@ -488,12 +368,8 @@
       using (summable_pow_mul_jacobiTheta₂_term_bound S hT 1).mul_left (2 * π)
   refine continuousOn_tsum (fun n ↦ ?_) hu (fun n ⟨z', τ'⟩ ⟨hz', hτ'⟩ ↦ ?_)
   · apply Continuous.continuousOn
-<<<<<<< HEAD
-    continuity
-=======
     unfold jacobiTheta₂'_term jacobiTheta₂_term
     fun_prop
->>>>>>> 03e3005a
   · exact norm_jacobiTheta₂'_term_le hT (le_of_lt hz') (le_of_lt hτ') n
 
 /-!
@@ -515,7 +391,7 @@
     exp_int_mul_two_pi_mul_I, mul_one]
 
 /-- The two-variable Jacobi theta function is quasi-periodic in `z` with period `τ`. -/
-lemma jacobiTheta₂_add_left' (z τ : ℂ):
+lemma jacobiTheta₂_add_left' (z τ : ℂ) :
     jacobiTheta₂ (z + τ) τ = cexp (-π * I * (τ + 2 * z)) * jacobiTheta₂ z τ := by
   conv_rhs => erw [← tsum_mul_left, ← (Equiv.addRight 1).tsum_eq]
   refine tsum_congr (fun n ↦ ?_)
@@ -526,63 +402,6 @@
 lemma jacobiTheta₂_neg_left (z τ : ℂ) : jacobiTheta₂ (-z) τ = jacobiTheta₂ z τ := by
   conv_lhs => rw [jacobiTheta₂, ← Equiv.tsum_eq (Equiv.neg ℤ)]
   refine tsum_congr (fun n ↦ ?_)
-<<<<<<< HEAD
-  simp_rw [jacobiTheta₂_term, Equiv.neg_apply, Int.cast_neg, neg_sq]
-  ring_nf
-
-lemma jacobiTheta₂_conj (z τ : ℂ) :
-    conj (jacobiTheta₂ z τ) = jacobiTheta₂ (conj z) (-conj τ) := by
-  rw [← jacobiTheta₂_neg_left, jacobiTheta₂, conj_tsum]
-  congr 2 with n
-  simp [jacobiTheta₂_term, ← Complex.exp_conj, Complex.conj_ofReal]
-
-lemma jacobiTheta₂'_add_right (z τ : ℂ) : jacobiTheta₂' z (τ + 2) = jacobiTheta₂' z τ := by
-  refine tsum_congr (fun n ↦ ?_)
-  simp_rw [jacobiTheta₂'_term, jacobiTheta₂_term, Complex.exp_add]
-  suffices cexp (π * I * n ^ 2 * 2 : ℂ) = 1 by rw [mul_add, Complex.exp_add, this, mul_one]
-  rw [(by push_cast; ring : (π * I * n ^ 2 * 2 : ℂ) = (n ^ 2 :) * (2 * π * I)), exp_int_mul,
-    exp_two_pi_mul_I, one_zpow]
-
-lemma jacobiTheta₂'_add_left (z τ : ℂ) : jacobiTheta₂' (z + 1) τ = jacobiTheta₂' z τ := by
-  unfold jacobiTheta₂' jacobiTheta₂'_term jacobiTheta₂_term
-  congr 1 with n
-  simp_rw [mul_add, Complex.exp_add, mul_one, mul_comm _ (n : ℂ), exp_int_mul_two_pi_mul_I, mul_one]
-
-lemma jacobiTheta₂'_add_left' (z τ : ℂ) :
-    jacobiTheta₂' (z + τ) τ = cexp (-π * I * (τ + 2 * z)) * (jacobiTheta₂' z τ -
-      2 * π * I * jacobiTheta₂ z τ) := by
-  rcases le_or_lt τ.im 0 with hτ | hτ
-  · simp_rw [jacobiTheta₂_undef _ hτ, jacobiTheta₂'_undef _ hτ, mul_zero, sub_zero, mul_zero]
-  have (n : ℤ) : jacobiTheta₂'_term n (z + τ) τ =
-      cexp (-π * I * (τ + 2 * z)) * (jacobiTheta₂'_term (n + 1) z τ -
-      2 * π * I * jacobiTheta₂_term (n + 1) z τ):= by
-    simp only [jacobiTheta₂'_term, jacobiTheta₂_term]
-    conv_rhs => rw [← sub_mul, mul_comm, mul_assoc, ← Complex.exp_add, Int.cast_add, Int.cast_one,
-      mul_add, mul_one, add_sub_cancel_right]
-    congr 2
-    ring
-  rw [jacobiTheta₂', funext this, tsum_mul_left, ← (Equiv.subRight (1 : ℤ)).tsum_eq]
-  simp_rw [Equiv.subRight_apply, sub_add_cancel, tsum_sub (hasSum_jacobiTheta₂'_term z hτ).summable
-    ((hasSum_jacobiTheta₂_term z hτ).summable.mul_left _), tsum_mul_left]
-  rfl
-
-lemma jacobiTheta₂'_neg_left (z τ : ℂ) : jacobiTheta₂' (-z) τ = -jacobiTheta₂' z τ := by
-  rw [jacobiTheta₂', jacobiTheta₂', ← tsum_neg, ← (Equiv.neg ℤ).tsum_eq]
-  congr 1 with n
-  simp only [jacobiTheta₂'_term, jacobiTheta₂_term]
-  rw [Equiv.neg_apply, ← neg_mul]
-  push_cast
-  ring_nf
-
-lemma jacobiTheta₂'_conj (z τ : ℂ) :
-    conj (jacobiTheta₂' z τ) = jacobiTheta₂' (conj z) (-conj τ) := by
-  rw [← neg_inj, ← jacobiTheta₂'_neg_left, jacobiTheta₂', jacobiTheta₂', conj_tsum, ← tsum_neg]
-  congr 1 with n
-  simp_rw [jacobiTheta₂'_term, jacobiTheta₂_term, map_mul, ← Complex.exp_conj, map_add, map_mul,
-    ← ofReal_int_cast,← ofReal_ofNat, map_pow, conj_ofReal, conj_I]
-  ring_nf
-
-=======
   simp_rw [jacobiTheta₂_term, Equiv.neg_apply, Int.cast_neg, neg_sq, mul_assoc, neg_mul_neg]
 
 lemma jacobiTheta₂_conj (z τ : ℂ) :
@@ -639,32 +458,20 @@
     ← ofReal_int_cast,← ofReal_ofNat, map_pow, conj_ofReal, conj_I]
   ring_nf
 
->>>>>>> 03e3005a
 /-!
 ## Functional equations
 -/
 
-<<<<<<< HEAD
-/-- The functional equation for the Jacobi theta function: `jacobiTheta₂ x τ` is an explict factor
-times `jacobiTheta₂ (x / τ) (-1 / τ)`. This is the key lemma behind the proof of the functional
-=======
 /-- The functional equation for the Jacobi theta function: `jacobiTheta₂ z τ` is an explict factor
 times `jacobiTheta₂ (z / τ) (-1 / τ)`. This is the key lemma behind the proof of the functional
->>>>>>> 03e3005a
 equation for L-series of even Dirichlet characters. -/
 theorem jacobiTheta₂_functional_equation (z τ : ℂ) : jacobiTheta₂ z τ =
     1 / (-I * τ) ^ (1 / 2 : ℂ) * cexp (-π * I * z ^ 2 / τ) * jacobiTheta₂ (z / τ) (-1 / τ) := by
   rcases le_or_lt (im τ) 0 with hτ | hτ
-<<<<<<< HEAD
-  · rw [jacobiTheta₂_undef z hτ, jacobiTheta₂_undef, mul_zero]
-    rw [neg_div, neg_im, one_div, inv_im, neg_nonpos]
-    exact div_nonneg (neg_nonneg.mpr hτ) (normSq_nonneg τ)
-=======
   · have : (-1 / τ).im ≤ 0 := by
       rw [neg_div, neg_im, one_div, inv_im, neg_nonpos]
       exact div_nonneg (neg_nonneg.mpr hτ) (normSq_nonneg τ)
     rw [jacobiTheta₂_undef z hτ, jacobiTheta₂_undef _ this, mul_zero]
->>>>>>> 03e3005a
   unfold jacobiTheta₂ jacobiTheta₂_term
   have h0 : τ ≠ 0 := by contrapose! hτ; rw [hτ, zero_im]
   have h2 : 0 < (-I * τ).re := by
@@ -687,11 +494,7 @@
     ring
 
 /-- The functional equation for the derivative of the Jacobi theta function, relating
-<<<<<<< HEAD
-`jacobiTheta₂' x τ` to `jacobiTheta₂' (x / τ) (-1 / τ)`. This is the key lemma behind the proof of
-=======
 `jacobiTheta₂' z τ` to `jacobiTheta₂' (z / τ) (-1 / τ)`. This is the key lemma behind the proof of
->>>>>>> 03e3005a
 the functional equation for L-series of odd Dirichlet characters. -/
 theorem jacobiTheta₂'_functional_equation (z τ : ℂ) :
     jacobiTheta₂' z τ = 1 / (-I * τ) ^ (1 / 2 : ℂ) * cexp (-π * I * z ^ 2 / τ) / τ *
@@ -722,12 +525,7 @@
     rw [deriv_mul _ hj.differentiableAt]
     exact (((differentiableAt_pow 2).const_mul _).mul_const _).cexp
   _ = _ := by
-<<<<<<< HEAD
-    erw [hj.deriv, deriv_cexp (((differentiableAt_pow _).const_mul _).mul_const _), mul_comm,
-      deriv_mul_const_field, deriv_const_mul_field, deriv_pow]
-=======
     rw [hj.deriv]
     erw [deriv_cexp (((differentiableAt_pow _).const_mul _).mul_const _)]
     rw [mul_comm, deriv_mul_const_field, deriv_const_mul_field, deriv_pow]
->>>>>>> 03e3005a
     ring_nf