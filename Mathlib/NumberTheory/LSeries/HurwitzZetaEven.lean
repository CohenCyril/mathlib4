/-
Copyright (c) 2024 David Loeffler. All rights reserved.
Released under Apache 2.0 license as described in the file LICENSE.
Authors: David Loeffler
-/
import Mathlib.NumberTheory.LSeries.AbstractFuncEq
import Mathlib.NumberTheory.ModularForms.JacobiTheta.Bounds
import Mathlib.Analysis.SpecialFunctions.Gamma.Deligne
import Mathlib.NumberTheory.LSeries.MellinEqDirichlet
import Mathlib.NumberTheory.LSeries.Basic
import Mathlib.Analysis.Complex.RemovableSingularity

/-!
# Even Hurwitz zeta functions

In this file we study the functions on `ℂ` which are the meromorphic continuation of the following
series (convergent for `1 < re s`), where `a ∈ ℝ` is a parameter:

`hurwitzZetaEven a s = 1 / 2 * ∑' n : ℤ, 1 / |n + a| ^ s`

and

`cosZeta a s = ∑' n : ℕ, cos (2 * π * a * n) / |n| ^ s`.

Note that the term for `n = -a` in the first sum is omitted if `a` is an integer, and the term for
`n = 0` is omitted in the second sum (always).

Of course, we cannot *define* these functions by the above formulae (since existence of the
meromorphic continuation is not at all obvious); we in fact construct them as Mellin transforms of
various versions of the Jacobi theta function.

We also define completed versions of these functions with nicer functional equations (satisfying
`completedHurwitzZetaEven a s = Gammaℝ s * hurwitzZetaEven a s`, and similarly for `cosZeta`); and
modified versions with a subscript `0`, which are entire functions differing from the above by
multiples of `1 / s` and `1 / (1 - s)`.

## Main definitions and theorems
* `hurwitzZetaEven` and `cosZeta`: the zeta functions
* `completedHurwitzZetaEven` and `completedCosZeta`: completed variants
* `differentiableAt_hurwitzZetaEven` and `differentiableAt_cosZeta`:
  differentiability away from `s = 1`
* `completedHurwitzZetaEven_one_sub`: the functional equation
  `completedHurwitzZetaEven a (1 - s) = completedCosZeta a s`
* `hasSum_int_hurwitzZetaEven` and `hasSum_nat_cosZeta`: relation between the zeta functions and
  the corresponding Dirichlet series for `1 < re s`.
-/
noncomputable section

open Complex Filter Topology Asymptotics Real Set Classical MeasureTheory

section kernel_defs
/-!
## Definitions and elementary properties of kernels
-/

/-- Even Hurwitz zeta kernel (function whose Mellin transform will be the even part of the
completed Hurwit zeta function). See `evenKernel_def` for the defining formula, and
`hasSum_int_evenKernel` for an expression as a sum over `ℤ`. -/
@[irreducible] def evenKernel (a : UnitAddCircle) (x : ℝ) : ℝ :=
  (show Function.Periodic
    (fun ξ : ℝ ↦ rexp (-π * ξ ^ 2 * x) * re (jacobiTheta₂ (ξ * I * x) (I * x))) 1 by
      intro ξ
      simp only [ofReal_add, ofReal_one, add_mul, one_mul, jacobiTheta₂_add_left']
      have : cexp (-↑π * I * ((I * ↑x) + 2 * (↑ξ * I * ↑x))) = rexp (π * (x + 2 * ξ * x)) := by
        ring_nf
        simp only [I_sq, mul_neg, mul_one, neg_mul, neg_neg, sub_neg_eq_add, ofReal_exp, ofReal_add,
          ofReal_mul, ofReal_ofNat]
      rw [this, re_ofReal_mul, ← mul_assoc, ← Real.exp_add]
      congr
      ring).lift a

lemma evenKernel_def (a x : ℝ) :
    ↑(evenKernel ↑a x) = cexp (-π * a ^ 2 * x) * jacobiTheta₂ (a * I * x) (I * x) := by
  unfold evenKernel
  simp only [neg_mul, Function.Periodic.lift_coe, ofReal_mul, ofReal_exp, ofReal_neg, ofReal_pow,
    re_eq_add_conj, jacobiTheta₂_conj, map_mul, conj_ofReal, conj_I, mul_neg, neg_neg,
    jacobiTheta₂_neg_left, ← mul_two, mul_div_cancel_right₀ _ (two_ne_zero' ℂ)]

/-- For `x ≤ 0` the defining sum diverges, so the kernel is 0. -/
lemma evenKernel_undef (a : UnitAddCircle) {x : ℝ} (hx : x ≤ 0) : evenKernel a x = 0 := by
  have : (I * ↑x).im ≤ 0 := by rwa [I_mul_im, ofReal_re]
  induction' a using QuotientAddGroup.induction_on' with a'
  rw [← ofReal_inj, evenKernel_def, jacobiTheta₂_undef _ this, mul_zero, ofReal_zero]

/-- Cosine Hurwitz zeta kernel. See `cosKernel_def` for the defining formula, and
`hasSum_int_cosKernel` for expression as a sum. -/
@[irreducible] def cosKernel (a : UnitAddCircle) (x : ℝ) : ℝ :=
  (show Function.Periodic (fun ξ : ℝ ↦ re (jacobiTheta₂ ξ (I * x))) 1 by
    intro ξ; simp_rw [ofReal_add, ofReal_one, jacobiTheta₂_add_left]).lift a

lemma cosKernel_def (a x : ℝ) : ↑(cosKernel ↑a x) = jacobiTheta₂ a (I * x) := by
  unfold cosKernel
  simp only [Function.Periodic.lift_coe, re_eq_add_conj, jacobiTheta₂_conj, conj_ofReal, map_mul,
    conj_I, neg_mul, neg_neg, ← mul_two, mul_div_cancel_right₀ _ (two_ne_zero' ℂ)]

lemma cosKernel_undef (a : UnitAddCircle) {x : ℝ} (hx : x ≤ 0) : cosKernel a x = 0 := by
  induction' a using QuotientAddGroup.induction_on' with a'
  rw [← ofReal_inj, cosKernel_def, jacobiTheta₂_undef, ofReal_zero]
  rwa [I_mul_im, ofReal_re]

/-- For `a = 0`, both kernels agree. -/
lemma evenKernel_eq_cosKernel_of_zero : evenKernel 0 = cosKernel 0 := by
  ext1 x
  simp only [← QuotientAddGroup.mk_zero, ← ofReal_inj, evenKernel_def, ofReal_zero, sq, mul_zero,
    zero_mul, Complex.exp_zero, one_mul, cosKernel_def]

lemma evenKernel_neg (a : UnitAddCircle) (x : ℝ) : evenKernel (-a) x = evenKernel a x := by
  induction' a using QuotientAddGroup.induction_on' with a'
  simp only [← QuotientAddGroup.mk_neg, ← ofReal_inj, evenKernel_def, ofReal_neg, neg_sq, neg_mul,
    jacobiTheta₂_neg_left]

lemma cosKernel_neg (a : UnitAddCircle) (x : ℝ) : cosKernel (-a) x = cosKernel a x := by
  induction' a using QuotientAddGroup.induction_on' with a'
  simp only [← QuotientAddGroup.mk_neg, ← ofReal_inj, cosKernel_def, ofReal_neg,
    jacobiTheta₂_neg_left]

lemma continuousOn_evenKernel (a : UnitAddCircle) : ContinuousOn (evenKernel a) (Ioi 0) := by
  induction' a using QuotientAddGroup.induction_on' with a'
  apply continuous_re.comp_continuousOn (f := fun x ↦ (evenKernel a' x : ℂ))
  simp only [evenKernel_def a']
  refine ContinuousAt.continuousOn (fun x hx ↦ ((Continuous.continuousAt ?_).mul ?_))
  · exact Complex.continuous_exp.comp (continuous_const.mul continuous_ofReal)
  · have h := continuousAt_jacobiTheta₂ (a' * I * x) (?_ : 0 < im (I * x))
    · exact h.comp (f := fun u : ℝ ↦ (a' * I * u, I * u)) (by fun_prop)
    · rwa [mul_im, I_re, I_im, zero_mul, one_mul, zero_add, ofReal_re]

lemma continuousOn_cosKernel (a : UnitAddCircle) : ContinuousOn (cosKernel a) (Ioi 0) := by
  induction' a using QuotientAddGroup.induction_on' with a'
  apply continuous_re.comp_continuousOn (f := fun x ↦ (cosKernel a' x : ℂ))
  simp only [cosKernel_def]
  refine ContinuousAt.continuousOn (fun x hx ↦ ?_)
  have : 0 < im (I * x) := by rwa [mul_im, I_re, I_im, zero_mul, one_mul, zero_add, ofReal_re]
  exact (continuousAt_jacobiTheta₂ a' this).comp (f := fun u : ℝ ↦ (_, I * u)) (by fun_prop)

lemma evenKernel_functional_equation (a : UnitAddCircle) (x : ℝ) :
    evenKernel a x = 1 / x ^ (1 / 2 : ℝ) * cosKernel a (1 / x) := by
  rcases le_or_lt x 0 with hx | hx
  · rw [evenKernel_undef _ hx, cosKernel_undef, mul_zero]
    exact div_nonpos_of_nonneg_of_nonpos zero_le_one hx
  induction' a using QuotientAddGroup.induction_on' with a
  rw [← ofReal_inj, ofReal_mul, evenKernel_def, cosKernel_def, jacobiTheta₂_functional_equation]
  have h1 : I * ↑(1 / x) = -1 / (I * x) := by
    push_cast
    rw [← div_div, mul_one_div, div_I, neg_one_mul, neg_neg]
  have hx' : I * x ≠ 0 := mul_ne_zero I_ne_zero (ofReal_ne_zero.mpr hx.ne')
  have h2 : a * I * x / (I * x) = a := by
    rw [div_eq_iff hx']
    ring
  have h3 : 1 / (-I * (I * x)) ^ (1 / 2 : ℂ) = 1 / ↑(x ^ (1 / 2 : ℝ)) := by
    rw [neg_mul, ← mul_assoc, I_mul_I, neg_one_mul, neg_neg,ofReal_cpow hx.le, ofReal_div,
      ofReal_one, ofReal_ofNat]
  have h4 : -π * I * (a * I * x) ^ 2 / (I * x) = - (-π * a ^ 2 * x) := by
    rw [mul_pow, mul_pow, I_sq, div_eq_iff hx']
    ring
  rw [h1, h2, h3, h4, ← mul_assoc, mul_comm (cexp _), mul_assoc _ (cexp _) (cexp _),
    ← Complex.exp_add, neg_add_self, Complex.exp_zero, mul_one, ofReal_div, ofReal_one]

end kernel_defs

section asymp

/-!
## Formulae for the kernels as sums
-/

lemma hasSum_int_evenKernel (a : ℝ) {t : ℝ} (ht : 0 < t) :
    HasSum (fun n : ℤ ↦ rexp (-π * (n + a) ^ 2 * t)) (evenKernel a t) := by
  rw [← hasSum_ofReal, evenKernel_def]
  have (n : ℤ) : ↑(rexp (-π * (↑n + a) ^ 2 * t)) =
      cexp (-↑π * ↑a ^ 2 * ↑t) * jacobiTheta₂_term n (↑a * I * ↑t) (I * ↑t) := by
    rw [jacobiTheta₂_term, ← Complex.exp_add]
    push_cast
    congr
    ring_nf
    simp only [I_sq, mul_neg, neg_mul, mul_one]
  simp only [this]
  exact (hasSum_jacobiTheta₂_term _ (by rwa [I_mul_im, ofReal_re])).mul_left _

lemma hasSum_int_cosKernel (a : ℝ) {t : ℝ} (ht : 0 < t) :
    HasSum (fun n : ℤ ↦ cexp (2 * π * I * a * n) * rexp (-π * n ^ 2 * t)) ↑(cosKernel a t) := by
  rw [cosKernel_def a t]
  have (n : ℤ) : cexp (2 * ↑π * I * ↑a * ↑n) * ↑(rexp (-π * ↑n ^ 2 * t)) =
      jacobiTheta₂_term n (↑a) (I * ↑t) := by
    rw [jacobiTheta₂_term, ofReal_exp, ← Complex.exp_add]
    push_cast
    ring_nf
    simp only [I_sq, mul_neg, neg_mul, mul_one, sub_eq_add_neg]
  simp only [this]
  exact hasSum_jacobiTheta₂_term a (by rwa [I_mul_im, ofReal_re] : 0 < im (I * t))

/-- Modified version of `hasSum_int_evenKernel` omitting the constant term at `∞`. -/
lemma hasSum_int_evenKernel₀ (a : ℝ) {t : ℝ} (ht : 0 < t) :
    HasSum (fun n : ℤ ↦ if n + a = 0 then 0 else rexp (-π * (n + a) ^ 2 * t))
    (evenKernel a t - if (a : UnitAddCircle) = 0 then 1 else 0) := by
  haveI := Classical.propDecidable -- speed up instance search for `if / then / else`
  simp_rw [AddCircle.coe_eq_zero_iff, zsmul_one]
  split_ifs with h
  · obtain ⟨k, rfl⟩ := h
    simp_rw [← Int.cast_add, Int.cast_eq_zero, add_eq_zero_iff_eq_neg]
    simpa only [Int.cast_add, neg_mul, Int.cast_neg, add_left_neg, ne_eq, OfNat.ofNat_ne_zero,
      not_false_eq_true, zero_pow, mul_zero, zero_mul, Real.exp_zero]
      using hasSum_ite_sub_hasSum (hasSum_int_evenKernel (k : ℝ) ht) (-k)
  · suffices ∀ (n : ℤ), n + a ≠ 0 by simpa [this] using hasSum_int_evenKernel a ht
    contrapose! h
    let ⟨n, hn⟩ := h
    exact ⟨-n, by rwa [Int.cast_neg, neg_eq_iff_add_eq_zero]⟩

lemma hasSum_int_cosKernel₀ (a : ℝ) {t : ℝ} (ht : 0 < t) :
    HasSum (fun n : ℤ ↦ if n = 0 then 0 else cexp (2 * π * I * a * n) * rexp (-π * n ^ 2 * t))
    (↑(cosKernel a t) - 1) := by
  simpa? using hasSum_ite_sub_hasSum (hasSum_int_cosKernel a ht) 0
  says simpa only [neg_mul, ofReal_exp, ofReal_neg, ofReal_mul, ofReal_pow, ofReal_intCast,
    Int.cast_zero, mul_zero, Complex.exp_zero, ne_eq, OfNat.ofNat_ne_zero, not_false_eq_true,
    zero_pow, zero_mul, Real.exp_zero, ofReal_one, mul_one] using
    hasSum_ite_sub_hasSum (hasSum_int_cosKernel a ht) 0

lemma hasSum_nat_cosKernel₀ (a : ℝ) {t : ℝ} (ht : 0 < t) :
    HasSum (fun n : ℕ ↦ 2 * Real.cos (2 * π * a * (n + 1)) * rexp (-π * (n + 1) ^ 2 * t))
    (cosKernel a t - 1) := by
  rw [← hasSum_ofReal, ofReal_sub, ofReal_one]
  have := (hasSum_int_cosKernel a ht).sum_nat_of_sum_int
  rw [← hasSum_nat_add_iff' 1] at this
  simp_rw [Finset.sum_range_one, Nat.cast_zero, neg_zero, Int.cast_zero, zero_pow two_ne_zero,
    mul_zero, zero_mul, Complex.exp_zero, Real.exp_zero, ofReal_one, mul_one, Int.cast_neg,
    Int.cast_natCast, neg_sq, ← add_mul, add_sub_assoc, ← sub_sub, sub_self, zero_sub,
    ← sub_eq_add_neg, mul_neg] at this
  refine this.congr_fun fun n ↦ ?_
  push_cast
  rw [Complex.cos, mul_div_cancel₀ _ two_ne_zero]
  congr 3 <;> ring

/-!
## Asymptotics of the kernels as `t → ∞`
-/

/-- The function `evenKernel a - L` has exponential decay at `+∞`, where `L = 1` if
`a = 0` and `L = 0` otherwise. -/
lemma isBigO_atTop_evenKernel_sub (a : UnitAddCircle) : ∃ p : ℝ, 0 < p ∧
    (evenKernel a · - (if a = 0 then 1 else 0)) =O[atTop] (rexp <| -p * ·) := by
  obtain ⟨b, _, rfl⟩ := a.eq_coe_Ico
  obtain ⟨p, hp, hp'⟩ := HurwitzKernelBounds.isBigO_atTop_F_int_zero_sub b
  refine ⟨p, hp, (EventuallyEq.isBigO ?_).trans hp'⟩
  filter_upwards [eventually_gt_atTop 0] with t ht
  simp only [← (hasSum_int_evenKernel b ht).tsum_eq, HurwitzKernelBounds.F_int,
    HurwitzKernelBounds.f_int, pow_zero, one_mul, Function.Periodic.lift_coe]

/-- The function `cosKernel a - 1` has exponential decay at `+∞`, for any `a`. -/
lemma isBigO_atTop_cosKernel_sub (a : UnitAddCircle) :
    ∃ p, 0 < p ∧ IsBigO atTop (cosKernel a · - 1) (fun x ↦ Real.exp (-p * x)) := by
  induction' a using QuotientAddGroup.induction_on with a
  obtain ⟨p, hp, hp'⟩ := HurwitzKernelBounds.isBigO_atTop_F_nat_zero_sub zero_le_one
  refine ⟨p, hp, (Eventually.isBigO ?_).trans (hp'.const_mul_left 2)⟩
  simp only [eq_false_intro one_ne_zero, if_false, sub_zero]
  filter_upwards [eventually_gt_atTop 0] with t ht
  rw [← (hasSum_nat_cosKernel₀ a ht).tsum_eq, HurwitzKernelBounds.F_nat]
  apply tsum_of_norm_bounded ((HurwitzKernelBounds.summable_f_nat 0 1 ht).hasSum.mul_left 2)
  intro n
  rw [norm_mul, norm_mul, norm_two, mul_assoc, mul_le_mul_iff_of_pos_left two_pos,
    norm_of_nonneg (exp_pos _).le, HurwitzKernelBounds.f_nat, pow_zero, one_mul, Real.norm_eq_abs]
  exact mul_le_of_le_one_left (exp_pos _).le (abs_cos_le_one _)

end asymp

section FEPair
/-!
## Construction of a FE-pair
-/

/-- A `WeakFEPair` structure with `f = evenKernel a` and `g = cosKernel a`. -/
def hurwitzEvenFEPair (a : UnitAddCircle) : WeakFEPair ℂ where
  f := ofReal' ∘ evenKernel a
  g := ofReal' ∘ cosKernel a
  hf_int := (continuous_ofReal.comp_continuousOn (continuousOn_evenKernel a)).locallyIntegrableOn
    measurableSet_Ioi
  hg_int := (continuous_ofReal.comp_continuousOn (continuousOn_cosKernel a)).locallyIntegrableOn
    measurableSet_Ioi
  hk := one_half_pos
  hε := one_ne_zero
  f₀ := if a = 0 then 1 else 0
  hf_top r := by
    let ⟨v, hv, hv'⟩ := isBigO_atTop_evenKernel_sub a
    rw [← isBigO_norm_left] at hv' ⊢
    conv at hv' =>
      enter [2, x]; rw [← norm_real, ofReal_sub, apply_ite ((↑) : ℝ → ℂ), ofReal_one, ofReal_zero]
    exact hv'.trans (isLittleO_exp_neg_mul_rpow_atTop hv _).isBigO
  g₀ := 1
  hg_top r := by
    obtain ⟨p, hp, hp'⟩ := isBigO_atTop_cosKernel_sub a
    rw [← isBigO_norm_left] at hp' ⊢
    have (x : ℝ) : ‖(ofReal' ∘ cosKernel a) x - 1‖ = ‖cosKernel a x - 1‖ := by
      rw [← norm_real, ofReal_sub, ofReal_one, Function.comp_apply]
    simp only [this]
    exact hp'.trans (isLittleO_exp_neg_mul_rpow_atTop hp _).isBigO
  h_feq x hx := by
    simp_rw [Function.comp_apply, one_mul, smul_eq_mul, ← ofReal_mul,
      evenKernel_functional_equation, one_div x, one_div x⁻¹, inv_rpow (le_of_lt hx),
      one_div, inv_inv]

lemma hurwitzEvenFEPair_zero_symm :
    (hurwitzEvenFEPair 0).symm = hurwitzEvenFEPair 0 := by
  unfold hurwitzEvenFEPair WeakFEPair.symm
  congr 1 <;> simp only [evenKernel_eq_cosKernel_of_zero, inv_one, if_true]

lemma hurwitzEvenFEPair_neg (a : UnitAddCircle) : hurwitzEvenFEPair (-a) = hurwitzEvenFEPair a := by
  unfold hurwitzEvenFEPair
  congr 1 <;> simp only [Function.comp_def, evenKernel_neg, cosKernel_neg, neg_eq_zero]

/-!
## Definition of the completed even Hurwitz zeta function
-/

/--
The meromorphic function of `s` which agrees with
`1 / 2 * Gamma (s / 2) * π ^ (-s / 2) * ∑' (n : ℤ), 1 / |n + a| ^ s` for `1 < re s`.
-/
def completedHurwitzZetaEven (a : UnitAddCircle) (s : ℂ) : ℂ :=
  ((hurwitzEvenFEPair a).Λ (s / 2)) / 2

/-- The entire function differing from `completedHurwitzZetaEven a s` by a linear combination of
`1 / s` and `1 / (1 - s)`. -/
def completedHurwitzZetaEven₀ (a : UnitAddCircle) (s : ℂ) : ℂ :=
  ((hurwitzEvenFEPair a).Λ₀ (s / 2)) / 2

lemma completedHurwitzZetaEven_eq (a : UnitAddCircle) (s : ℂ) :
    completedHurwitzZetaEven a s =
    completedHurwitzZetaEven₀ a s - (if a = 0 then 1 else 0) / s - 1 / (1 - s) := by
  rw [completedHurwitzZetaEven, WeakFEPair.Λ, sub_div, sub_div]
  congr 1
  · change completedHurwitzZetaEven₀ a s - (1 / (s / 2)) • (if a = 0 then 1 else 0) / 2 =
      completedHurwitzZetaEven₀ a s - (if a = 0 then 1 else 0) / s
    rw [smul_eq_mul, mul_comm, mul_div_assoc, div_div, div_mul_cancel₀ _ two_ne_zero, mul_one_div]
  · change (1 / (↑(1 / 2 : ℝ) - s / 2)) • 1 / 2 = 1 / (1 - s)
    push_cast
    rw [smul_eq_mul, mul_one, ← sub_div, div_div, div_mul_cancel₀ _ two_ne_zero]

/--
The meromorphic function of `s` which agrees with
`Gamma (s / 2) * π ^ (-s / 2) * ∑' n : ℕ, cos (2 * π * a * n) / n ^ s` for `1 < re s`.
-/
def completedCosZeta (a : UnitAddCircle) (s : ℂ) : ℂ :=
  ((hurwitzEvenFEPair a).symm.Λ (s / 2)) / 2

/-- The entire function differing from `completedCosZeta a s` by a linear combination of
`1 / s` and `1 / (1 - s)`. -/
def completedCosZeta₀ (a : UnitAddCircle) (s : ℂ) : ℂ :=
  ((hurwitzEvenFEPair a).symm.Λ₀ (s / 2)) / 2

lemma completedCosZeta_eq (a : UnitAddCircle) (s : ℂ) :
    completedCosZeta a s =
    completedCosZeta₀ a s - 1 / s - (if a = 0 then 1 else 0) / (1 - s) := by
  rw [completedCosZeta, WeakFEPair.Λ, sub_div, sub_div]
  congr 1
  · rw [completedCosZeta₀, WeakFEPair.symm, hurwitzEvenFEPair, smul_eq_mul, mul_one, div_div,
      div_mul_cancel₀ _ (two_ne_zero' ℂ)]
  · simp_rw [WeakFEPair.symm, hurwitzEvenFEPair, push_cast, inv_one, smul_eq_mul,
      mul_comm _ (if _ then _ else _), mul_div_assoc, div_div, ← sub_div,
      div_mul_cancel₀ _ (two_ne_zero' ℂ), mul_one_div]

/-!
## Parity and functional equations
-/

lemma completedHurwitzZetaEven_neg (a : UnitAddCircle) (s : ℂ) :
    completedHurwitzZetaEven (-a) s = completedHurwitzZetaEven a s := by
  simp only [completedHurwitzZetaEven, hurwitzEvenFEPair_neg]

lemma completedHurwitzZetaEven₀_neg (a : UnitAddCircle) (s : ℂ) :
    completedHurwitzZetaEven₀ (-a) s = completedHurwitzZetaEven₀ a s := by
  simp only [completedHurwitzZetaEven₀, hurwitzEvenFEPair_neg]

lemma completedCosZeta_neg (a : UnitAddCircle) (s : ℂ) :
    completedCosZeta (-a) s = completedCosZeta a s := by
  simp only [completedCosZeta, hurwitzEvenFEPair_neg]

lemma completedCosZeta₀_neg (a : UnitAddCircle) (s : ℂ) :
    completedCosZeta₀ (-a) s = completedCosZeta₀ a s := by
  simp only [completedCosZeta₀, hurwitzEvenFEPair_neg]

/-- Functional equation for the even Hurwitz zeta function. -/
lemma completedHurwitzZetaEven_one_sub (a : UnitAddCircle) (s : ℂ) :
    completedHurwitzZetaEven a (1 - s) = completedCosZeta a s := by
  rw [completedHurwitzZetaEven, completedCosZeta, sub_div,
    (by norm_num : (1 / 2 : ℂ) = ↑(1 / 2 : ℝ)),
    (by rfl : (1 / 2 : ℝ) = (hurwitzEvenFEPair a).k),
    (hurwitzEvenFEPair a).functional_equation (s / 2),
    (by rfl : (hurwitzEvenFEPair a).ε = 1),
    one_smul]

/-- Functional equation for the even Hurwitz zeta function with poles removed. -/
lemma completedHurwitzZetaEven₀_one_sub (a : UnitAddCircle) (s : ℂ) :
    completedHurwitzZetaEven₀ a (1 - s) = completedCosZeta₀ a s := by
  rw [completedHurwitzZetaEven₀, completedCosZeta₀, sub_div,
    (by norm_num : (1 / 2 : ℂ) = ↑(1 / 2 : ℝ)),
    (by rfl : (1 / 2 : ℝ) = (hurwitzEvenFEPair a).k),
    (hurwitzEvenFEPair a).functional_equation₀ (s / 2),
    (by rfl : (hurwitzEvenFEPair a).ε = 1),
    one_smul]

/-- Functional equation for the even Hurwitz zeta function (alternative form). -/
lemma completedCosZeta_one_sub (a : UnitAddCircle) (s : ℂ) :
    completedCosZeta a (1 - s) = completedHurwitzZetaEven a s := by
  rw [← completedHurwitzZetaEven_one_sub, sub_sub_cancel]

/-- Functional equation for the even Hurwitz zeta function with poles removed (alternative form). -/
lemma completedCosZeta₀_one_sub (a : UnitAddCircle) (s : ℂ) :
    completedCosZeta₀ a (1 - s) = completedHurwitzZetaEven₀ a s := by
  rw [← completedHurwitzZetaEven₀_one_sub, sub_sub_cancel]

end FEPair

/-!
## Differentiability and residues
-/

section FEPair

/--
The even Hurwitz completed zeta is differentiable away from `s = 0` and `s = 1` (and also at
`s = 0` if `a ≠ 0`)
-/
lemma differentiableAt_completedHurwitzZetaEven
    (a : UnitAddCircle) {s : ℂ} (hs : s ≠ 0 ∨ a ≠ 0) (hs' : s ≠ 1) :
    DifferentiableAt ℂ (completedHurwitzZetaEven a) s := by
  refine (((hurwitzEvenFEPair a).differentiableAt_Λ ?_ (Or.inl ?_)).comp s
      (differentiableAt_id.div_const _)).div_const _
<<<<<<< HEAD
  · rw [div_ne_zero_iff, eq_true_intro two_ne_zero, and_true]
    refine Or.imp (by tauto) (fun ha ↦ ?_) hs
    simp only [hurwitzEvenFEPair, eq_false_intro ha, if_false]
=======
  · simp only [ne_eq, div_eq_zero_iff, OfNat.ofNat_ne_zero, or_false]
    rcases hs with h | h
    · exact Or.inl h
    · simp only [hurwitzEvenFEPair, one_div, h, ↓reduceIte, or_true]
>>>>>>> 49c10909
  · change s / 2 ≠ ↑(1 / 2 : ℝ)
    rw [ofReal_div, ofReal_one, ofReal_ofNat]
    exact hs' ∘ (div_left_inj' two_ne_zero).mp

lemma differentiable_completedHurwitzZetaEven₀ (a : UnitAddCircle) :
    Differentiable ℂ (completedHurwitzZetaEven₀ a) :=
  ((hurwitzEvenFEPair a).differentiable_Λ₀.comp (differentiable_id.div_const _)).div_const _

/-- The difference of two completed even Hurwitz zeta functions is differentiable at `s = 1`. -/
lemma differentiableAt_one_completedHurwitzZetaEven_sub_completedHurwitzZetaEven
    (a b : UnitAddCircle) :
    DifferentiableAt ℂ (fun s ↦ completedHurwitzZetaEven a s - completedHurwitzZetaEven b s) 1 := by
  have (s) : completedHurwitzZetaEven a s - completedHurwitzZetaEven b s =
      completedHurwitzZetaEven₀ a s - completedHurwitzZetaEven₀ b s -
      ((if a = 0 then 1 else 0) - (if b = 0 then 1 else 0)) / s := by
    simp_rw [completedHurwitzZetaEven_eq, sub_div]
    abel
  rw [funext this]
  refine .sub ?_ <| (differentiable_const _ _).div (differentiable_id _) one_ne_zero
  apply DifferentiableAt.sub <;> apply differentiable_completedHurwitzZetaEven₀

lemma differentiableAt_completedCosZeta
    (a : UnitAddCircle) {s : ℂ} (hs : s ≠ 0) (hs' : s ≠ 1 ∨ a ≠ 0) :
    DifferentiableAt ℂ (completedCosZeta a) s := by
  refine (((hurwitzEvenFEPair a).symm.differentiableAt_Λ (Or.inl ?_) ?_).comp s
      (differentiableAt_id.div_const _)).div_const _
<<<<<<< HEAD
  · rwa [div_ne_zero_iff, eq_true_intro two_ne_zero, and_true]
=======
  · exact div_ne_zero_iff.mpr ⟨hs, two_ne_zero⟩
>>>>>>> 49c10909
  · change s / 2 ≠ ↑(1 / 2 : ℝ) ∨ (if a = 0 then 1 else 0) = 0
    refine Or.imp (fun h ↦ ?_) (fun ha ↦ ?_) hs'
    · simpa only [push_cast] using h ∘ (div_left_inj' two_ne_zero).mp
    · simp_rw [eq_false_intro ha, if_false]

lemma differentiable_completedCosZeta₀ (a : UnitAddCircle) :
    Differentiable ℂ (completedCosZeta₀ a) :=
  ((hurwitzEvenFEPair a).symm.differentiable_Λ₀.comp (differentiable_id.div_const _)).div_const _

<<<<<<< HEAD
=======
private lemma tendsto_div_two_punctured_nhds (a : ℂ) :
    Tendsto (fun s : ℂ ↦ s / 2) (𝓝[≠] a) (𝓝[≠] (a / 2)) :=
  le_of_eq ((Homeomorph.mulRight₀ _ (inv_ne_zero (two_ne_zero' ℂ))).map_punctured_nhds_eq a)

>>>>>>> 49c10909
/-- The residue of `completedHurwitzZetaEven a s` at `s = 1` is equal to `1`. -/
lemma completedHurwitzZetaEven_residue_one (a : UnitAddCircle) :
    Tendsto (fun s ↦ (s - 1) * completedHurwitzZetaEven a s) (𝓝[≠] 1) (𝓝 1) := by
  have h1 : Tendsto (fun s : ℂ ↦ (s - ↑(1  / 2 : ℝ)) * _) (𝓝[≠] ↑(1  / 2 : ℝ))
    (𝓝 ((1 : ℂ) * (1 : ℂ))) := (hurwitzEvenFEPair a).Λ_residue_k
  simp only [push_cast, one_mul] at h1
<<<<<<< HEAD
  have h2 : Tendsto (fun s : ℂ ↦ s / 2) (𝓝[≠] 1) (𝓝[≠] (1 / 2)) :=
    le_of_eq ((Homeomorph.mulRight₀ _ (inv_ne_zero (two_ne_zero' ℂ))).map_punctured_nhds_eq 1)
  refine (h1.comp h2).congr (fun s ↦ ?_)
=======
  refine (h1.comp <| tendsto_div_two_punctured_nhds 1).congr (fun s ↦ ?_)
>>>>>>> 49c10909
  rw [completedHurwitzZetaEven, Function.comp_apply, ← sub_div, div_mul_eq_mul_div, mul_div_assoc]

/-- The residue of `completedHurwitzZetaEven a s` at `s = 0` is equal to `-1` if `a = 0`, and `0`
otherwise. -/
lemma completedHurwitzZetaEven_residue_zero (a : UnitAddCircle) :
    Tendsto (fun s ↦ s * completedHurwitzZetaEven a s) (𝓝[≠] 0) (𝓝 (if a = 0 then -1 else 0)) := by
  have h1 : Tendsto (fun s : ℂ ↦ s * _) (𝓝[≠] 0)
    (𝓝 (-(if a = 0 then 1 else 0))) := (hurwitzEvenFEPair a).Λ_residue_zero
  have : -(if a = 0 then (1 : ℂ) else 0) = (if a = 0 then -1 else 0) := by { split_ifs <;> simp }
  simp only [this, push_cast, one_mul] at h1
<<<<<<< HEAD
  have h2 : Tendsto (fun s : ℂ ↦ s / 2) (𝓝[≠] 0) (𝓝[≠] (0 / 2)) :=
    le_of_eq ((Homeomorph.mulRight₀ _ (inv_ne_zero (two_ne_zero' ℂ))).map_punctured_nhds_eq 0)
  rw [zero_div] at h2
  refine (h1.comp h2).congr (fun s ↦ ?_)
=======
  refine (h1.comp <| zero_div (2 : ℂ) ▸ (tendsto_div_two_punctured_nhds 0)).congr (fun s ↦ ?_)
>>>>>>> 49c10909
  rw [completedHurwitzZetaEven, Function.comp_apply, div_mul_eq_mul_div, mul_div_assoc]

lemma completedCosZeta_residue_zero (a : UnitAddCircle) :
    Tendsto (fun s ↦ s * completedCosZeta a s) (𝓝[≠] 0) (𝓝 (-1)) := by
  have h1 : Tendsto (fun s : ℂ ↦ s * _) (𝓝[≠] 0)
    (𝓝 (-1)) := (hurwitzEvenFEPair a).symm.Λ_residue_zero
<<<<<<< HEAD
  have h2 : Tendsto (fun s : ℂ ↦ s / 2) (𝓝[≠] 0) (𝓝[≠] (0 / 2)) :=
    le_of_eq ((Homeomorph.mulRight₀ _ (inv_ne_zero (two_ne_zero' ℂ))).map_punctured_nhds_eq 0)
  rw [zero_div] at h2
  refine (h1.comp h2).congr (fun s ↦ ?_)
=======
  refine (h1.comp <| zero_div (2 : ℂ) ▸ (tendsto_div_two_punctured_nhds 0)).congr (fun s ↦ ?_)
>>>>>>> 49c10909
  rw [completedCosZeta, Function.comp_apply, div_mul_eq_mul_div, mul_div_assoc]

end FEPair

/-!
## Relation to the Dirichlet series for `1 < re s`
-/

/-- Formula for `completedCosZeta` as a Dirichlet series in the convergence range
(first version, with sum over `ℤ`). -/
lemma hasSum_int_completedCosZeta (a : ℝ) {s : ℂ} (hs : 1 < re s) :
    HasSum (fun n : ℤ ↦ Gammaℝ s * cexp (2 * π * I * a * n) / (↑|n| : ℂ) ^ s / 2)
    (completedCosZeta a s) := by
  let c (n : ℤ) : ℂ := cexp (2 * π * I * a * n) / 2
  have hF t (ht : 0 < t) : HasSum (fun n : ℤ ↦ if n = 0 then 0 else c n * rexp (-π * n ^ 2 * t))
      ((cosKernel a t - 1) / 2) := by
    refine ((hasSum_int_cosKernel₀ a ht).div_const 2).congr_fun fun n ↦ ?_
<<<<<<< HEAD
    split_ifs with h <;>
      simp only [zero_div, c, div_mul_eq_mul_div]
=======
    split_ifs <;> simp only [zero_div, c, div_mul_eq_mul_div]
>>>>>>> 49c10909
  simp only [← Int.cast_eq_zero (α := ℝ)] at hF
  rw [show completedCosZeta a s = mellin (fun t ↦ (cosKernel a t - 1 : ℂ) / 2) (s / 2) by
    rw [mellin_div_const, completedCosZeta]
    congr 1
    refine ((hurwitzEvenFEPair a).symm.hasMellin (?_ : 1 / 2 < (s / 2).re)).2.symm
    rwa [div_ofNat_re, div_lt_div_right two_pos]]
  refine (hasSum_mellin_pi_mul_sq (zero_lt_one.trans hs) hF ?_).congr_fun fun n ↦ ?_
  · apply (((summable_one_div_int_add_rpow 0 s.re).mpr hs).div_const 2).of_norm_bounded
    intro i
    simp only [c, (by { push_cast; ring } : 2 * π * I * a * i = ↑(2 * π * a * i) * I), norm_div,
      RCLike.norm_ofNat, norm_norm, Complex.norm_exp_ofReal_mul_I, add_zero, norm_one,
      norm_of_nonneg (by positivity : 0 ≤ |(i : ℝ)| ^ s.re), div_right_comm, le_rfl]
  · simp only [c, Int.cast_eq_zero, ← Int.cast_abs, ofReal_intCast, div_right_comm, mul_div_assoc]

/-- Formula for `completedCosZeta` as a Dirichlet series in the convergence range
(second version, with sum over `ℕ`). -/
lemma hasSum_nat_completedCosZeta (a : ℝ) {s : ℂ} (hs : 1 < re s) :
    HasSum (fun n : ℕ ↦ if n = 0 then 0 else Gammaℝ s * Real.cos (2 * π * a * n) / (n : ℂ) ^ s)
    (completedCosZeta a s) := by
<<<<<<< HEAD
  have hs' : s ≠ 0 := (not_lt.mpr zero_le_one <| zero_re ▸ · ▸ hs)
  have aux : ((|0| : ℤ) : ℂ) ^ s = 0 := by rw [abs_zero, Int.cast_zero, zero_cpow hs']
=======
  have aux : ((|0| : ℤ) : ℂ) ^ s = 0 := by
    rw [abs_zero, Int.cast_zero, zero_cpow (ne_zero_of_one_lt_re hs)]
>>>>>>> 49c10909
  have hint := (hasSum_int_completedCosZeta a hs).sum_nat_of_sum_int
  rw [aux, div_zero, zero_div, add_zero] at hint
  refine hint.congr_fun fun n ↦ ?_
  split_ifs with h
  · simp only [h, Nat.cast_zero, aux, div_zero, zero_div, neg_zero, zero_add]
  · simp only [ofReal_cos, ofReal_mul, ofReal_ofNat, ofReal_natCast, Complex.cos,
      show 2 * π * a * n * I = 2 * π * I * a * n by ring, neg_mul, mul_div_assoc,
      div_right_comm _ (2 : ℂ), Int.cast_natCast, Nat.abs_cast, Int.cast_neg, mul_neg, abs_neg, ←
      mul_add, ← add_div]

/-- Formula for `completedHurwitzZetaEven` as a Dirichlet series in the convergence range. -/
lemma hasSum_int_completedHurwitzZetaEven (a : ℝ) {s : ℂ} (hs : 1 < re s) :
    HasSum (fun n : ℤ ↦ Gammaℝ s / (↑|n + a| : ℂ) ^ s / 2) (completedHurwitzZetaEven a s) := by
  have hF (t : ℝ) (ht : 0 < t) : HasSum (fun n : ℤ ↦ if n + a = 0 then 0
      else (1 / 2 : ℂ) * rexp (-π * (n + a) ^ 2 * t)) ((evenKernel a t - _) / 2) := by
    refine (ofReal_sub .. ▸ (hasSum_ofReal.mpr (hasSum_int_evenKernel₀ a ht)).div_const
      2).congr_fun fun n ↦ ?_
    split_ifs
    · rw [ofReal_zero, zero_div]
    · rw [mul_comm, mul_one_div]
  rw [show completedHurwitzZetaEven a s = mellin (fun t ↦ ((evenKernel (↑a) t : ℂ) -
        ↑(if (a : UnitAddCircle) = 0 then 1 else 0 : ℝ)) / 2) (s / 2) by
    simp_rw [mellin_div_const, apply_ite ofReal', ofReal_one, ofReal_zero]
    refine congr_arg (· / 2) ((hurwitzEvenFEPair a).hasMellin (?_ : 1 / 2 < (s / 2).re)).2.symm
    rwa [div_ofNat_re, div_lt_div_right two_pos]]
  refine (hasSum_mellin_pi_mul_sq (zero_lt_one.trans hs) hF ?_).congr_fun fun n ↦ ?_
  · simp_rw [← mul_one_div ‖_‖]
    apply Summable.mul_left
    rwa [summable_one_div_int_add_rpow]
  · rw [mul_one_div, div_right_comm]

/-!
## The un-completed even Hurwitz zeta
-/

<<<<<<< HEAD
/-- Technical lemma which will give us differentiability of Riemann zeta at `s = 0`. -/
=======
/-- Technical lemma which will give us differentiability of Hurwitz zeta at `s = 0`. -/
>>>>>>> 49c10909
lemma differentiableAt_update_of_residue
    {Λ : ℂ → ℂ} (hf : ∀ (s : ℂ) (_ : s ≠ 0) (_ : s ≠ 1), DifferentiableAt ℂ Λ s)
    {L : ℂ} (h_lim : Tendsto (fun s ↦ s * Λ s) (𝓝[≠] 0) (𝓝 L)) (s : ℂ) (hs' : s ≠ 1) :
    DifferentiableAt ℂ (Function.update (fun s ↦ Λ s / Gammaℝ s) 0 (L / 2)) s := by
  have claim (t) (ht : t ≠ 0) (ht' : t ≠ 1) : DifferentiableAt ℂ (fun u : ℂ ↦ Λ u / Gammaℝ u) t :=
    (hf t ht ht').mul differentiable_Gammaℝ_inv.differentiableAt
  have claim2 : Tendsto (fun s : ℂ ↦ Λ s / Gammaℝ s) (𝓝[≠] 0) (𝓝 <| L / 2) := by
    refine Tendsto.congr' ?_ (h_lim.div Gammaℝ_residue_zero two_ne_zero)
    filter_upwards [self_mem_nhdsWithin] with s (hs : s ≠ 0)
    rw [Pi.div_apply, ← div_div, mul_div_cancel_left₀ _ hs]
  rcases ne_or_eq s 0 with hs | rfl
  · -- Easy case : `s ≠ 0`
    refine (claim s hs hs').congr_of_eventuallyEq ?_
    filter_upwards [isOpen_compl_singleton.mem_nhds hs] with x hx
    simp only [Function.update_noteq hx]
  · -- Hard case : `s = 0`
    simp_rw [← claim2.limUnder_eq]
    have S_nhds : {(1 : ℂ)}ᶜ ∈ 𝓝 (0 : ℂ) := isOpen_compl_singleton.mem_nhds hs'
    refine ((Complex.differentiableOn_update_limUnder_of_isLittleO S_nhds
      (fun t ht ↦ (claim t ht.2 ht.1).differentiableWithinAt) ?_) 0 hs').differentiableAt S_nhds
    simp only [Gammaℝ, zero_div, div_zero, Complex.Gamma_zero, mul_zero, cpow_zero, sub_zero]
    -- Remains to show completed zeta is `o (s ^ (-1))` near 0.
    refine (isBigO_const_of_tendsto claim2 <| one_ne_zero' ℂ).trans_isLittleO ?_
    rw [isLittleO_iff_tendsto']
    · exact Tendsto.congr (fun x ↦ by rw [← one_div, one_div_one_div]) nhdsWithin_le_nhds
    · exact eventually_of_mem self_mem_nhdsWithin fun x hx hx' ↦ (hx <| inv_eq_zero.mp hx').elim

/-- The even part of the Hurwitz zeta function, i.e. the meromorphic function of `s` which agrees
with `1 / 2 * ∑' (n : ℤ), 1 / |n + a| ^ s` for `1 < re s`-/
noncomputable def hurwitzZetaEven (a : UnitAddCircle) :=
  Function.update (fun s ↦ completedHurwitzZetaEven a s / Gammaℝ s)
  0 (if a = 0 then -1 / 2 else 0)

lemma hurwitzZetaEven_def_of_ne_or_ne {a : UnitAddCircle} {s : ℂ} (h : a ≠ 0 ∨ s ≠ 0) :
    hurwitzZetaEven a s = completedHurwitzZetaEven a s / Gammaℝ s := by
  rw [hurwitzZetaEven]
  rcases ne_or_eq s 0 with h | rfl
  · rw [Function.update_noteq h]
  · simpa only [Gammaℝ, Function.update_same, neg_zero, zero_div, cpow_zero, Complex.Gamma_zero,
    mul_zero, div_zero, ite_eq_right_iff, div_eq_zero_iff, neg_eq_zero, one_ne_zero,
    OfNat.ofNat_ne_zero, or_self, imp_false, ne_eq, not_true_eq_false, or_false] using h

lemma hurwitzZetaEven_apply_zero (a : UnitAddCircle) :
    hurwitzZetaEven a 0 = if a = 0 then -1 / 2 else 0 :=
  Function.update_same _ _ _

lemma hurwitzZetaEven_neg (a : UnitAddCircle) (s : ℂ) :
    hurwitzZetaEven (-a) s = hurwitzZetaEven a s := by
  simp_rw [hurwitzZetaEven, neg_eq_zero, completedHurwitzZetaEven_neg]

/-- The trivial zeroes of the even Hurwitz zeta function. -/
theorem hurwitzZetaEven_neg_two_mul_nat_add_one (a : UnitAddCircle) (n : ℕ) :
    hurwitzZetaEven a (-2 * (n + 1)) = 0 := by
  have : (-2 : ℂ) * (n + 1) ≠ 0 :=
    mul_ne_zero (neg_ne_zero.mpr two_ne_zero) (Nat.cast_add_one_ne_zero n)
  rw [hurwitzZetaEven, Function.update_noteq this,
    Gammaℝ_eq_zero_iff.mpr ⟨n + 1, by rw [neg_mul, Nat.cast_add_one]⟩, div_zero]

/-- The Hurwitz zeta function is differentiable everywhere except at `s = 1`. This is true
even in the delicate case `a = 0` and `s = 0` (where the completed zeta has a pole, but this is
cancelled out by the Gamma factor). -/
lemma differentiableAt_hurwitzZetaEven (a : UnitAddCircle) {s : ℂ} (hs' : s ≠ 1) :
    DifferentiableAt ℂ (hurwitzZetaEven a) s := by
  have := differentiableAt_update_of_residue
    (fun t ht ht' ↦ differentiableAt_completedHurwitzZetaEven a (Or.inl ht) ht')
    (completedHurwitzZetaEven_residue_zero a) s hs'
  simp_rw [div_eq_mul_inv, ite_mul, zero_mul, ← div_eq_mul_inv] at this
  exact this

lemma hurwitzZetaEven_residue_one (a : UnitAddCircle) :
    Tendsto (fun s ↦ (s - 1) * hurwitzZetaEven a s) (𝓝[≠] 1) (𝓝 1) := by
  have : Tendsto (fun s ↦ (s - 1) * completedHurwitzZetaEven a s / Gammaℝ s) (𝓝[≠] 1) (𝓝 1) := by
    simpa only [Gammaℝ_one, inv_one, mul_one] using (completedHurwitzZetaEven_residue_one a).mul
      <| (differentiable_Gammaℝ_inv.continuous.tendsto _).mono_left nhdsWithin_le_nhds
  refine this.congr' ?_
  filter_upwards [eventually_ne_nhdsWithin one_ne_zero] with s hs
  simp_rw [hurwitzZetaEven_def_of_ne_or_ne (Or.inr hs), mul_div_assoc]

lemma differentiableAt_hurwitzZetaEven_sub_one_div (a : UnitAddCircle) :
    DifferentiableAt ℂ (fun s ↦ hurwitzZetaEven a s - 1 / (s - 1) / Gammaℝ s) 1 := by
  suffices DifferentiableAt ℂ
      (fun s ↦ completedHurwitzZetaEven a s / Gammaℝ s - 1 / (s - 1) / Gammaℝ s) 1 by
    apply this.congr_of_eventuallyEq
    filter_upwards [eventually_ne_nhds one_ne_zero] with x hx
    rw [hurwitzZetaEven, Function.update_noteq hx]
  simp_rw [← sub_div, div_eq_mul_inv _ (Gammaℝ _)]
  refine DifferentiableAt.mul ?_ differentiable_Gammaℝ_inv.differentiableAt
  simp_rw [completedHurwitzZetaEven_eq, sub_sub, add_assoc]
  conv => enter [2, s, 2]; rw [← neg_sub, div_neg, neg_add_self, add_zero]
  exact (differentiable_completedHurwitzZetaEven₀ a _).sub
    <| (differentiableAt_const _).div differentiableAt_id one_ne_zero

/-- Expression for `hurwitzZetaEven a 1` as a limit. (Mathematically `hurwitzZetaEven a 1` is
undefined, but our construction assigns some value to it; this lemma is mostly of interest for
determining what that value is). -/
lemma tendsto_hurwitzZetaEven_sub_one_div_nhds_one (a : UnitAddCircle) :
    Tendsto (fun s ↦ hurwitzZetaEven a s - 1 / (s - 1) / Gammaℝ s) (𝓝 1)
    (𝓝 (hurwitzZetaEven a 1)) := by
  simpa only [one_div, sub_self, div_zero, Gammaℝ_one, div_one, sub_zero] using
    (differentiableAt_hurwitzZetaEven_sub_one_div a).continuousAt.tendsto

lemma differentiable_hurwitzZetaEven_sub_hurwitzZetaEven (a b : UnitAddCircle) :
    Differentiable ℂ (fun s ↦ hurwitzZetaEven a s - hurwitzZetaEven b s) := by
  intro z
  rcases ne_or_eq z 1 with hz | rfl
  · exact (differentiableAt_hurwitzZetaEven a hz).sub (differentiableAt_hurwitzZetaEven b hz)
<<<<<<< HEAD
  · -- NB. This can be written more tidy with `convert`, but the `convert` version is 3x slower, as
    -- it spends 877 TC synthesis steps vainly trying to infer `Subsingleton (ℂ → ℂ)`.
    have (s) : (hurwitzZetaEven a s - hurwitzZetaEven b s) = ((hurwitzZetaEven a s -
        1 / (s - 1) / Gammaℝ s) - (hurwitzZetaEven b s - 1 / (s - 1) / Gammaℝ s)) := by abel
    exact funext this ▸ (differentiableAt_hurwitzZetaEven_sub_one_div a).sub
      (differentiableAt_hurwitzZetaEven_sub_one_div b)
=======
  · convert (differentiableAt_hurwitzZetaEven_sub_one_div a).sub
      (differentiableAt_hurwitzZetaEven_sub_one_div b) using 2 with s
    abel
>>>>>>> 49c10909

/--
Formula for `hurwitzZetaEven` as a Dirichlet series in the convergence range, with sum over `ℤ`.
-/
lemma hasSum_int_hurwitzZetaEven (a : ℝ) {s : ℂ} (hs : 1 < re s) :
    HasSum (fun n : ℤ ↦ 1 / (↑|n + a| : ℂ) ^ s / 2) (hurwitzZetaEven a s) := by
<<<<<<< HEAD
  rw [hurwitzZetaEven, Function.update_noteq (not_lt.mpr zero_le_one <| zero_re ▸ · ▸ hs)]
=======
  rw [hurwitzZetaEven, Function.update_noteq (ne_zero_of_one_lt_re hs)]
>>>>>>> 49c10909
  have := (hasSum_int_completedHurwitzZetaEven a hs).div_const (Gammaℝ s)
  exact this.congr_fun fun n ↦ by simp only [div_right_comm _ _ (Gammaℝ _),
    div_self (Gammaℝ_ne_zero_of_re_pos (zero_lt_one.trans hs))]

/-- Formula for `hurwitzZetaEven` as a Dirichlet series in the convergence range, with sum over `ℕ`
(version with absolute values) -/
lemma hasSum_nat_hurwitzZetaEven (a : ℝ) {s : ℂ} (hs : 1 < re s) :
    HasSum (fun n : ℕ ↦ (1 / (↑|n + a| : ℂ) ^ s + 1 / (↑|n + 1 - a| : ℂ) ^ s) / 2)
    (hurwitzZetaEven a s) := by
  refine (hasSum_int_hurwitzZetaEven a hs).nat_add_neg_add_one.congr_fun fun n ↦ ?_
  simp only [← abs_neg (n + 1 - a), neg_sub', sub_neg_eq_add, add_div, Int.cast_natCast,
    Int.cast_neg, Int.cast_add, Int.cast_one]

/-- Formula for `hurwitzZetaEven` as a Dirichlet series in the convergence range, with sum over `ℕ`
(version without absolute values, assuming `a ∈ Icc 0 1`) -/
lemma hasSum_nat_hurwitzZetaEven_of_mem_Icc {a : ℝ} (ha : a ∈ Icc 0 1) {s : ℂ} (hs : 1 < re s) :
    HasSum (fun n : ℕ ↦ (1 / (n + a : ℂ) ^ s + 1 / (n + 1 - a : ℂ) ^ s) / 2)
    (hurwitzZetaEven a s) := by
  refine (hasSum_nat_hurwitzZetaEven a hs).congr_fun fun n ↦ ?_
  congr 2 <;>
  rw [_root_.abs_of_nonneg (by linarith [ha.1, ha.2])] <;>
  simp only [one_div, ofReal_sub, ofReal_add, ofReal_natCast, ofReal_one]

/-!
## The un-completed cosine zeta
-/

/-- The cosine zeta function, i.e. the meromorphic function of `s` which agrees
with `∑' (n : ℕ), cos (2 * π * a * n) / n ^ s` for `1 < re s`. -/
noncomputable def cosZeta (a : UnitAddCircle) :=
  Function.update (fun s : ℂ ↦ completedCosZeta a s / Gammaℝ s) 0 (-1 / 2)

lemma cosZeta_apply_zero (a : UnitAddCircle) : cosZeta a 0 = -1 / 2 :=
  Function.update_same _ _ _

lemma cosZeta_neg (a : UnitAddCircle) (s : ℂ) :
    cosZeta (-a) s = cosZeta a s := by
  simp_rw [cosZeta, completedCosZeta_neg]

/-- The trivial zeroes of the cosine zeta function. -/
theorem cosZeta_neg_two_mul_nat_add_one (a : UnitAddCircle) (n : ℕ) :
    cosZeta a (-2 * (n + 1)) = 0 := by
  have : (-2 : ℂ) * (n + 1) ≠ 0 :=
    mul_ne_zero (neg_ne_zero.mpr two_ne_zero) (Nat.cast_add_one_ne_zero n)
  rw [cosZeta, Function.update_noteq this,
    Gammaℝ_eq_zero_iff.mpr ⟨n + 1, by rw [neg_mul, Nat.cast_add_one]⟩, div_zero]

/-- The cosine zeta function is differentiable everywhere, except at `s = 1` if `a = 0`. -/
lemma differentiableAt_cosZeta (a : UnitAddCircle) {s : ℂ} (hs' : s ≠ 1 ∨ a ≠ 0) :
    DifferentiableAt ℂ (cosZeta a) s := by
  rcases ne_or_eq s 1 with hs' | rfl
  · exact differentiableAt_update_of_residue (fun _ ht ht' ↦
      differentiableAt_completedCosZeta a ht (Or.inl ht')) (completedCosZeta_residue_zero a) s hs'
  · apply ((differentiableAt_completedCosZeta a one_ne_zero hs').mul
      (differentiable_Gammaℝ_inv.differentiableAt)).congr_of_eventuallyEq
    filter_upwards [isOpen_compl_singleton.mem_nhds one_ne_zero] with x hx
    simp_rw [cosZeta, Function.update_noteq hx, div_eq_mul_inv]

/-- If `a ≠ 0` then the cosine zeta function is entire. -/
lemma differentiable_cosZeta_of_ne_zero {a : UnitAddCircle} (ha : a ≠ 0) :
    Differentiable ℂ (cosZeta a) :=
  fun _ ↦ differentiableAt_cosZeta a (Or.inr ha)

/-- Formula for `cosZeta` as a Dirichlet series in the convergence range, with sum over `ℤ`. -/
lemma hasSum_int_cosZeta (a : ℝ) {s : ℂ} (hs : 1 < re s) :
    HasSum (fun n : ℤ ↦ cexp (2 * π * I * a * n) / ↑|n| ^ s / 2) (cosZeta a s) := by
<<<<<<< HEAD
  rw [cosZeta, Function.update_noteq (not_lt.mpr zero_le_one <| zero_re ▸ · ▸ hs)]
=======
  rw [cosZeta, Function.update_noteq (ne_zero_of_one_lt_re hs)]
>>>>>>> 49c10909
  refine ((hasSum_int_completedCosZeta a hs).div_const (Gammaℝ s)).congr_fun fun n ↦ ?_
  rw [mul_div_assoc _ (cexp _), div_right_comm _ (2 : ℂ),
    mul_div_cancel_left₀ _ (Gammaℝ_ne_zero_of_re_pos (zero_lt_one.trans hs))]

/-- Formula for `cosZeta` as a Dirichlet series in the convergence range, with sum over `ℕ`. -/
lemma hasSum_nat_cosZeta (a : ℝ) {s : ℂ} (hs : 1 < re s) :
    HasSum (fun n : ℕ ↦ Real.cos (2 * π * a * n) / (n : ℂ) ^ s) (cosZeta a s) := by
<<<<<<< HEAD
  have hs' : s ≠ 0 := (fun h ↦ (not_lt.mpr zero_le_one) ((zero_re ▸ h ▸ hs)))
  have := (hasSum_int_cosZeta a hs).sum_nat_of_sum_int
  simp_rw [abs_neg, Int.cast_neg, Nat.abs_cast, Int.cast_natCast, mul_neg,
    abs_zero, Int.cast_zero, zero_cpow hs', div_zero, zero_div, add_zero, ← add_div,
=======
  have := (hasSum_int_cosZeta a hs).sum_nat_of_sum_int
  simp_rw [abs_neg, Int.cast_neg, Nat.abs_cast, Int.cast_natCast, mul_neg, abs_zero, Int.cast_zero,
    zero_cpow (ne_zero_of_one_lt_re hs), div_zero, zero_div, add_zero, ← add_div,
>>>>>>> 49c10909
    div_right_comm _ _ (2 : ℂ)] at this
  simp_rw [push_cast, Complex.cos, neg_mul]
  exact this.congr_fun fun n ↦ by rw [show 2 * π * a * n * I = 2 * π * I * a * n by ring]

/-- Reformulation of `hasSum_nat_cosZeta` using `LSeriesHasSum`. -/
lemma LSeriesHasSum_cos (a : ℝ) {s : ℂ} (hs : 1 < re s) :
    LSeriesHasSum (Real.cos <| 2 * π * a * ·) s (cosZeta a s) := by
  refine (hasSum_nat_cosZeta a hs).congr_fun (fun n ↦ ?_)
  rcases eq_or_ne n 0 with rfl | hn
<<<<<<< HEAD
  · rw [LSeries.term_zero, Nat.cast_zero, Nat.cast_zero,
      zero_cpow (fun h ↦ (not_lt.mpr zero_le_one) ((zero_re ▸ h ▸ hs))), div_zero]
=======
  · rw [LSeries.term_zero, Nat.cast_zero, Nat.cast_zero, zero_cpow (ne_zero_of_one_lt_re hs),
      div_zero]
>>>>>>> 49c10909
  · apply LSeries.term_of_ne_zero hn

/-!
## Functional equations for the un-completed zetas
-/

/-- If `s` is not in `-ℕ`, and either `a ≠ 0` or `s ≠ 1`, then
`hurwitzZetaEven a (1 - s)` is an explicit multiple of `cosZeta s`. -/
lemma hurwitzZetaEven_one_sub (a : UnitAddCircle) {s : ℂ}
    (hs : ∀ (n : ℕ), s ≠ -n) (hs' : a ≠ 0 ∨ s ≠ 1) :
    hurwitzZetaEven a (1 - s) = 2 * (2 * π) ^ (-s) * Gamma s * cos (π * s / 2) * cosZeta a s := by
  have : hurwitzZetaEven a (1 - s) = completedHurwitzZetaEven a (1 - s) * (Gammaℝ (1 - s))⁻¹ := by
    rw [hurwitzZetaEven_def_of_ne_or_ne, div_eq_mul_inv]
    simpa [sub_eq_zero, eq_comm (a := s)] using hs'
  rw [this, completedHurwitzZetaEven_one_sub, inv_Gammaℝ_one_sub hs, cosZeta,
    Function.update_noteq (by simpa using hs 0), ← Gammaℂ]
  generalize Gammaℂ s * cos (π * s / 2) = A -- speeds up ring_nf call
  ring_nf

/-- If `s` is not of the form `1 - n` for `n ∈ ℕ`, then `cosZeta a (1 - s)` is an explicit
multiple of `hurwitzZetaEven s`. -/
lemma cosZeta_one_sub (a : UnitAddCircle) {s : ℂ} (hs : ∀ (n : ℕ), s ≠ 1 - n) :
    cosZeta a (1 - s) = 2 * (2 * π) ^ (-s) * Gamma s * cos (π * s / 2) * hurwitzZetaEven a s := by
  rw [← Gammaℂ]
  have : cosZeta a (1 - s) = completedCosZeta a (1 - s) * (Gammaℝ (1 - s))⁻¹ := by
    rw [cosZeta, Function.update_noteq, div_eq_mul_inv]
    simpa [sub_eq_zero] using (hs 0).symm
  rw [this, completedCosZeta_one_sub, inv_Gammaℝ_one_sub (fun n ↦ by simpa using hs (n + 1)),
    hurwitzZetaEven_def_of_ne_or_ne (Or.inr (by simpa using hs 1))]
  generalize Gammaℂ s * cos (π * s / 2) = A -- speeds up ring_nf call
  ring_nf<|MERGE_RESOLUTION|>--- conflicted
+++ resolved
@@ -423,16 +423,10 @@
     DifferentiableAt ℂ (completedHurwitzZetaEven a) s := by
   refine (((hurwitzEvenFEPair a).differentiableAt_Λ ?_ (Or.inl ?_)).comp s
       (differentiableAt_id.div_const _)).div_const _
-<<<<<<< HEAD
-  · rw [div_ne_zero_iff, eq_true_intro two_ne_zero, and_true]
-    refine Or.imp (by tauto) (fun ha ↦ ?_) hs
-    simp only [hurwitzEvenFEPair, eq_false_intro ha, if_false]
-=======
   · simp only [ne_eq, div_eq_zero_iff, OfNat.ofNat_ne_zero, or_false]
     rcases hs with h | h
     · exact Or.inl h
     · simp only [hurwitzEvenFEPair, one_div, h, ↓reduceIte, or_true]
->>>>>>> 49c10909
   · change s / 2 ≠ ↑(1 / 2 : ℝ)
     rw [ofReal_div, ofReal_one, ofReal_ofNat]
     exact hs' ∘ (div_left_inj' two_ne_zero).mp
@@ -459,11 +453,7 @@
     DifferentiableAt ℂ (completedCosZeta a) s := by
   refine (((hurwitzEvenFEPair a).symm.differentiableAt_Λ (Or.inl ?_) ?_).comp s
       (differentiableAt_id.div_const _)).div_const _
-<<<<<<< HEAD
-  · rwa [div_ne_zero_iff, eq_true_intro two_ne_zero, and_true]
-=======
   · exact div_ne_zero_iff.mpr ⟨hs, two_ne_zero⟩
->>>>>>> 49c10909
   · change s / 2 ≠ ↑(1 / 2 : ℝ) ∨ (if a = 0 then 1 else 0) = 0
     refine Or.imp (fun h ↦ ?_) (fun ha ↦ ?_) hs'
     · simpa only [push_cast] using h ∘ (div_left_inj' two_ne_zero).mp
@@ -473,26 +463,17 @@
     Differentiable ℂ (completedCosZeta₀ a) :=
   ((hurwitzEvenFEPair a).symm.differentiable_Λ₀.comp (differentiable_id.div_const _)).div_const _
 
-<<<<<<< HEAD
-=======
 private lemma tendsto_div_two_punctured_nhds (a : ℂ) :
     Tendsto (fun s : ℂ ↦ s / 2) (𝓝[≠] a) (𝓝[≠] (a / 2)) :=
   le_of_eq ((Homeomorph.mulRight₀ _ (inv_ne_zero (two_ne_zero' ℂ))).map_punctured_nhds_eq a)
 
->>>>>>> 49c10909
 /-- The residue of `completedHurwitzZetaEven a s` at `s = 1` is equal to `1`. -/
 lemma completedHurwitzZetaEven_residue_one (a : UnitAddCircle) :
     Tendsto (fun s ↦ (s - 1) * completedHurwitzZetaEven a s) (𝓝[≠] 1) (𝓝 1) := by
   have h1 : Tendsto (fun s : ℂ ↦ (s - ↑(1  / 2 : ℝ)) * _) (𝓝[≠] ↑(1  / 2 : ℝ))
     (𝓝 ((1 : ℂ) * (1 : ℂ))) := (hurwitzEvenFEPair a).Λ_residue_k
   simp only [push_cast, one_mul] at h1
-<<<<<<< HEAD
-  have h2 : Tendsto (fun s : ℂ ↦ s / 2) (𝓝[≠] 1) (𝓝[≠] (1 / 2)) :=
-    le_of_eq ((Homeomorph.mulRight₀ _ (inv_ne_zero (two_ne_zero' ℂ))).map_punctured_nhds_eq 1)
-  refine (h1.comp h2).congr (fun s ↦ ?_)
-=======
   refine (h1.comp <| tendsto_div_two_punctured_nhds 1).congr (fun s ↦ ?_)
->>>>>>> 49c10909
   rw [completedHurwitzZetaEven, Function.comp_apply, ← sub_div, div_mul_eq_mul_div, mul_div_assoc]
 
 /-- The residue of `completedHurwitzZetaEven a s` at `s = 0` is equal to `-1` if `a = 0`, and `0`
@@ -503,28 +484,14 @@
     (𝓝 (-(if a = 0 then 1 else 0))) := (hurwitzEvenFEPair a).Λ_residue_zero
   have : -(if a = 0 then (1 : ℂ) else 0) = (if a = 0 then -1 else 0) := by { split_ifs <;> simp }
   simp only [this, push_cast, one_mul] at h1
-<<<<<<< HEAD
-  have h2 : Tendsto (fun s : ℂ ↦ s / 2) (𝓝[≠] 0) (𝓝[≠] (0 / 2)) :=
-    le_of_eq ((Homeomorph.mulRight₀ _ (inv_ne_zero (two_ne_zero' ℂ))).map_punctured_nhds_eq 0)
-  rw [zero_div] at h2
-  refine (h1.comp h2).congr (fun s ↦ ?_)
-=======
   refine (h1.comp <| zero_div (2 : ℂ) ▸ (tendsto_div_two_punctured_nhds 0)).congr (fun s ↦ ?_)
->>>>>>> 49c10909
   rw [completedHurwitzZetaEven, Function.comp_apply, div_mul_eq_mul_div, mul_div_assoc]
 
 lemma completedCosZeta_residue_zero (a : UnitAddCircle) :
     Tendsto (fun s ↦ s * completedCosZeta a s) (𝓝[≠] 0) (𝓝 (-1)) := by
   have h1 : Tendsto (fun s : ℂ ↦ s * _) (𝓝[≠] 0)
     (𝓝 (-1)) := (hurwitzEvenFEPair a).symm.Λ_residue_zero
-<<<<<<< HEAD
-  have h2 : Tendsto (fun s : ℂ ↦ s / 2) (𝓝[≠] 0) (𝓝[≠] (0 / 2)) :=
-    le_of_eq ((Homeomorph.mulRight₀ _ (inv_ne_zero (two_ne_zero' ℂ))).map_punctured_nhds_eq 0)
-  rw [zero_div] at h2
-  refine (h1.comp h2).congr (fun s ↦ ?_)
-=======
   refine (h1.comp <| zero_div (2 : ℂ) ▸ (tendsto_div_two_punctured_nhds 0)).congr (fun s ↦ ?_)
->>>>>>> 49c10909
   rw [completedCosZeta, Function.comp_apply, div_mul_eq_mul_div, mul_div_assoc]
 
 end FEPair
@@ -542,12 +509,7 @@
   have hF t (ht : 0 < t) : HasSum (fun n : ℤ ↦ if n = 0 then 0 else c n * rexp (-π * n ^ 2 * t))
       ((cosKernel a t - 1) / 2) := by
     refine ((hasSum_int_cosKernel₀ a ht).div_const 2).congr_fun fun n ↦ ?_
-<<<<<<< HEAD
-    split_ifs with h <;>
-      simp only [zero_div, c, div_mul_eq_mul_div]
-=======
     split_ifs <;> simp only [zero_div, c, div_mul_eq_mul_div]
->>>>>>> 49c10909
   simp only [← Int.cast_eq_zero (α := ℝ)] at hF
   rw [show completedCosZeta a s = mellin (fun t ↦ (cosKernel a t - 1 : ℂ) / 2) (s / 2) by
     rw [mellin_div_const, completedCosZeta]
@@ -567,13 +529,8 @@
 lemma hasSum_nat_completedCosZeta (a : ℝ) {s : ℂ} (hs : 1 < re s) :
     HasSum (fun n : ℕ ↦ if n = 0 then 0 else Gammaℝ s * Real.cos (2 * π * a * n) / (n : ℂ) ^ s)
     (completedCosZeta a s) := by
-<<<<<<< HEAD
-  have hs' : s ≠ 0 := (not_lt.mpr zero_le_one <| zero_re ▸ · ▸ hs)
-  have aux : ((|0| : ℤ) : ℂ) ^ s = 0 := by rw [abs_zero, Int.cast_zero, zero_cpow hs']
-=======
   have aux : ((|0| : ℤ) : ℂ) ^ s = 0 := by
     rw [abs_zero, Int.cast_zero, zero_cpow (ne_zero_of_one_lt_re hs)]
->>>>>>> 49c10909
   have hint := (hasSum_int_completedCosZeta a hs).sum_nat_of_sum_int
   rw [aux, div_zero, zero_div, add_zero] at hint
   refine hint.congr_fun fun n ↦ ?_
@@ -609,11 +566,7 @@
 ## The un-completed even Hurwitz zeta
 -/
 
-<<<<<<< HEAD
-/-- Technical lemma which will give us differentiability of Riemann zeta at `s = 0`. -/
-=======
 /-- Technical lemma which will give us differentiability of Hurwitz zeta at `s = 0`. -/
->>>>>>> 49c10909
 lemma differentiableAt_update_of_residue
     {Λ : ℂ → ℂ} (hf : ∀ (s : ℂ) (_ : s ≠ 0) (_ : s ≠ 1), DifferentiableAt ℂ Λ s)
     {L : ℂ} (h_lim : Tendsto (fun s ↦ s * Λ s) (𝓝[≠] 0) (𝓝 L)) (s : ℂ) (hs' : s ≠ 1) :
@@ -720,29 +673,16 @@
   intro z
   rcases ne_or_eq z 1 with hz | rfl
   · exact (differentiableAt_hurwitzZetaEven a hz).sub (differentiableAt_hurwitzZetaEven b hz)
-<<<<<<< HEAD
-  · -- NB. This can be written more tidy with `convert`, but the `convert` version is 3x slower, as
-    -- it spends 877 TC synthesis steps vainly trying to infer `Subsingleton (ℂ → ℂ)`.
-    have (s) : (hurwitzZetaEven a s - hurwitzZetaEven b s) = ((hurwitzZetaEven a s -
-        1 / (s - 1) / Gammaℝ s) - (hurwitzZetaEven b s - 1 / (s - 1) / Gammaℝ s)) := by abel
-    exact funext this ▸ (differentiableAt_hurwitzZetaEven_sub_one_div a).sub
-      (differentiableAt_hurwitzZetaEven_sub_one_div b)
-=======
   · convert (differentiableAt_hurwitzZetaEven_sub_one_div a).sub
       (differentiableAt_hurwitzZetaEven_sub_one_div b) using 2 with s
     abel
->>>>>>> 49c10909
 
 /--
 Formula for `hurwitzZetaEven` as a Dirichlet series in the convergence range, with sum over `ℤ`.
 -/
 lemma hasSum_int_hurwitzZetaEven (a : ℝ) {s : ℂ} (hs : 1 < re s) :
     HasSum (fun n : ℤ ↦ 1 / (↑|n + a| : ℂ) ^ s / 2) (hurwitzZetaEven a s) := by
-<<<<<<< HEAD
-  rw [hurwitzZetaEven, Function.update_noteq (not_lt.mpr zero_le_one <| zero_re ▸ · ▸ hs)]
-=======
   rw [hurwitzZetaEven, Function.update_noteq (ne_zero_of_one_lt_re hs)]
->>>>>>> 49c10909
   have := (hasSum_int_completedHurwitzZetaEven a hs).div_const (Gammaℝ s)
   exact this.congr_fun fun n ↦ by simp only [div_right_comm _ _ (Gammaℝ _),
     div_self (Gammaℝ_ne_zero_of_re_pos (zero_lt_one.trans hs))]
@@ -809,11 +749,7 @@
 /-- Formula for `cosZeta` as a Dirichlet series in the convergence range, with sum over `ℤ`. -/
 lemma hasSum_int_cosZeta (a : ℝ) {s : ℂ} (hs : 1 < re s) :
     HasSum (fun n : ℤ ↦ cexp (2 * π * I * a * n) / ↑|n| ^ s / 2) (cosZeta a s) := by
-<<<<<<< HEAD
-  rw [cosZeta, Function.update_noteq (not_lt.mpr zero_le_one <| zero_re ▸ · ▸ hs)]
-=======
   rw [cosZeta, Function.update_noteq (ne_zero_of_one_lt_re hs)]
->>>>>>> 49c10909
   refine ((hasSum_int_completedCosZeta a hs).div_const (Gammaℝ s)).congr_fun fun n ↦ ?_
   rw [mul_div_assoc _ (cexp _), div_right_comm _ (2 : ℂ),
     mul_div_cancel_left₀ _ (Gammaℝ_ne_zero_of_re_pos (zero_lt_one.trans hs))]
@@ -821,16 +757,9 @@
 /-- Formula for `cosZeta` as a Dirichlet series in the convergence range, with sum over `ℕ`. -/
 lemma hasSum_nat_cosZeta (a : ℝ) {s : ℂ} (hs : 1 < re s) :
     HasSum (fun n : ℕ ↦ Real.cos (2 * π * a * n) / (n : ℂ) ^ s) (cosZeta a s) := by
-<<<<<<< HEAD
-  have hs' : s ≠ 0 := (fun h ↦ (not_lt.mpr zero_le_one) ((zero_re ▸ h ▸ hs)))
-  have := (hasSum_int_cosZeta a hs).sum_nat_of_sum_int
-  simp_rw [abs_neg, Int.cast_neg, Nat.abs_cast, Int.cast_natCast, mul_neg,
-    abs_zero, Int.cast_zero, zero_cpow hs', div_zero, zero_div, add_zero, ← add_div,
-=======
   have := (hasSum_int_cosZeta a hs).sum_nat_of_sum_int
   simp_rw [abs_neg, Int.cast_neg, Nat.abs_cast, Int.cast_natCast, mul_neg, abs_zero, Int.cast_zero,
     zero_cpow (ne_zero_of_one_lt_re hs), div_zero, zero_div, add_zero, ← add_div,
->>>>>>> 49c10909
     div_right_comm _ _ (2 : ℂ)] at this
   simp_rw [push_cast, Complex.cos, neg_mul]
   exact this.congr_fun fun n ↦ by rw [show 2 * π * a * n * I = 2 * π * I * a * n by ring]
@@ -840,13 +769,8 @@
     LSeriesHasSum (Real.cos <| 2 * π * a * ·) s (cosZeta a s) := by
   refine (hasSum_nat_cosZeta a hs).congr_fun (fun n ↦ ?_)
   rcases eq_or_ne n 0 with rfl | hn
-<<<<<<< HEAD
-  · rw [LSeries.term_zero, Nat.cast_zero, Nat.cast_zero,
-      zero_cpow (fun h ↦ (not_lt.mpr zero_le_one) ((zero_re ▸ h ▸ hs))), div_zero]
-=======
   · rw [LSeries.term_zero, Nat.cast_zero, Nat.cast_zero, zero_cpow (ne_zero_of_one_lt_re hs),
       div_zero]
->>>>>>> 49c10909
   · apply LSeries.term_of_ne_zero hn
 
 /-!
