/-
Copyright (c) 2018 Johannes Hölzl. All rights reserved.
Released under Apache 2.0 license as described in the file LICENSE.
Authors: Johannes Hölzl, Kenny Lau, Johan Commelin, Mario Carneiro, Kevin Buzzard,
Amelia Livingston, Yury Kudryashov, Yakov Pechersky
-/
import Mathlib.Algebra.Hom.Group.Defs
import Mathlib.Data.Set.Lattice
import Mathlib.Data.SetLike.Basic
import Mathlib.Tactic.SetLike.Macro

#align_import group_theory.subsemigroup.basic from "leanprover-community/mathlib"@"feb99064803fd3108e37c18b0f77d0a8344677a3"

/-!
# Subsemigroups: definition and `CompleteLattice` structure

This file defines bundled multiplicative and additive subsemigroups. We also define
a `CompleteLattice` structure on `Subsemigroup`s,
and define the closure of a set as the minimal subsemigroup that includes this set.

## Main definitions

* `Subsemigroup M`: the type of bundled subsemigroup of a magma `M`; the underlying set is given in
  the `carrier` field of the structure, and should be accessed through coercion as in `(S : Set M)`.
* `AddSubsemigroup M` : the type of bundled subsemigroups of an additive magma `M`.

For each of the following definitions in the `Subsemigroup` namespace, there is a corresponding
definition in the `AddSubsemigroup` namespace.

* `Subsemigroup.copy` : copy of a subsemigroup with `carrier` replaced by a set that is equal but
  possibly not definitionally equal to the carrier of the original `Subsemigroup`.
* `Subsemigroup.closure` :  semigroup closure of a set, i.e.,
  the least subsemigroup that includes the set.
* `Subsemigroup.gi` : `closure : Set M → Subsemigroup M` and coercion `coe : Subsemigroup M → Set M`
  form a `GaloisInsertion`;

## Implementation notes

Subsemigroup inclusion is denoted `≤` rather than `⊆`, although `∈` is defined as
membership of a subsemigroup's underlying set.

Note that `Subsemigroup M` does not actually require `Semigroup M`,
instead requiring only the weaker `Mul M`.

This file is designed to have very few dependencies. In particular, it should not use natural
numbers.

## Tags
subsemigroup, subsemigroups
-/


-- Only needed for notation
variable {M : Type*} {N : Type*} {A : Type*}

section NonAssoc

variable [Mul M] {s : Set M}

variable [Add A] {t : Set A}

/-- `MulMemClass S M` says `S` is a type of sets `s : Set M` that are closed under `(*)` -/
class MulMemClass (S : Type*) (M : Type*) [Mul M] [SetLike S M] : Prop where
  /-- A substructure satisfying `MulMemClass` is closed under multiplication. -/
  mul_mem : ∀ {s : S} {a b : M}, a ∈ s → b ∈ s → a * b ∈ s
#align mul_mem_class MulMemClass

export MulMemClass (mul_mem)

/-- `AddMemClass S M` says `S` is a type of sets `s : Set M` that are closed under `(+)` -/
class AddMemClass (S : Type*) (M : Type*) [Add M] [SetLike S M] : Prop where
  /-- A substructure satisfying `AddMemClass` is closed under addition. -/
  add_mem : ∀ {s : S} {a b : M}, a ∈ s → b ∈ s → a + b ∈ s
#align add_mem_class AddMemClass

export AddMemClass (add_mem)

attribute [to_additive] MulMemClass

<<<<<<< HEAD
attribute [set_like] mul_mem add_mem
=======
attribute [aesop safe apply (rule_sets [SetLike])] mul_mem add_mem
>>>>>>> 0ca6e029

/-- A subsemigroup of a magma `M` is a subset closed under multiplication. -/
structure Subsemigroup (M : Type*) [Mul M] where
  /-- The carrier of a subsemigroup. -/
  carrier : Set M
  /-- The product of two elements of a subsemigroup belongs to the subsemigroup. -/
  mul_mem' {a b} : a ∈ carrier → b ∈ carrier → a * b ∈ carrier
#align subsemigroup Subsemigroup

/-- An additive subsemigroup of an additive magma `M` is a subset closed under addition. -/
structure AddSubsemigroup (M : Type*) [Add M] where
  /-- The carrier of an additive subsemigroup. -/
  carrier : Set M
  /-- The sum of two elements of an additive subsemigroup belongs to the subsemigroup. -/
  add_mem' {a b} : a ∈ carrier → b ∈ carrier → a + b ∈ carrier
#align add_subsemigroup AddSubsemigroup

attribute [to_additive AddSubsemigroup] Subsemigroup

namespace Subsemigroup

@[to_additive]
instance : SetLike (Subsemigroup M) M :=
  ⟨Subsemigroup.carrier, fun p q h => by cases p; cases q; congr⟩

@[to_additive]
instance : MulMemClass (Subsemigroup M) M where mul_mem := fun {_ _ _} => Subsemigroup.mul_mem' _

initialize_simps_projections Subsemigroup (carrier → coe)
initialize_simps_projections AddSubsemigroup (carrier → coe)

@[to_additive (attr := simp)]
theorem mem_carrier {s : Subsemigroup M} {x : M} : x ∈ s.carrier ↔ x ∈ s :=
  Iff.rfl
#align subsemigroup.mem_carrier Subsemigroup.mem_carrier
#align add_subsemigroup.mem_carrier AddSubsemigroup.mem_carrier

@[to_additive (attr := simp)]
theorem mem_mk {s : Set M} {x : M} (h_mul) : x ∈ mk s h_mul ↔ x ∈ s :=
  Iff.rfl
#align subsemigroup.mem_mk Subsemigroup.mem_mk
#align add_subsemigroup.mem_mk AddSubsemigroup.mem_mk

@[to_additive (attr := simp)]
theorem coe_set_mk {s : Set M} (h_mul) : (mk s h_mul : Set M) = s :=
  rfl
#align subsemigroup.coe_set_mk Subsemigroup.coe_set_mk
#align add_subsemigroup.coe_set_mk AddSubsemigroup.coe_set_mk

@[to_additive (attr := simp)]
theorem mk_le_mk {s t : Set M} (h_mul) (h_mul') : mk s h_mul ≤ mk t h_mul' ↔ s ⊆ t :=
  Iff.rfl
#align subsemigroup.mk_le_mk Subsemigroup.mk_le_mk
#align add_subsemigroup.mk_le_mk AddSubsemigroup.mk_le_mk

/-- Two subsemigroups are equal if they have the same elements. -/
@[to_additive (attr := ext) "Two `AddSubsemigroup`s are equal if they have the same elements."]
theorem ext {S T : Subsemigroup M} (h : ∀ x, x ∈ S ↔ x ∈ T) : S = T :=
  SetLike.ext h
#align subsemigroup.ext Subsemigroup.ext
#align add_subsemigroup.ext AddSubsemigroup.ext

/-- Copy a subsemigroup replacing `carrier` with a set that is equal to it. -/
@[to_additive "Copy an additive subsemigroup replacing `carrier` with a set that is equal to it."]
protected def copy (S : Subsemigroup M) (s : Set M) (hs : s = S) :
    Subsemigroup M where
  carrier := s
  mul_mem' := hs.symm ▸ S.mul_mem'
#align subsemigroup.copy Subsemigroup.copy
#align add_subsemigroup.copy AddSubsemigroup.copy

variable {S : Subsemigroup M}

@[to_additive (attr := simp)]
theorem coe_copy {s : Set M} (hs : s = S) : (S.copy s hs : Set M) = s :=
  rfl
#align subsemigroup.coe_copy Subsemigroup.coe_copy
#align add_subsemigroup.coe_copy AddSubsemigroup.coe_copy

@[to_additive]
theorem copy_eq {s : Set M} (hs : s = S) : S.copy s hs = S :=
  SetLike.coe_injective hs
#align subsemigroup.copy_eq Subsemigroup.copy_eq
#align add_subsemigroup.copy_eq AddSubsemigroup.copy_eq

variable (S)

/-- A subsemigroup is closed under multiplication. -/
@[to_additive "An `AddSubsemigroup` is closed under addition."]
protected theorem mul_mem {x y : M} : x ∈ S → y ∈ S → x * y ∈ S :=
  Subsemigroup.mul_mem' S
#align subsemigroup.mul_mem Subsemigroup.mul_mem
#align add_subsemigroup.add_mem AddSubsemigroup.add_mem

/-- The subsemigroup `M` of the magma `M`. -/
@[to_additive "The additive subsemigroup `M` of the magma `M`."]
instance : Top (Subsemigroup M) :=
  ⟨{  carrier := Set.univ
      mul_mem' := fun _ _ => Set.mem_univ _ }⟩

/-- The trivial subsemigroup `∅` of a magma `M`. -/
@[to_additive "The trivial `AddSubsemigroup` `∅` of an additive magma `M`."]
instance : Bot (Subsemigroup M) :=
  ⟨{  carrier := ∅
      mul_mem' := False.elim }⟩

@[to_additive]
instance : Inhabited (Subsemigroup M) :=
  ⟨⊥⟩

@[to_additive]
theorem not_mem_bot {x : M} : x ∉ (⊥ : Subsemigroup M) :=
  Set.not_mem_empty x
#align subsemigroup.not_mem_bot Subsemigroup.not_mem_bot
#align add_subsemigroup.not_mem_bot AddSubsemigroup.not_mem_bot

@[to_additive (attr := simp)]
theorem mem_top (x : M) : x ∈ (⊤ : Subsemigroup M) :=
  Set.mem_univ x
#align subsemigroup.mem_top Subsemigroup.mem_top
#align add_subsemigroup.mem_top AddSubsemigroup.mem_top

@[to_additive (attr := simp)]
theorem coe_top : ((⊤ : Subsemigroup M) : Set M) = Set.univ :=
  rfl
#align subsemigroup.coe_top Subsemigroup.coe_top
#align add_subsemigroup.coe_top AddSubsemigroup.coe_top

@[to_additive (attr := simp)]
theorem coe_bot : ((⊥ : Subsemigroup M) : Set M) = ∅ :=
  rfl
#align subsemigroup.coe_bot Subsemigroup.coe_bot
#align add_subsemigroup.coe_bot AddSubsemigroup.coe_bot

/-- The inf of two subsemigroups is their intersection. -/
@[to_additive "The inf of two `AddSubsemigroup`s is their intersection."]
instance : Inf (Subsemigroup M) :=
  ⟨fun S₁ S₂ =>
    { carrier := S₁ ∩ S₂
      mul_mem' := by set_like }⟩

@[to_additive (attr := simp)]
theorem coe_inf (p p' : Subsemigroup M) : ((p ⊓ p' : Subsemigroup M) : Set M) = (p : Set M) ∩ p' :=
  rfl
#align subsemigroup.coe_inf Subsemigroup.coe_inf
#align add_subsemigroup.coe_inf AddSubsemigroup.coe_inf

@[to_additive (attr := simp)]
theorem mem_inf {p p' : Subsemigroup M} {x : M} : x ∈ p ⊓ p' ↔ x ∈ p ∧ x ∈ p' :=
  Iff.rfl
#align subsemigroup.mem_inf Subsemigroup.mem_inf
#align add_subsemigroup.mem_inf AddSubsemigroup.mem_inf

@[to_additive]
instance : InfSet (Subsemigroup M) :=
  ⟨fun s =>
    { carrier := ⋂ t ∈ s, ↑t
      mul_mem' := by set_like }⟩

@[to_additive (attr := simp, norm_cast)]
theorem coe_sInf (S : Set (Subsemigroup M)) : ((sInf S : Subsemigroup M) : Set M) = ⋂ s ∈ S, ↑s :=
  rfl
#align subsemigroup.coe_Inf Subsemigroup.coe_sInf
#align add_subsemigroup.coe_Inf AddSubsemigroup.coe_sInf

@[to_additive]
theorem mem_sInf {S : Set (Subsemigroup M)} {x : M} : x ∈ sInf S ↔ ∀ p ∈ S, x ∈ p :=
  Set.mem_iInter₂
#align subsemigroup.mem_Inf Subsemigroup.mem_sInf
#align add_subsemigroup.mem_Inf AddSubsemigroup.mem_sInf

@[to_additive]
theorem mem_iInf {ι : Sort*} {S : ι → Subsemigroup M} {x : M} : (x ∈ ⨅ i, S i) ↔ ∀ i, x ∈ S i := by
  simp only [iInf, mem_sInf, Set.forall_range_iff]
#align subsemigroup.mem_infi Subsemigroup.mem_iInf
#align add_subsemigroup.mem_infi AddSubsemigroup.mem_iInf

@[to_additive (attr := simp, norm_cast)]
theorem coe_iInf {ι : Sort*} {S : ι → Subsemigroup M} : (↑(⨅ i, S i) : Set M) = ⋂ i, S i := by
  simp only [iInf, coe_sInf, Set.biInter_range]
#align subsemigroup.coe_infi Subsemigroup.coe_iInf
#align add_subsemigroup.coe_infi AddSubsemigroup.coe_iInf

/-- subsemigroups of a monoid form a complete lattice. -/
@[to_additive "The `AddSubsemigroup`s of an `AddMonoid` form a complete lattice."]
instance : CompleteLattice (Subsemigroup M) :=
  { completeLatticeOfInf (Subsemigroup M) fun _ =>
      IsGLB.of_image SetLike.coe_subset_coe isGLB_biInf with
    le := (· ≤ ·)
    lt := (· < ·)
    bot := ⊥
    bot_le := fun _ _ hx => (not_mem_bot hx).elim
    top := ⊤
    le_top := fun _ x _ => mem_top x
    inf := (· ⊓ ·)
    sInf := InfSet.sInf
    le_inf := fun _ _ _ ha hb _ hx => ⟨ha hx, hb hx⟩
    inf_le_left := fun _ _ _ => And.left
    inf_le_right := fun _ _ _ => And.right }

@[to_additive (attr := simp)]
theorem subsingleton_of_subsingleton [Subsingleton (Subsemigroup M)] : Subsingleton M := by
  constructor; intro x y
  have : ∀ a : M, a ∈ (⊥ : Subsemigroup M) := by simp [Subsingleton.elim (⊥ : Subsemigroup M) ⊤]
  exact absurd (this x) not_mem_bot
#align subsemigroup.subsingleton_of_subsingleton Subsemigroup.subsingleton_of_subsingleton
#align add_subsemigroup.subsingleton_of_subsingleton AddSubsemigroup.subsingleton_of_subsingleton

@[to_additive]
instance [hn : Nonempty M] : Nontrivial (Subsemigroup M) :=
  ⟨⟨⊥, ⊤, fun h => by
      obtain ⟨x⟩ := id hn
      refine' absurd (_ : x ∈ ⊥) not_mem_bot
      simp [h]⟩⟩

/-- The `Subsemigroup` generated by a set. -/
@[to_additive "The `AddSubsemigroup` generated by a set"]
def closure (s : Set M) : Subsemigroup M :=
  sInf { S | s ⊆ S }
#align subsemigroup.closure Subsemigroup.closure
#align add_subsemigroup.closure AddSubsemigroup.closure

@[to_additive]
theorem mem_closure {x : M} : x ∈ closure s ↔ ∀ S : Subsemigroup M, s ⊆ S → x ∈ S :=
  mem_sInf
#align subsemigroup.mem_closure Subsemigroup.mem_closure
#align add_subsemigroup.mem_closure AddSubsemigroup.mem_closure

/-- The subsemigroup generated by a set includes the set. -/
@[to_additive (attr := simp, aesop safe 20 apply (rule_sets [SetLike]))
  "The `AddSubsemigroup` generated by a set includes the set."]
theorem subset_closure : s ⊆ closure s := fun _ hx => mem_closure.2 fun _ hS => hS hx
#align subsemigroup.subset_closure Subsemigroup.subset_closure
#align add_subsemigroup.subset_closure AddSubsemigroup.subset_closure

@[to_additive (attr := set_like 20)]
lemma mem_closure_of_mem {x : M} (hx : x ∈ s) : x ∈ closure s :=
  subset_closure hx

@[to_additive]
theorem not_mem_of_not_mem_closure {P : M} (hP : P ∉ closure s) : P ∉ s := fun h =>
  hP (subset_closure h)
#align subsemigroup.not_mem_of_not_mem_closure Subsemigroup.not_mem_of_not_mem_closure
#align add_subsemigroup.not_mem_of_not_mem_closure AddSubsemigroup.not_mem_of_not_mem_closure

variable {S}

open Set

/-- A subsemigroup `S` includes `closure s` if and only if it includes `s`. -/
@[to_additive (attr := simp)
  "An additive subsemigroup `S` includes `closure s` if and only if it includes `s`"]
theorem closure_le : closure s ≤ S ↔ s ⊆ S :=
  ⟨Subset.trans subset_closure, fun h => sInf_le h⟩
#align subsemigroup.closure_le Subsemigroup.closure_le
#align add_subsemigroup.closure_le AddSubsemigroup.closure_le

/-- subsemigroup closure of a set is monotone in its argument: if `s ⊆ t`,
then `closure s ≤ closure t`. -/
@[to_additive "Additive subsemigroup closure of a set is monotone in its argument: if `s ⊆ t`,
  then `closure s ≤ closure t`"]
theorem closure_mono ⦃s t : Set M⦄ (h : s ⊆ t) : closure s ≤ closure t :=
  closure_le.2 <| Subset.trans h subset_closure
#align subsemigroup.closure_mono Subsemigroup.closure_mono
#align add_subsemigroup.closure_mono AddSubsemigroup.closure_mono

@[to_additive]
theorem closure_eq_of_le (h₁ : s ⊆ S) (h₂ : S ≤ closure s) : closure s = S :=
  le_antisymm (closure_le.2 h₁) h₂
#align subsemigroup.closure_eq_of_le Subsemigroup.closure_eq_of_le
#align add_subsemigroup.closure_eq_of_le AddSubsemigroup.closure_eq_of_le

variable (S)

/-- An induction principle for closure membership. If `p` holds for all elements of `s`, and
is preserved under multiplication, then `p` holds for all elements of the closure of `s`. -/
@[to_additive (attr := elab_as_elim) "An induction principle for additive closure membership. If `p`
  holds for all elements of `s`, and is preserved under addition, then `p` holds for all
  elements of the additive closure of `s`."]
theorem closure_induction {p : M → Prop} {x} (h : x ∈ closure s) (Hs : ∀ x ∈ s, p x)
    (Hmul : ∀ x y, p x → p y → p (x * y)) : p x :=
  (@closure_le _ _ _ ⟨p, Hmul _ _⟩).2 Hs h
#align subsemigroup.closure_induction Subsemigroup.closure_induction
#align add_subsemigroup.closure_induction AddSubsemigroup.closure_induction

/-- A dependent version of `Subsemigroup.closure_induction`.  -/
@[to_additive (attr := elab_as_elim) "A dependent version of `AddSubsemigroup.closure_induction`. "]
theorem closure_induction' (s : Set M) {p : ∀ x, x ∈ closure s → Prop}
    (Hs : ∀ (x) (h : x ∈ s), p x (subset_closure h))
    (Hmul : ∀ x hx y hy, p x hx → p y hy → p (x * y) (mul_mem hx hy)) {x} (hx : x ∈ closure s) :
    p x hx := by
  refine' Exists.elim _ fun (hx : x ∈ closure s) (hc : p x hx) => hc
  exact
    closure_induction hx (fun x hx => ⟨_, Hs x hx⟩) fun x y ⟨hx', hx⟩ ⟨hy', hy⟩ =>
      ⟨_, Hmul _ _ _ _ hx hy⟩
#align subsemigroup.closure_induction' Subsemigroup.closure_induction'
#align add_subsemigroup.closure_induction' AddSubsemigroup.closure_induction'

/-- An induction principle for closure membership for predicates with two arguments.  -/
@[to_additive (attr := elab_as_elim) "An induction principle for additive closure membership for
  predicates with two arguments."]
theorem closure_induction₂ {p : M → M → Prop} {x} {y : M} (hx : x ∈ closure s) (hy : y ∈ closure s)
    (Hs : ∀ x ∈ s, ∀ y ∈ s, p x y) (Hmul_left : ∀ x y z, p x z → p y z → p (x * y) z)
    (Hmul_right : ∀ x y z, p z x → p z y → p z (x * y)) : p x y :=
  closure_induction hx
    (fun x xs => closure_induction hy (Hs x xs) fun z _ h₁ h₂ => Hmul_right z _ _ h₁ h₂)
    fun _ _ h₁ h₂ => Hmul_left _ _ _ h₁ h₂
#align subsemigroup.closure_induction₂ Subsemigroup.closure_induction₂
#align add_subsemigroup.closure_induction₂ AddSubsemigroup.closure_induction₂

/-- If `s` is a dense set in a magma `M`, `Subsemigroup.closure s = ⊤`, then in order to prove that
some predicate `p` holds for all `x : M` it suffices to verify `p x` for `x ∈ s`,
and verify that `p x` and `p y` imply `p (x * y)`. -/
@[to_additive (attr := elab_as_elim) "If `s` is a dense set in an additive monoid `M`,
  `AddSubsemigroup.closure s = ⊤`, then in order to prove that some predicate `p` holds
  for all `x : M` it suffices to verify `p x` for `x ∈ s`, and verify that `p x` and `p y` imply
  `p (x + y)`."]
theorem dense_induction {p : M → Prop} (x : M) {s : Set M} (hs : closure s = ⊤) (Hs : ∀ x ∈ s, p x)
    (Hmul : ∀ x y, p x → p y → p (x * y)) : p x := by
  have : ∀ x ∈ closure s, p x := fun x hx => closure_induction hx Hs Hmul
  simpa [hs] using this x
#align subsemigroup.dense_induction Subsemigroup.dense_induction
#align add_subsemigroup.dense_induction AddSubsemigroup.dense_induction

variable (M)

/-- `closure` forms a Galois insertion with the coercion to set. -/
@[to_additive "`closure` forms a Galois insertion with the coercion to set."]
protected def gi : GaloisInsertion (@closure M _) SetLike.coe :=
  GaloisConnection.toGaloisInsertion (fun _ _ => closure_le) fun _ => subset_closure
#align subsemigroup.gi Subsemigroup.gi
#align add_subsemigroup.gi AddSubsemigroup.gi

variable {M}

/-- Closure of a subsemigroup `S` equals `S`. -/
@[to_additive (attr := simp) "Additive closure of an additive subsemigroup `S` equals `S`"]
theorem closure_eq : closure (S : Set M) = S :=
  (Subsemigroup.gi M).l_u_eq S
#align subsemigroup.closure_eq Subsemigroup.closure_eq
#align add_subsemigroup.closure_eq AddSubsemigroup.closure_eq

@[to_additive (attr := simp)]
theorem closure_empty : closure (∅ : Set M) = ⊥ :=
  (Subsemigroup.gi M).gc.l_bot
#align subsemigroup.closure_empty Subsemigroup.closure_empty
#align add_subsemigroup.closure_empty AddSubsemigroup.closure_empty

@[to_additive (attr := simp)]
theorem closure_univ : closure (univ : Set M) = ⊤ :=
  @coe_top M _ ▸ closure_eq ⊤
#align subsemigroup.closure_univ Subsemigroup.closure_univ
#align add_subsemigroup.closure_univ AddSubsemigroup.closure_univ

@[to_additive]
theorem closure_union (s t : Set M) : closure (s ∪ t) = closure s ⊔ closure t :=
  (Subsemigroup.gi M).gc.l_sup
#align subsemigroup.closure_union Subsemigroup.closure_union
#align add_subsemigroup.closure_union AddSubsemigroup.closure_union

@[to_additive]
theorem closure_iUnion {ι} (s : ι → Set M) : closure (⋃ i, s i) = ⨆ i, closure (s i) :=
  (Subsemigroup.gi M).gc.l_iSup
#align subsemigroup.closure_Union Subsemigroup.closure_iUnion
#align add_subsemigroup.closure_Union AddSubsemigroup.closure_iUnion

@[to_additive]
theorem closure_singleton_le_iff_mem (m : M) (p : Subsemigroup M) : closure {m} ≤ p ↔ m ∈ p := by
  rw [closure_le, singleton_subset_iff, SetLike.mem_coe]
#align subsemigroup.closure_singleton_le_iff_mem Subsemigroup.closure_singleton_le_iff_mem
#align add_subsemigroup.closure_singleton_le_iff_mem AddSubsemigroup.closure_singleton_le_iff_mem

@[to_additive]
theorem mem_iSup {ι : Sort*} (p : ι → Subsemigroup M) {m : M} :
    (m ∈ ⨆ i, p i) ↔ ∀ N, (∀ i, p i ≤ N) → m ∈ N := by
  rw [← closure_singleton_le_iff_mem, le_iSup_iff]
  simp only [closure_singleton_le_iff_mem]
#align subsemigroup.mem_supr Subsemigroup.mem_iSup
#align add_subsemigroup.mem_supr AddSubsemigroup.mem_iSup

@[to_additive]
theorem iSup_eq_closure {ι : Sort*} (p : ι → Subsemigroup M) :
    ⨆ i, p i = Subsemigroup.closure (⋃ i, (p i : Set M)) := by
  simp_rw [Subsemigroup.closure_iUnion, Subsemigroup.closure_eq]
#align subsemigroup.supr_eq_closure Subsemigroup.iSup_eq_closure
#align add_subsemigroup.supr_eq_closure AddSubsemigroup.iSup_eq_closure

end Subsemigroup

namespace MulHom

variable [Mul N]

open Subsemigroup

/-- The subsemigroup of elements `x : M` such that `f x = g x` -/
@[to_additive "The additive subsemigroup of elements `x : M` such that `f x = g x`"]
def eqLocus (f g : M →ₙ* N) : Subsemigroup M where
  carrier := { x | f x = g x }
  mul_mem' (hx : _ = _) (hy : _ = _) := by simp [*]
#align mul_hom.eq_mlocus MulHom.eqLocus
#align add_hom.eq_mlocus AddHom.eqLocus

/-- If two mul homomorphisms are equal on a set, then they are equal on its subsemigroup closure. -/
@[to_additive "If two add homomorphisms are equal on a set,
  then they are equal on its additive subsemigroup closure."]
theorem eqOn_closure {f g : M →ₙ* N} {s : Set M} (h : Set.EqOn f g s) :
    Set.EqOn f g (closure s) :=
  show closure s ≤ f.eqLocus g from closure_le.2 h
#align mul_hom.eq_on_mclosure MulHom.eqOn_closure
#align add_hom.eq_on_mclosure AddHom.eqOn_closure

@[to_additive]
theorem eq_of_eqOn_top {f g : M →ₙ* N} (h : Set.EqOn f g (⊤ : Subsemigroup M)) : f = g :=
  ext fun _ => h trivial
#align mul_hom.eq_of_eq_on_mtop MulHom.eq_of_eqOn_top
#align add_hom.eq_of_eq_on_mtop AddHom.eq_of_eqOn_top

@[to_additive]
theorem eq_of_eqOn_dense {s : Set M} (hs : closure s = ⊤) {f g : M →ₙ* N} (h : s.EqOn f g) :
    f = g :=
  eq_of_eqOn_top <| hs ▸ eqOn_closure h
#align mul_hom.eq_of_eq_on_mdense MulHom.eq_of_eqOn_dense
#align add_hom.eq_of_eq_on_mdense AddHom.eq_of_eqOn_dense

end MulHom

end NonAssoc

section Assoc

namespace MulHom

open Subsemigroup

/-- Let `s` be a subset of a semigroup `M` such that the closure of `s` is the whole semigroup.
Then `MulHom.ofDense` defines a mul homomorphism from `M` asking for a proof
of `f (x * y) = f x * f y` only for `y ∈ s`. -/
@[to_additive]
def ofDense {M N} [Semigroup M] [Semigroup N] {s : Set M} (f : M → N) (hs : closure s = ⊤)
    (hmul : ∀ (x), ∀ y ∈ s, f (x * y) = f x * f y) :
    M →ₙ* N where
  toFun := f
  map_mul' x y :=
    dense_induction y hs (fun y hy x => hmul x y hy)
      (fun y₁ y₂ h₁ h₂ x => by simp only [← mul_assoc, h₁, h₂]) x
#align mul_hom.of_mdense MulHom.ofDense
#align add_hom.of_mdense AddHom.ofDense

/-- Let `s` be a subset of an additive semigroup `M` such that the closure of `s` is the whole
semigroup.  Then `AddHom.ofDense` defines an additive homomorphism from `M` asking for a proof
of `f (x + y) = f x + f y` only for `y ∈ s`. -/
add_decl_doc AddHom.ofDense

@[to_additive (attr := simp, norm_cast)]
theorem coe_ofDense [Semigroup M] [Semigroup N] {s : Set M} (f : M → N) (hs : closure s = ⊤)
    (hmul) : (ofDense f hs hmul : M → N) = f :=
  rfl
#align mul_hom.coe_of_mdense MulHom.coe_ofDense
#align add_hom.coe_of_mdense AddHom.coe_ofDense

end MulHom

end Assoc<|MERGE_RESOLUTION|>--- conflicted
+++ resolved
@@ -77,11 +77,7 @@
 
 attribute [to_additive] MulMemClass
 
-<<<<<<< HEAD
-attribute [set_like] mul_mem add_mem
-=======
 attribute [aesop safe apply (rule_sets [SetLike])] mul_mem add_mem
->>>>>>> 0ca6e029
 
 /-- A subsemigroup of a magma `M` is a subset closed under multiplication. -/
 structure Subsemigroup (M : Type*) [Mul M] where
