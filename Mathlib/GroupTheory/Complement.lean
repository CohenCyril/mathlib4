--- conflicted
+++ resolved
@@ -353,23 +353,6 @@
 theorem equiv_snd_eq_inv_mul (g : G) : ↑(hST.equiv g).snd = ((hST.equiv g).fst : G)⁻¹ * g :=
   eq_inv_mul_of_mul_eq (hST.equiv_fst_mul_equiv_snd g)
 
-<<<<<<< HEAD
-theorem equiv_fst_eq_of_leftCosetEquivalence {g₁ g₂ : G}
-    (h : LeftCosetEquivalence K g₁ g₂) : (hSK.equiv g₁).fst = (hSK.equiv g₂).fst := by
-  rw [LeftCosetEquivalence, leftCoset_eq_iff] at h
-  apply (mem_leftTransversals_iff_existsUnique_inv_mul_mem.1 hSK g₁).unique
-  · simp [equiv_fst_eq_mul_inv]
-  · rw [SetLike.mem_coe, ← mul_mem_cancel_right h]
-    simp [equiv_fst_eq_mul_inv, mul_assoc]
-
-theorem equiv_snd_eq_of_rightCosetEquivalence {g₁ g₂ : G}
-    (h : RightCosetEquivalence H g₁ g₂) : (hHT.equiv g₁).snd = (hHT.equiv g₂).snd := by
-  rw [RightCosetEquivalence, rightCoset_eq_iff] at h
-  apply (mem_rightTransversals_iff_existsUnique_mul_inv_mem.1 hHT g₁).unique
-  · simp [equiv_snd_eq_inv_mul]
-  · rw [SetLike.mem_coe, ← mul_mem_cancel_left h]
-    simp [equiv_snd_eq_inv_mul, mul_assoc]
-=======
 theorem equiv_fst_eq_iff_leftCosetEquivalence {g₁ g₂ : G} :
     (hSK.equiv g₁).fst = (hSK.equiv g₂).fst ↔ LeftCosetEquivalence K g₁ g₂ := by
   rw [LeftCosetEquivalence, leftCoset_eq_iff]
@@ -397,7 +380,6 @@
     · simp [equiv_snd_eq_inv_mul]
     · rw [SetLike.mem_coe, ← mul_mem_cancel_left h]
       simp [equiv_snd_eq_inv_mul, mul_assoc]
->>>>>>> 58a5282e
 
 theorem leftCosetEquivalence_equiv_fst (g : G) :
     LeftCosetEquivalence K g ((hSK.equiv g).fst : G) := by
@@ -408,21 +390,13 @@
   simp [RightCosetEquivalence, rightCoset_eq_iff, equiv_snd_eq_inv_mul]
 
 theorem equiv_fst_eq_self_of_mem_of_one_mem {g : G} (h1 : 1 ∈ T) (hg : g ∈ S) :
-<<<<<<< HEAD
-    (hST.equiv g).fst = g := by
-=======
     (hST.equiv g).fst = ⟨g, hg⟩ := by
->>>>>>> 58a5282e
   have : hST.equiv.symm (⟨g, hg⟩, ⟨1, h1⟩) = g := by
     rw [equiv, Equiv.ofBijective]; simp
   conv_lhs => rw [← this, Equiv.apply_symm_apply]
 
 theorem equiv_snd_eq_self_of_mem_of_one_mem {g : G} (h1 : 1 ∈ S) (hg : g ∈ T) :
-<<<<<<< HEAD
-    (hST.equiv g).snd = g := by
-=======
     (hST.equiv g).snd = ⟨g, hg⟩ := by
->>>>>>> 58a5282e
   have : hST.equiv.symm (⟨1, h1⟩, ⟨g, hg⟩) = g := by
     rw [equiv, Equiv.ofBijective]; simp
   conv_lhs => rw [← this, Equiv.apply_symm_apply]
@@ -441,11 +415,7 @@
 theorem equiv_mul_right (g : G) (k : K) :
     hSK.equiv (g * k) = ((hSK.equiv g).fst, (hSK.equiv g).snd * k) := by
   have : (hSK.equiv (g * k)).fst = (hSK.equiv g).fst :=
-<<<<<<< HEAD
-    hSK.equiv_fst_eq_of_leftCosetEquivalence
-=======
     hSK.equiv_fst_eq_iff_leftCosetEquivalence.2
->>>>>>> 58a5282e
       (by simp [LeftCosetEquivalence, leftCoset_eq_iff])
   ext
   · rw [this]
@@ -459,11 +429,7 @@
 theorem equiv_mul_left (h : H) (g : G) :
     hHT.equiv (h * g) = (h * (hHT.equiv g).fst, (hHT.equiv g).snd) := by
   have : (hHT.equiv (h * g)).snd = (hHT.equiv g).snd :=
-<<<<<<< HEAD
-    hHT.equiv_snd_eq_of_rightCosetEquivalence
-=======
     hHT.equiv_snd_eq_iff_rightCosetEquivalence.2
->>>>>>> 58a5282e
       (by simp [RightCosetEquivalence, rightCoset_eq_iff])
   ext
   · rw [coe_mul, equiv_fst_eq_mul_inv, this, equiv_fst_eq_mul_inv, mul_assoc]
@@ -483,12 +449,8 @@
   · intro h
     rw [← h]
     exact Subtype.prop _
-<<<<<<< HEAD
-  · exact hST.equiv_fst_eq_self_of_mem_of_one_mem h1
-=======
   · intro h
     rw [hST.equiv_fst_eq_self_of_mem_of_one_mem h1 h]
->>>>>>> 58a5282e
 
 theorem equiv_snd_eq_self_iff_mem {g : G} (h1 : 1 ∈ S) :
     ((hST.equiv g).snd : G) = g ↔ g ∈ T := by
@@ -496,15 +458,6 @@
   · intro h
     rw [← h]
     exact Subtype.prop _
-<<<<<<< HEAD
-  · exact hST.equiv_snd_eq_self_of_mem_of_one_mem h1
-
-theorem equiv_fst_eq_one_iff_mem {g : G} (h1 : 1 ∈ S) :
-    ((hST.equiv g).fst : G) = 1 ↔ g ∈ T := by
-  rw [equiv_fst_eq_mul_inv, mul_inv_eq_one, eq_comm, equiv_snd_eq_self_iff_mem _ h1]
-
-theorem equiv_snd_eq_one_iff_mem {g : G} (h1 : 1 ∈ T) :
-=======
   · intro h
     rw [hST.equiv_snd_eq_self_of_mem_of_one_mem h1 h]
 
@@ -513,7 +466,6 @@
   rw [equiv_fst_eq_mul_inv, mul_inv_eq_one, eq_comm, equiv_snd_eq_self_iff_mem _ h1]
 
 theorem coe_equiv_snd_eq_one_iff_mem {g : G} (h1 : 1 ∈ T) :
->>>>>>> 58a5282e
     ((hST.equiv g).snd : G) = 1 ↔ g ∈ S := by
   rw [equiv_snd_eq_inv_mul, inv_mul_eq_one, equiv_fst_eq_self_iff_mem _ h1]
 
