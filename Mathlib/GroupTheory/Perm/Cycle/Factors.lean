/-
Copyright (c) 2019 Chris Hughes. All rights reserved.
Released under Apache 2.0 license as described in the file LICENSE.
Authors: Chris Hughes, Yaël Dillies
-/

import Mathlib.Algebra.Module.BigOperators
import Mathlib.Data.Finset.NoncommProd
import Mathlib.Data.Fintype.Perm
import Mathlib.Data.Int.ModEq
import Mathlib.GroupTheory.Perm.List
import Mathlib.GroupTheory.Perm.Sign
import Mathlib.Logic.Equiv.Fintype

import Mathlib.GroupTheory.Perm.Cycle.Basic

#align_import group_theory.perm.cycle.basic from "leanprover-community/mathlib"@"e8638a0fcaf73e4500469f368ef9494e495099b3"

/-!
# Cycle factors of a permutation

Let `β` be a `Fintype` and `f : Equiv.Perm β`.

* `Equiv.Perm.cycleOf`: `f.cycleOf x` is the cycle of `f` that `x` belongs to.
* `Equiv.Perm.cycleFactors`: `f.cycleFactors` is a list of disjoint cyclic permutations
  that multiply to `f`.
-/

open Equiv Function Finset

open BigOperators

variable {ι α β : Type*}

namespace Equiv.Perm

/-!
### `cycleOf`
-/

section CycleOf

variable {f g : Perm α} {x y : α} [DecidableRel f.SameCycle] [DecidableRel g.SameCycle]

/-- `f.cycleOf x` is the cycle of the permutation `f` to which `x` belongs. -/
def cycleOf (f : Perm α) [DecidableRel f.SameCycle] (x : α) : Perm α :=
  ofSubtype (subtypePerm f fun _ => sameCycle_apply_right.symm : Perm { y // SameCycle f x y })
#align equiv.perm.cycle_of Equiv.Perm.cycleOf

theorem cycleOf_apply (f : Perm α) [DecidableRel f.SameCycle] (x y : α) :
    cycleOf f x y = if SameCycle f x y then f y else y := by
  dsimp only [cycleOf]
  split_ifs with h
  · apply ofSubtype_apply_of_mem
    exact h
  · apply ofSubtype_apply_of_not_mem
    exact h
#align equiv.perm.cycle_of_apply Equiv.Perm.cycleOf_apply

theorem cycleOf_inv (f : Perm α) [DecidableRel f.SameCycle] (x : α) :
    (cycleOf f x)⁻¹ = cycleOf f⁻¹ x :=
  Equiv.ext fun y => by
    rw [inv_eq_iff_eq, cycleOf_apply, cycleOf_apply]
    split_ifs <;> simp_all [sameCycle_inv, sameCycle_inv_apply_right]
#align equiv.perm.cycle_of_inv Equiv.Perm.cycleOf_inv

@[simp]
theorem cycleOf_pow_apply_self (f : Perm α) [DecidableRel f.SameCycle] (x : α) :
    ∀ n : ℕ, (cycleOf f x ^ n) x = (f ^ n) x := by
  intro n
  induction' n with n hn
  · rfl
  · rw [pow_succ', mul_apply, cycleOf_apply, hn, if_pos, pow_succ', mul_apply]
    exact ⟨n, rfl⟩
#align equiv.perm.cycle_of_pow_apply_self Equiv.Perm.cycleOf_pow_apply_self

@[simp]
theorem cycleOf_zpow_apply_self (f : Perm α) [DecidableRel f.SameCycle] (x : α) :
    ∀ n : ℤ, (cycleOf f x ^ n) x = (f ^ n) x := by
  intro z
  induction' z with z hz
  · exact cycleOf_pow_apply_self f x z
  · rw [zpow_negSucc, ← inv_pow, cycleOf_inv, zpow_negSucc, ← inv_pow, cycleOf_pow_apply_self]
#align equiv.perm.cycle_of_zpow_apply_self Equiv.Perm.cycleOf_zpow_apply_self

theorem SameCycle.cycleOf_apply : SameCycle f x y → cycleOf f x y = f y :=
  ofSubtype_apply_of_mem _
#align equiv.perm.same_cycle.cycle_of_apply Equiv.Perm.SameCycle.cycleOf_apply

theorem cycleOf_apply_of_not_sameCycle : ¬SameCycle f x y → cycleOf f x y = y :=
  ofSubtype_apply_of_not_mem _
#align equiv.perm.cycle_of_apply_of_not_same_cycle Equiv.Perm.cycleOf_apply_of_not_sameCycle

theorem SameCycle.cycleOf_eq (h : SameCycle f x y) : cycleOf f x = cycleOf f y := by
  ext z
  rw [Equiv.Perm.cycleOf_apply]
  split_ifs with hz
  · exact (h.symm.trans hz).cycleOf_apply.symm
  · exact (cycleOf_apply_of_not_sameCycle (mt h.trans hz)).symm
#align equiv.perm.same_cycle.cycle_of_eq Equiv.Perm.SameCycle.cycleOf_eq

@[simp]
theorem cycleOf_apply_apply_zpow_self (f : Perm α) [DecidableRel f.SameCycle] (x : α) (k : ℤ) :
    cycleOf f x ((f ^ k) x) = (f ^ (k + 1) : Perm α) x := by
  rw [SameCycle.cycleOf_apply]
  · rw [add_comm, zpow_add, zpow_one, mul_apply]
  · exact ⟨k, rfl⟩
#align equiv.perm.cycle_of_apply_apply_zpow_self Equiv.Perm.cycleOf_apply_apply_zpow_self

@[simp]
theorem cycleOf_apply_apply_pow_self (f : Perm α) [DecidableRel f.SameCycle] (x : α) (k : ℕ) :
    cycleOf f x ((f ^ k) x) = (f ^ (k + 1) : Perm α) x := by
  convert cycleOf_apply_apply_zpow_self f x k using 1
#align equiv.perm.cycle_of_apply_apply_pow_self Equiv.Perm.cycleOf_apply_apply_pow_self

@[simp]
theorem cycleOf_apply_apply_self (f : Perm α) [DecidableRel f.SameCycle] (x : α) :
    cycleOf f x (f x) = f (f x) := by
  convert cycleOf_apply_apply_pow_self f x 1 using 1
#align equiv.perm.cycle_of_apply_apply_self Equiv.Perm.cycleOf_apply_apply_self

@[simp]
theorem cycleOf_apply_self (f : Perm α) [DecidableRel f.SameCycle] (x : α) : cycleOf f x x = f x :=
  SameCycle.rfl.cycleOf_apply
#align equiv.perm.cycle_of_apply_self Equiv.Perm.cycleOf_apply_self

theorem IsCycle.cycleOf_eq (hf : IsCycle f) (hx : f x ≠ x) : cycleOf f x = f :=
  Equiv.ext fun y =>
    if h : SameCycle f x y then by rw [h.cycleOf_apply]
    else by
      rw [cycleOf_apply_of_not_sameCycle h,
        Classical.not_not.1 (mt ((isCycle_iff_sameCycle hx).1 hf).2 h)]
#align equiv.perm.is_cycle.cycle_of_eq Equiv.Perm.IsCycle.cycleOf_eq

@[simp]
theorem cycleOf_eq_one_iff (f : Perm α) [DecidableRel f.SameCycle] : cycleOf f x = 1 ↔ f x = x := by
  simp_rw [ext_iff, cycleOf_apply, one_apply]
  refine ⟨fun h => (if_pos (SameCycle.refl f x)).symm.trans (h x), fun h y => ?_⟩
  by_cases hy : f y = y
  · rw [hy, ite_self]
  · exact if_neg (mt SameCycle.apply_eq_self_iff (by tauto))
#align equiv.perm.cycle_of_eq_one_iff Equiv.Perm.cycleOf_eq_one_iff

@[simp]
theorem cycleOf_self_apply (f : Perm α) [DecidableRel f.SameCycle] (x : α) :
    cycleOf f (f x) = cycleOf f x :=
  (sameCycle_apply_right.2 SameCycle.rfl).symm.cycleOf_eq
#align equiv.perm.cycle_of_self_apply Equiv.Perm.cycleOf_self_apply

@[simp]
theorem cycleOf_self_apply_pow (f : Perm α) [DecidableRel f.SameCycle] (n : ℕ) (x : α) :
    cycleOf f ((f ^ n) x) = cycleOf f x :=
  SameCycle.rfl.pow_left.cycleOf_eq
#align equiv.perm.cycle_of_self_apply_pow Equiv.Perm.cycleOf_self_apply_pow

@[simp]
theorem cycleOf_self_apply_zpow (f : Perm α) [DecidableRel f.SameCycle] (n : ℤ) (x : α) :
    cycleOf f ((f ^ n) x) = cycleOf f x :=
  SameCycle.rfl.zpow_left.cycleOf_eq
#align equiv.perm.cycle_of_self_apply_zpow Equiv.Perm.cycleOf_self_apply_zpow

protected theorem IsCycle.cycleOf [DecidableEq α] (hf : IsCycle f) :
    cycleOf f x = if f x = x then 1 else f := by
  by_cases hx : f x = x
  · rwa [if_pos hx, cycleOf_eq_one_iff]
  · rwa [if_neg hx, hf.cycleOf_eq]
#align equiv.perm.is_cycle.cycle_of Equiv.Perm.IsCycle.cycleOf

theorem cycleOf_one [DecidableRel (1 : Perm α).SameCycle] (x : α) :
    cycleOf 1 x = 1 := (cycleOf_eq_one_iff 1).mpr rfl
#align equiv.perm.cycle_of_one Equiv.Perm.cycleOf_one

theorem isCycle_cycleOf (f : Perm α) [DecidableRel f.SameCycle] (hx : f x ≠ x) :
    IsCycle (cycleOf f x) :=
  have : cycleOf f x x ≠ x := by rwa [SameCycle.rfl.cycleOf_apply]
  (isCycle_iff_sameCycle this).2 @fun y =>
    ⟨fun h => mt h.apply_eq_self_iff.2 this, fun h =>
      if hxy : SameCycle f x y then
        let ⟨i, hi⟩ := hxy
        ⟨i, by rw [cycleOf_zpow_apply_self, hi]⟩
      else by
        rw [cycleOf_apply_of_not_sameCycle hxy] at h
        exact (h rfl).elim⟩
#align equiv.perm.is_cycle_cycle_of Equiv.Perm.isCycle_cycleOf

@[simp]
<<<<<<< HEAD
theorem two_le_card_support_cycleOf_iff [DecidableEq α] [Fintype α] :
    2 ≤ card (cycleOf f x).support ↔ f x ≠ x := by
  refine' ⟨fun h => _, fun h => by simpa using (isCycle_cycleOf _ h).two_le_card_support⟩
=======
theorem two_le_card_support_cycleOf_iff : 2 ≤ card (cycleOf f x).support ↔ f x ≠ x := by
  refine ⟨fun h => ?_, fun h => by simpa using (isCycle_cycleOf _ h).two_le_card_support⟩
>>>>>>> 3954e68b
  contrapose! h
  rw [← cycleOf_eq_one_iff] at h
  simp [h]
#align equiv.perm.two_le_card_support_cycle_of_iff Equiv.Perm.two_le_card_support_cycleOf_iff

@[simp]
theorem card_support_cycleOf_pos_iff [DecidableEq α] [Fintype α] :
    0 < card (cycleOf f x).support ↔ f x ≠ x := by
  rw [← two_le_card_support_cycleOf_iff, ← Nat.succ_le_iff]
  exact ⟨fun h => Or.resolve_left h.eq_or_lt (card_support_ne_one _).symm, zero_lt_two.trans_le⟩
#align equiv.perm.card_support_cycle_of_pos_iff Equiv.Perm.card_support_cycleOf_pos_iff

theorem pow_mod_orderOf_cycleOf_apply (f : Perm α) [DecidableRel f.SameCycle] (n : ℕ) (x : α) :
    (f ^ (n % orderOf (cycleOf f x))) x = (f ^ n) x := by
  rw [← cycleOf_pow_apply_self f, ← cycleOf_pow_apply_self f, pow_mod_orderOf]
#align equiv.perm.pow_apply_eq_pow_mod_order_of_cycle_of_apply Equiv.Perm.pow_mod_orderOf_cycleOf_apply

theorem cycleOf_mul_of_apply_right_eq_self [DecidableRel (f * g).SameCycle]
    (h : Commute f g) (x : α) (hx : g x = x) : (f * g).cycleOf x = f.cycleOf x := by
  ext y
  by_cases hxy : (f * g).SameCycle x y
  · obtain ⟨z, rfl⟩ := hxy
    rw [cycleOf_apply_apply_zpow_self]
    simp [h.mul_zpow, zpow_apply_eq_self_of_apply_eq_self hx]
  · rw [cycleOf_apply_of_not_sameCycle hxy, cycleOf_apply_of_not_sameCycle]
    contrapose! hxy
    obtain ⟨z, rfl⟩ := hxy
    refine ⟨z, ?_⟩
    simp [h.mul_zpow, zpow_apply_eq_self_of_apply_eq_self hx]
#align equiv.perm.cycle_of_mul_of_apply_right_eq_self Equiv.Perm.cycleOf_mul_of_apply_right_eq_self

theorem Disjoint.cycleOf_mul_distrib [DecidableRel (f * g).SameCycle]
    [DecidableRel (g * f).SameCycle]  (h : f.Disjoint g) (x : α) :
    (f * g).cycleOf x = f.cycleOf x * g.cycleOf x := by
  cases' (disjoint_iff_eq_or_eq.mp h) x with hfx hgx
  · simp [h.commute.eq, cycleOf_mul_of_apply_right_eq_self h.symm.commute, hfx]
  · simp [cycleOf_mul_of_apply_right_eq_self h.commute, hgx]
#align equiv.perm.disjoint.cycle_of_mul_distrib Equiv.Perm.Disjoint.cycleOf_mul_distrib

theorem support_cycleOf_eq_nil_iff [DecidableEq α] [Fintype α] :
    (f.cycleOf x).support = ∅ ↔ x ∉ f.support := by simp
#align equiv.perm.support_cycle_of_eq_nil_iff Equiv.Perm.support_cycleOf_eq_nil_iff

theorem support_cycleOf_le [DecidableEq α] [Fintype α] (f : Perm α) (x : α) :
    support (f.cycleOf x) ≤ support f := by
  intro y hy
  rw [mem_support, cycleOf_apply] at hy
  split_ifs at hy
  · exact mem_support.mpr hy
  · exact absurd rfl hy
#align equiv.perm.support_cycle_of_le Equiv.Perm.support_cycleOf_le

theorem mem_support_cycleOf_iff [DecidableEq α] [Fintype α] :
    y ∈ support (f.cycleOf x) ↔ SameCycle f x y ∧ x ∈ support f := by
  by_cases hx : f x = x
  · rw [(cycleOf_eq_one_iff _).mpr hx]
    simp [hx]
  · rw [mem_support, cycleOf_apply]
    split_ifs with hy
    · simp only [hx, hy, iff_true_iff, Ne, not_false_iff, and_self_iff, mem_support]
      rcases hy with ⟨k, rfl⟩
      rw [← not_mem_support]
      simpa using hx
    · simpa [hx] using hy
#align equiv.perm.mem_support_cycle_of_iff Equiv.Perm.mem_support_cycleOf_iff

theorem mem_support_cycleOf_iff' (hx : f x ≠ x) [DecidableEq α] [Fintype α] :
    y ∈ support (f.cycleOf x) ↔ SameCycle f x y := by
  rw [mem_support_cycleOf_iff, and_iff_left (mem_support.2 hx)]
#align equiv.perm.mem_support_cycle_of_iff' Equiv.Perm.mem_support_cycleOf_iff'

theorem SameCycle.mem_support_iff {f} [DecidableEq α] [Fintype α] (h : SameCycle f x y) :
    x ∈ support f ↔ y ∈ support f :=
  ⟨fun hx => support_cycleOf_le f x (mem_support_cycleOf_iff.mpr ⟨h, hx⟩), fun hy =>
    support_cycleOf_le f y (mem_support_cycleOf_iff.mpr ⟨h.symm, hy⟩)⟩
#align equiv.perm.same_cycle.mem_support_iff Equiv.Perm.SameCycle.mem_support_iff

theorem pow_mod_card_support_cycleOf_self_apply [DecidableEq α] [Fintype α]
    (f : Perm α) (n : ℕ) (x : α) : (f ^ (n % (f.cycleOf x).support.card)) x = (f ^ n) x := by
  by_cases hx : f x = x
  · rw [pow_apply_eq_self_of_apply_eq_self hx, pow_apply_eq_self_of_apply_eq_self hx]
  · rw [← cycleOf_pow_apply_self, ← cycleOf_pow_apply_self f, ← (isCycle_cycleOf f hx).orderOf,
      pow_mod_orderOf]
#align equiv.perm.pow_mod_card_support_cycle_of_self_apply Equiv.Perm.pow_mod_card_support_cycleOf_self_apply

/-- `x` is in the support of `f` iff `Equiv.Perm.cycle_of f x` is a cycle. -/
<<<<<<< HEAD
theorem isCycle_cycleOf_iff (f : Perm α) [DecidableRel f.SameCycle] :
    IsCycle (cycleOf f x) ↔ f x ≠ x := by
  refine' ⟨fun hx => _, f.isCycle_cycleOf⟩
=======
theorem isCycle_cycleOf_iff (f : Perm α) : IsCycle (cycleOf f x) ↔ f x ≠ x := by
  refine ⟨fun hx => ?_, f.isCycle_cycleOf⟩
>>>>>>> 3954e68b
  rw [Ne, ← cycleOf_eq_one_iff f]
  exact hx.ne_one
#align equiv.perm.is_cycle_cycle_of_iff Equiv.Perm.isCycle_cycleOf_iff

theorem isCycleOn_support_cycleOf [DecidableEq α] [Fintype α] (f : Perm α) (x : α) :
    f.IsCycleOn (f.cycleOf x).support :=
  ⟨f.bijOn <| by
    refine fun _ ↦ ⟨fun h ↦ mem_support_cycleOf_iff.2 ?_, fun h ↦ mem_support_cycleOf_iff.2 ?_⟩
    · exact ⟨sameCycle_apply_right.1 (mem_support_cycleOf_iff.1 h).1,
      (mem_support_cycleOf_iff.1 h).2⟩
    · exact ⟨sameCycle_apply_right.2 (mem_support_cycleOf_iff.1 h).1,
      (mem_support_cycleOf_iff.1 h).2⟩
    , fun a ha b hb =>
      by
        rw [mem_coe, mem_support_cycleOf_iff] at ha hb
        exact ha.1.symm.trans hb.1⟩
#align equiv.perm.is_cycle_on_support_cycle_of Equiv.Perm.isCycleOn_support_cycleOf

theorem SameCycle.exists_pow_eq_of_mem_support {f} [DecidableEq α] [Fintype α] (h : SameCycle f x y)
    (hx : x ∈ f.support) : ∃ i < (f.cycleOf x).support.card, (f ^ i) x = y := by
  rw [mem_support] at hx
  exact Equiv.Perm.IsCycleOn.exists_pow_eq (b := y) (f.isCycleOn_support_cycleOf x)
    (by rw [mem_support_cycleOf_iff' hx]) (by rwa [mem_support_cycleOf_iff' hx])
#align equiv.perm.same_cycle.exists_pow_eq_of_mem_support Equiv.Perm.SameCycle.exists_pow_eq_of_mem_support

theorem SameCycle.exists_pow_eq [DecidableEq α] [Fintype α] (f : Perm α) (h : SameCycle f x y) :
    ∃ i : ℕ, 0 < i ∧ i ≤ (f.cycleOf x).support.card + 1 ∧ (f ^ i) x = y := by
  by_cases hx : x ∈ f.support
  · obtain ⟨k, hk, hk'⟩ := h.exists_pow_eq_of_mem_support hx
    cases' k with k
    · refine ⟨(f.cycleOf x).support.card, ?_, self_le_add_right _ _, ?_⟩
      · refine zero_lt_one.trans (one_lt_card_support_of_ne_one ?_)
        simpa using hx
      · simp only [Nat.zero_eq, pow_zero, coe_one, id_eq] at hk'
        subst hk'
        rw [← (isCycle_cycleOf _ <| mem_support.1 hx).orderOf, ← cycleOf_pow_apply_self,
          pow_orderOf_eq_one, one_apply]
    · exact ⟨k + 1, by simp, Nat.le_succ_of_le hk.le, hk'⟩
  · refine ⟨1, zero_lt_one, by simp, ?_⟩
    obtain ⟨k, rfl⟩ := h
    rw [not_mem_support] at hx
    rw [pow_apply_eq_self_of_apply_eq_self hx, zpow_apply_eq_self_of_apply_eq_self hx]
#align equiv.perm.same_cycle.exists_pow_eq Equiv.Perm.SameCycle.exists_pow_eq

end CycleOf


/-!
### `cycleFactors`
-/

section cycleFactors

open scoped List in
/-- Given a list `l : List α` and a permutation `f : Perm α` whose nonfixed points are all in `l`,
  recursively factors `f` into cycles. -/
def cycleFactorsAux [DecidableEq α] [Fintype α] :
    ∀ (l : List α) (f : Perm α),
      (∀ {x}, f x ≠ x → x ∈ l) →
        { l : List (Perm α) // l.prod = f ∧ (∀ g ∈ l, IsCycle g) ∧ l.Pairwise Disjoint } := by
  intro l f h
  exact match l with
  | [] => ⟨[], by
      { simp only [imp_false, List.Pairwise.nil, List.not_mem_nil, forall_const, and_true_iff,
          forall_prop_of_false, Classical.not_not, not_false_iff, List.prod_nil] at *
        ext
        simp [*]}⟩
  | x::l =>
    if hx : f x = x then cycleFactorsAux l f (by
        intro y hy; exact List.mem_of_ne_of_mem (fun h => hy (by rwa [h])) (h hy))
    else
      let ⟨m, hm₁, hm₂, hm₃⟩ :=
        cycleFactorsAux l ((cycleOf f x)⁻¹ * f) (by
        intro y hy
        exact List.mem_of_ne_of_mem
            (fun h : y = x => by
              rw [h, mul_apply, Ne, inv_eq_iff_eq, cycleOf_apply_self] at hy
              exact hy rfl)
            (h fun h : f y = y => by
              rw [mul_apply, h, Ne, inv_eq_iff_eq, cycleOf_apply] at hy
              split_ifs at hy <;> tauto))
      ⟨cycleOf f x::m, by
        rw [List.prod_cons, hm₁]
        simp,
        fun g hg ↦ ((List.mem_cons).1 hg).elim (fun hg => hg.symm ▸ isCycle_cycleOf _ hx) (hm₂ g),
        List.pairwise_cons.2
          ⟨fun g hg y =>
            or_iff_not_imp_left.2 fun hfy =>
              have hxy : SameCycle f x y :=
                Classical.not_not.1 (mt cycleOf_apply_of_not_sameCycle hfy)
              have hgm : (g::m.erase g) ~ m :=
                List.cons_perm_iff_perm_erase.2 ⟨hg, List.Perm.refl _⟩
              have : ∀ h ∈ m.erase g, Disjoint g h :=
                (List.pairwise_cons.1 ((hgm.pairwise_iff Disjoint.symm).2 hm₃)).1
              by_cases id fun hgy : g y ≠ y =>
                (disjoint_prod_right _ this y).resolve_right <| by
                  have hsc : SameCycle f⁻¹ x (f y) := by
                    rwa [sameCycle_inv, sameCycle_apply_right]
                  rw [disjoint_prod_perm hm₃ hgm.symm, List.prod_cons,
                      ← eq_inv_mul_iff_mul_eq] at hm₁
                  rwa [hm₁, mul_apply, mul_apply, cycleOf_inv, hsc.cycleOf_apply, inv_apply_self,
                    inv_eq_iff_eq, eq_comm],
            hm₃⟩⟩
#align equiv.perm.cycle_factors_aux Equiv.Perm.cycleFactorsAux

theorem mem_list_cycles_iff {α : Type*} [Finite α] {l : List (Perm α)}
    (h1 : ∀ σ : Perm α, σ ∈ l → σ.IsCycle) (h2 : l.Pairwise Disjoint) {σ : Perm α} :
    σ ∈ l ↔ σ.IsCycle ∧ ∀ a, σ a ≠ a → σ a = l.prod a := by
  suffices σ.IsCycle → (σ ∈ l ↔ ∀ a, σ a ≠ a → σ a = l.prod a) by
    exact ⟨fun hσ => ⟨h1 σ hσ, (this (h1 σ hσ)).mp hσ⟩, fun hσ => (this hσ.1).mpr hσ.2⟩
  intro h3
  classical
    cases nonempty_fintype α
    constructor
    · intro h a ha
      exact eq_on_support_mem_disjoint h h2 _ (mem_support.mpr ha)
    · intro h
      have hσl : σ.support ⊆ l.prod.support := by
        intro x hx
        rw [mem_support] at hx
        rwa [mem_support, ← h _ hx]
      obtain ⟨a, ha, -⟩ := id h3
      rw [← mem_support] at ha
      obtain ⟨τ, hτ, hτa⟩ := exists_mem_support_of_mem_support_prod (hσl ha)
      have hτl : ∀ x ∈ τ.support, τ x = l.prod x := eq_on_support_mem_disjoint hτ h2
      have key : ∀ x ∈ σ.support ∩ τ.support, σ x = τ x := by
        intro x hx
        rw [h x (mem_support.mp (mem_of_mem_inter_left hx)), hτl x (mem_of_mem_inter_right hx)]
      convert hτ
      refine h3.eq_on_support_inter_nonempty_congr (h1 _ hτ) key ?_ ha
      exact key a (mem_inter_of_mem ha hτa)
#align equiv.perm.mem_list_cycles_iff Equiv.Perm.mem_list_cycles_iff

open scoped List in
theorem list_cycles_perm_list_cycles {α : Type*} [Finite α] {l₁ l₂ : List (Perm α)}
    (h₀ : l₁.prod = l₂.prod) (h₁l₁ : ∀ σ : Perm α, σ ∈ l₁ → σ.IsCycle)
    (h₁l₂ : ∀ σ : Perm α, σ ∈ l₂ → σ.IsCycle) (h₂l₁ : l₁.Pairwise Disjoint)
    (h₂l₂ : l₂.Pairwise Disjoint) : l₁ ~ l₂ := by
  classical
    refine'
      (List.perm_ext_iff_of_nodup (nodup_of_pairwise_disjoint_cycles h₁l₁ h₂l₁)
            (nodup_of_pairwise_disjoint_cycles h₁l₂ h₂l₂)).mpr
        fun σ => _
    by_cases hσ : σ.IsCycle
    · obtain _ := not_forall.mp (mt ext hσ.ne_one)
      rw [mem_list_cycles_iff h₁l₁ h₂l₁, mem_list_cycles_iff h₁l₂ h₂l₂, h₀]
    · exact iff_of_false (mt (h₁l₁ σ) hσ) (mt (h₁l₂ σ) hσ)
#align equiv.perm.list_cycles_perm_list_cycles Equiv.Perm.list_cycles_perm_list_cycles

/-- Factors a permutation `f` into a list of disjoint cyclic permutations that multiply to `f`. -/
def cycleFactors [Fintype α] [LinearOrder α] (f : Perm α) :
    { l : List (Perm α) // l.prod = f ∧ (∀ g ∈ l, IsCycle g) ∧ l.Pairwise Disjoint } :=
  cycleFactorsAux (sort (α := α) (· ≤ ·) univ) f (fun {_ _} ↦ (mem_sort _).2 (mem_univ _))
#align equiv.perm.cycle_factors Equiv.Perm.cycleFactors

/-- Factors a permutation `f` into a list of disjoint cyclic permutations that multiply to `f`,
  without a linear order. -/
def truncCycleFactors [DecidableEq α] [Fintype α] (f : Perm α) :
    Trunc { l : List (Perm α) // l.prod = f ∧ (∀ g ∈ l, IsCycle g) ∧ l.Pairwise Disjoint } :=
  Quotient.recOnSubsingleton (@univ α _).1 (fun l h => Trunc.mk (cycleFactorsAux l f (h _)))
    (show ∀ x, f x ≠ x → x ∈ (@univ α _).1 from fun _ _ => mem_univ _)
#align equiv.perm.trunc_cycle_factors Equiv.Perm.truncCycleFactors

section CycleFactorsFinset

variable [DecidableEq α] [Fintype α] (f : Perm α)

/-- Factors a permutation `f` into a `Finset` of disjoint cyclic permutations that multiply to `f`.
-/
def cycleFactorsFinset : Finset (Perm α) :=
  (truncCycleFactors f).lift
    (fun l : { l : List (Perm α) // l.prod = f ∧ (∀ g ∈ l, IsCycle g) ∧ l.Pairwise Disjoint } =>
      l.val.toFinset)
    fun ⟨_, hl⟩ ⟨_, hl'⟩ =>
    List.toFinset_eq_of_perm _ _
      (list_cycles_perm_list_cycles (hl'.left.symm ▸ hl.left) hl.right.left hl'.right.left
        hl.right.right hl'.right.right)
#align equiv.perm.cycle_factors_finset Equiv.Perm.cycleFactorsFinset

open scoped List in
theorem cycleFactorsFinset_eq_list_toFinset {σ : Perm α} {l : List (Perm α)} (hn : l.Nodup) :
    σ.cycleFactorsFinset = l.toFinset ↔
      (∀ f : Perm α, f ∈ l → f.IsCycle) ∧ l.Pairwise Disjoint ∧ l.prod = σ := by
  obtain ⟨⟨l', hp', hc', hd'⟩, hl⟩ := Trunc.exists_rep σ.truncCycleFactors
  have ht : cycleFactorsFinset σ = l'.toFinset := by
    rw [cycleFactorsFinset, ← hl, Trunc.lift_mk]
  rw [ht]
  constructor
  · intro h
    have hn' : l'.Nodup := nodup_of_pairwise_disjoint_cycles hc' hd'
    have hperm : l ~ l' := List.perm_of_nodup_nodup_toFinset_eq hn hn' h.symm
    refine' ⟨_, _, _⟩
    · exact fun _ h => hc' _ (hperm.subset h)
    · have := List.Perm.pairwise_iff (@Disjoint.symmetric _) hperm
      rwa [this]
    · rw [← hp', hperm.symm.prod_eq']
      refine hd'.imp ?_
      exact Disjoint.commute
  · rintro ⟨hc, hd, hp⟩
    refine' List.toFinset_eq_of_perm _ _ _
    refine' list_cycles_perm_list_cycles _ hc' hc hd' hd
    rw [hp, hp']
#align equiv.perm.cycle_factors_finset_eq_list_to_finset Equiv.Perm.cycleFactorsFinset_eq_list_toFinset

theorem cycleFactorsFinset_eq_finset {σ : Perm α} {s : Finset (Perm α)} :
    σ.cycleFactorsFinset = s ↔
      (∀ f : Perm α, f ∈ s → f.IsCycle) ∧
        ∃ h : (s : Set (Perm α)).Pairwise Disjoint,
          s.noncommProd id (h.mono' fun _ _ => Disjoint.commute) = σ := by
  obtain ⟨l, hl, rfl⟩ := s.exists_list_nodup_eq
  simp [cycleFactorsFinset_eq_list_toFinset, hl]
#align equiv.perm.cycle_factors_finset_eq_finset Equiv.Perm.cycleFactorsFinset_eq_finset

theorem cycleFactorsFinset_pairwise_disjoint :
    (cycleFactorsFinset f : Set (Perm α)).Pairwise Disjoint :=
  (cycleFactorsFinset_eq_finset.mp rfl).2.choose
#align equiv.perm.cycle_factors_finset_pairwise_disjoint Equiv.Perm.cycleFactorsFinset_pairwise_disjoint

theorem cycleFactorsFinset_mem_commute : (cycleFactorsFinset f : Set (Perm α)).Pairwise Commute :=
  (cycleFactorsFinset_pairwise_disjoint _).mono' fun _ _ => Disjoint.commute
#align equiv.perm.cycle_factors_finset_mem_commute Equiv.Perm.cycleFactorsFinset_mem_commute

/-- The product of cycle factors is equal to the original `f : perm α`. -/
theorem cycleFactorsFinset_noncommProd
    (comm : (cycleFactorsFinset f : Set (Perm α)).Pairwise Commute :=
      cycleFactorsFinset_mem_commute f) :
    f.cycleFactorsFinset.noncommProd id comm = f :=
  (cycleFactorsFinset_eq_finset.mp rfl).2.choose_spec
#align equiv.perm.cycle_factors_finset_noncomm_prod Equiv.Perm.cycleFactorsFinset_noncommProd

theorem mem_cycleFactorsFinset_iff {f p : Perm α} :
    p ∈ cycleFactorsFinset f ↔ p.IsCycle ∧ ∀ a ∈ p.support, p a = f a := by
  obtain ⟨l, hl, hl'⟩ := f.cycleFactorsFinset.exists_list_nodup_eq
  rw [← hl']
  rw [eq_comm, cycleFactorsFinset_eq_list_toFinset hl] at hl'
  simpa [List.mem_toFinset, Ne, ← hl'.right.right] using
    mem_list_cycles_iff hl'.left hl'.right.left
#align equiv.perm.mem_cycle_factors_finset_iff Equiv.Perm.mem_cycleFactorsFinset_iff

theorem cycleOf_mem_cycleFactorsFinset_iff {f : Perm α} {x : α} :
    cycleOf f x ∈ cycleFactorsFinset f ↔ x ∈ f.support := by
  rw [mem_cycleFactorsFinset_iff]
  constructor
  · rintro ⟨hc, _⟩
    contrapose! hc
    rw [not_mem_support, ← cycleOf_eq_one_iff] at hc
    simp [hc]
  · intro hx
    refine ⟨isCycle_cycleOf _ (mem_support.mp hx), ?_⟩
    intro y hy
    rw [mem_support] at hy
    rw [cycleOf_apply]
    split_ifs with H
    · rfl
    · rw [cycleOf_apply_of_not_sameCycle H] at hy
      contradiction
#align equiv.perm.cycle_of_mem_cycle_factors_finset_iff Equiv.Perm.cycleOf_mem_cycleFactorsFinset_iff

theorem mem_cycleFactorsFinset_support_le {p f : Perm α} (h : p ∈ cycleFactorsFinset f) :
    p.support ≤ f.support := by
  rw [mem_cycleFactorsFinset_iff] at h
  intro x hx
  rwa [mem_support, ← h.right x hx, ← mem_support]
#align equiv.perm.mem_cycle_factors_finset_support_le Equiv.Perm.mem_cycleFactorsFinset_support_le

theorem cycleFactorsFinset_eq_empty_iff {f : Perm α} : cycleFactorsFinset f = ∅ ↔ f = 1 := by
  simpa [cycleFactorsFinset_eq_finset] using eq_comm
#align equiv.perm.cycle_factors_finset_eq_empty_iff Equiv.Perm.cycleFactorsFinset_eq_empty_iff

@[simp]
theorem cycleFactorsFinset_one : cycleFactorsFinset (1 : Perm α) = ∅ := by
  simp [cycleFactorsFinset_eq_empty_iff]
#align equiv.perm.cycle_factors_finset_one Equiv.Perm.cycleFactorsFinset_one

@[simp]
theorem cycleFactorsFinset_eq_singleton_self_iff {f : Perm α} :
    f.cycleFactorsFinset = {f} ↔ f.IsCycle := by simp [cycleFactorsFinset_eq_finset]
#align equiv.perm.cycle_factors_finset_eq_singleton_self_iff Equiv.Perm.cycleFactorsFinset_eq_singleton_self_iff

theorem IsCycle.cycleFactorsFinset_eq_singleton {f : Perm α} (hf : IsCycle f) :
    f.cycleFactorsFinset = {f} :=
  cycleFactorsFinset_eq_singleton_self_iff.mpr hf
#align equiv.perm.is_cycle.cycle_factors_finset_eq_singleton Equiv.Perm.IsCycle.cycleFactorsFinset_eq_singleton

theorem cycleFactorsFinset_eq_singleton_iff {f g : Perm α} :
    f.cycleFactorsFinset = {g} ↔ f.IsCycle ∧ f = g := by
  suffices f = g → (g.IsCycle ↔ f.IsCycle) by
    rw [cycleFactorsFinset_eq_finset]
    simpa [eq_comm]
  rintro rfl
  exact Iff.rfl
#align equiv.perm.cycle_factors_finset_eq_singleton_iff Equiv.Perm.cycleFactorsFinset_eq_singleton_iff

/-- Two permutations `f g : Perm α` have the same cycle factors iff they are the same. -/
theorem cycleFactorsFinset_injective : Function.Injective (@cycleFactorsFinset α _ _) := by
  intro f g h
  rw [← cycleFactorsFinset_noncommProd f]
  simpa [h] using cycleFactorsFinset_noncommProd g
#align equiv.perm.cycle_factors_finset_injective Equiv.Perm.cycleFactorsFinset_injective

theorem Disjoint.disjoint_cycleFactorsFinset {f g : Perm α} (h : Disjoint f g) :
    _root_.Disjoint (cycleFactorsFinset f) (cycleFactorsFinset g) := by
  rw [disjoint_iff_disjoint_support] at h
  rw [Finset.disjoint_left]
  intro x hx hy
  simp only [mem_cycleFactorsFinset_iff, mem_support] at hx hy
  obtain ⟨⟨⟨a, ha, -⟩, hf⟩, -, hg⟩ := hx, hy
  have := h.le_bot (by simp [ha, ← hf a ha, ← hg a ha] : a ∈ f.support ∩ g.support)
  tauto
#align equiv.perm.disjoint.disjoint_cycle_factors_finset Equiv.Perm.Disjoint.disjoint_cycleFactorsFinset

theorem Disjoint.cycleFactorsFinset_mul_eq_union {f g : Perm α} (h : Disjoint f g) :
    cycleFactorsFinset (f * g) = cycleFactorsFinset f ∪ cycleFactorsFinset g := by
  rw [cycleFactorsFinset_eq_finset]
  refine ⟨?_, ?_, ?_⟩
  · simp [or_imp, mem_cycleFactorsFinset_iff, forall_swap]
  · rw [coe_union, Set.pairwise_union_of_symmetric Disjoint.symmetric]
    exact
      ⟨cycleFactorsFinset_pairwise_disjoint _, cycleFactorsFinset_pairwise_disjoint _,
        fun x hx y hy _ =>
        h.mono (mem_cycleFactorsFinset_support_le hx) (mem_cycleFactorsFinset_support_le hy)⟩
  · rw [noncommProd_union_of_disjoint h.disjoint_cycleFactorsFinset]
    rw [cycleFactorsFinset_noncommProd, cycleFactorsFinset_noncommProd]
#align equiv.perm.disjoint.cycle_factors_finset_mul_eq_union Equiv.Perm.Disjoint.cycleFactorsFinset_mul_eq_union

theorem disjoint_mul_inv_of_mem_cycleFactorsFinset {f g : Perm α} (h : f ∈ cycleFactorsFinset g) :
    Disjoint (g * f⁻¹) f := by
  rw [mem_cycleFactorsFinset_iff] at h
  intro x
  by_cases hx : f x = x
  · exact Or.inr hx
  · refine Or.inl ?_
    rw [mul_apply, ← h.right, apply_inv_self]
    rwa [← support_inv, apply_mem_support, support_inv, mem_support]
#align equiv.perm.disjoint_mul_inv_of_mem_cycle_factors_finset Equiv.Perm.disjoint_mul_inv_of_mem_cycleFactorsFinset

/-- If c is a cycle, a ∈ c.support and c is a cycle of f, then `c = f.cycleOf a` -/
theorem cycle_is_cycleOf {f c : Equiv.Perm α} {a : α} (ha : a ∈ c.support)
    (hc : c ∈ f.cycleFactorsFinset) : c = f.cycleOf a := by
  suffices f.cycleOf a = c.cycleOf a by
    rw [this]
    apply symm
    exact
      Equiv.Perm.IsCycle.cycleOf_eq (Equiv.Perm.mem_cycleFactorsFinset_iff.mp hc).left
        (Equiv.Perm.mem_support.mp ha)
  let hfc := (Equiv.Perm.disjoint_mul_inv_of_mem_cycleFactorsFinset hc).symm
  let hfc2 := Perm.Disjoint.commute hfc
  rw [← Equiv.Perm.cycleOf_mul_of_apply_right_eq_self hfc2]
  · simp only [hfc2.eq, inv_mul_cancel_right]
  -- `a` is in the support of `c`, hence it is not in the support of `g c⁻¹`
  exact
    Equiv.Perm.not_mem_support.mp
      (Finset.disjoint_left.mp (Equiv.Perm.Disjoint.disjoint_support hfc) ha)
#align equiv.perm.cycle_is_cycle_of Equiv.Perm.cycle_is_cycleOf

end CycleFactorsFinset

@[elab_as_elim]
theorem cycle_induction_on [Finite β] (P : Perm β → Prop) (σ : Perm β) (base_one : P 1)
    (base_cycles : ∀ σ : Perm β, σ.IsCycle → P σ)
    (induction_disjoint : ∀ σ τ : Perm β,
      Disjoint σ τ → IsCycle σ → P σ → P τ → P (σ * τ)) : P σ := by
  cases nonempty_fintype β
  suffices ∀ l : List (Perm β),
      (∀ τ : Perm β, τ ∈ l → τ.IsCycle) → l.Pairwise Disjoint → P l.prod by
    classical
      let x := σ.truncCycleFactors.out
      exact (congr_arg P x.2.1).mp (this x.1 x.2.2.1 x.2.2.2)
  intro l
  induction' l with σ l ih
  · exact fun _ _ => base_one
  · intro h1 h2
    rw [List.prod_cons]
    exact
      induction_disjoint σ l.prod (disjoint_prod_right _ (List.pairwise_cons.mp h2).1)
        (h1 _ (List.mem_cons_self _ _)) (base_cycles σ (h1 σ (l.mem_cons_self σ)))
        (ih (fun τ hτ => h1 τ (List.mem_cons_of_mem σ hτ)) h2.of_cons)
#align equiv.perm.cycle_induction_on Equiv.Perm.cycle_induction_on

theorem cycleFactorsFinset_mul_inv_mem_eq_sdiff [DecidableEq α] [Fintype α] {f g : Perm α}
    (h : f ∈ cycleFactorsFinset g) : cycleFactorsFinset (g * f⁻¹) = cycleFactorsFinset g \ {f} := by
  revert f
  refine
    cycle_induction_on (P := fun {g : Perm α} ↦
      ∀ {f}, (f ∈ cycleFactorsFinset g)
        → cycleFactorsFinset (g * f⁻¹) = cycleFactorsFinset g \ {f}) _ ?_ ?_ ?_
  · simp
  · intro σ hσ f hf
    simp only [cycleFactorsFinset_eq_singleton_self_iff.mpr hσ, mem_singleton] at hf ⊢
    simp [hf]
  · intro σ τ hd _ hσ hτ f
    simp_rw [hd.cycleFactorsFinset_mul_eq_union, mem_union]
    -- if only `wlog` could work here...
    rintro (hf | hf)
    · rw [hd.commute.eq, union_comm, union_sdiff_distrib, sdiff_singleton_eq_erase,
        erase_eq_of_not_mem, mul_assoc, Disjoint.cycleFactorsFinset_mul_eq_union, hσ hf]
      · rw [mem_cycleFactorsFinset_iff] at hf
        intro x
        cases' hd.symm x with hx hx
        · exact Or.inl hx
        · refine Or.inr ?_
          by_cases hfx : f x = x
          · rw [← hfx]
            simpa [hx] using hfx.symm
          · rw [mul_apply]
            rw [← hf.right _ (mem_support.mpr hfx)] at hx
            contradiction
      · exact fun H =>
        not_mem_empty _ (hd.disjoint_cycleFactorsFinset.le_bot (mem_inter_of_mem hf H))
    · rw [union_sdiff_distrib, sdiff_singleton_eq_erase, erase_eq_of_not_mem, mul_assoc,
        Disjoint.cycleFactorsFinset_mul_eq_union, hτ hf]
      · rw [mem_cycleFactorsFinset_iff] at hf
        intro x
        cases' hd x with hx hx
        · exact Or.inl hx
        · refine Or.inr ?_
          by_cases hfx : f x = x
          · rw [← hfx]
            simpa [hx] using hfx.symm
          · rw [mul_apply]
            rw [← hf.right _ (mem_support.mpr hfx)] at hx
            contradiction
      · exact fun H =>
        not_mem_empty _ (hd.disjoint_cycleFactorsFinset.le_bot (mem_inter_of_mem H hf))
#align equiv.perm.cycle_factors_finset_mul_inv_mem_eq_sdiff Equiv.Perm.cycleFactorsFinset_mul_inv_mem_eq_sdiff

end cycleFactors

end Perm

end Equiv<|MERGE_RESOLUTION|>--- conflicted
+++ resolved
@@ -184,14 +184,9 @@
 #align equiv.perm.is_cycle_cycle_of Equiv.Perm.isCycle_cycleOf
 
 @[simp]
-<<<<<<< HEAD
-theorem two_le_card_support_cycleOf_iff [DecidableEq α] [Fintype α] :
+theorem two_le_card_support_cycleOf_iff [DecidableEq α] [Fintype α] : 
     2 ≤ card (cycleOf f x).support ↔ f x ≠ x := by
-  refine' ⟨fun h => _, fun h => by simpa using (isCycle_cycleOf _ h).two_le_card_support⟩
-=======
-theorem two_le_card_support_cycleOf_iff : 2 ≤ card (cycleOf f x).support ↔ f x ≠ x := by
   refine ⟨fun h => ?_, fun h => by simpa using (isCycle_cycleOf _ h).two_le_card_support⟩
->>>>>>> 3954e68b
   contrapose! h
   rw [← cycleOf_eq_one_iff] at h
   simp [h]
@@ -278,14 +273,8 @@
 #align equiv.perm.pow_mod_card_support_cycle_of_self_apply Equiv.Perm.pow_mod_card_support_cycleOf_self_apply
 
 /-- `x` is in the support of `f` iff `Equiv.Perm.cycle_of f x` is a cycle. -/
-<<<<<<< HEAD
-theorem isCycle_cycleOf_iff (f : Perm α) [DecidableRel f.SameCycle] :
-    IsCycle (cycleOf f x) ↔ f x ≠ x := by
-  refine' ⟨fun hx => _, f.isCycle_cycleOf⟩
-=======
-theorem isCycle_cycleOf_iff (f : Perm α) : IsCycle (cycleOf f x) ↔ f x ≠ x := by
+theorem isCycle_cycleOf_iff (f : Perm α) [DecidableRel f.SameCycle] : IsCycle (cycleOf f x) ↔ f x ≠ x := by
   refine ⟨fun hx => ?_, f.isCycle_cycleOf⟩
->>>>>>> 3954e68b
   rw [Ne, ← cycleOf_eq_one_iff f]
   exact hx.ne_one
 #align equiv.perm.is_cycle_cycle_of_iff Equiv.Perm.isCycle_cycleOf_iff
