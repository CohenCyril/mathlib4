--- conflicted
+++ resolved
@@ -445,19 +445,8 @@
 
 theorem support_swap_iff (x y : α) : support (swap x y) = {x, y} ↔ x ≠ y := by
   refine ⟨fun h => ?_, fun h => support_swap h⟩
-<<<<<<< HEAD
-  by_contra!
-  rw [← this] at h
-  simp only [swap_self, support_refl, pair_eq_singleton] at h
-  have : x ∈ ∅ := by
-    rw [h]
-    exact mem_singleton.mpr rfl
-  have := Finset.ne_empty_of_mem this
-  exact this rfl
-=======
   rintro rfl
   simp [Finset.ext_iff] at h
->>>>>>> d97a437a
 #align equiv.perm.support_swap_iff Equiv.Perm.support_swap_iff
 
 theorem support_swap_mul_swap {x y z : α} (h : List.Nodup [x, y, z]) :
