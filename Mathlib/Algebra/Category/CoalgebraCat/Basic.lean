/-
Copyright (c) 2024 Amelia Livingston. All rights reserved.
Released under Apache 2.0 license as described in the file LICENSE.
Authors: Amelia Livingston
-/
import Mathlib.Algebra.Category.ModuleCat.Basic
import Mathlib.RingTheory.Coalgebra.Equiv

/-!
# The category of coalgebras over a commutative ring

We introduce the bundled category `CoalgebraCat` of coalgebras over a fixed commutative ring `R`
along with the forgetful functor to `ModuleCat`.

This file mimics `Mathlib.LinearAlgebra.QuadraticForm.QuadraticModuleCat`.

-/

open CategoryTheory

universe v u

variable (R : Type u) [CommRing R]

/-- The category of `R`-coalgebras. -/
structure CoalgebraCat extends ModuleCat.{v} R where
<<<<<<< HEAD
  [isCoalgebra : Coalgebra R carrier]
=======
  instCoalgebra : Coalgebra R carrier
>>>>>>> 616a338e

attribute [instance] CoalgebraCat.instCoalgebra

initialize_simps_projections CoalgebraCat (-isCoalgebra)

variable {R}

namespace CoalgebraCat

open Coalgebra

instance : CoeSort (CoalgebraCat.{v} R) (Type v) :=
  ⟨(·.carrier)⟩

@[simp] theorem moduleCat_of_toModuleCat (X : CoalgebraCat.{v} R) :
    ModuleCat.of R X.toModuleCat = X.toModuleCat :=
  rfl

variable (R)

/-- The object in the category of `R`-coalgebras associated to an `R`-coalgebra. -/
@[simps]
def of (X : Type v) [AddCommGroup X] [Module R X] [Coalgebra R X] :
    CoalgebraCat R where
  instCoalgebra := (inferInstance : Coalgebra R X)

variable {R}

@[simp]
lemma of_comul {X : Type v} [AddCommGroup X] [Module R X] [Coalgebra R X] :
    Coalgebra.comul (A := of R X) = Coalgebra.comul (R := R) (A := X) := rfl

@[simp]
lemma of_counit {X : Type v} [AddCommGroup X] [Module R X] [Coalgebra R X] :
    Coalgebra.counit (A := of R X) = Coalgebra.counit (R := R) (A := X) := rfl

/-- A type alias for `CoalgHom` to avoid confusion between the categorical and
algebraic spellings of composition. -/
@[ext]
structure Hom (V W : CoalgebraCat.{v} R) :=
  /-- The underlying `CoalgHom` -/
  toCoalgHom : V →ₗc[R] W

lemma Hom.toCoalgHom_injective (V W : CoalgebraCat.{v} R) :
    Function.Injective (Hom.toCoalgHom : Hom V W → _) :=
  fun ⟨f⟩ ⟨g⟩ _ => by congr

instance category : Category (CoalgebraCat.{v} R) where
  Hom M N := Hom M N
  id M := ⟨CoalgHom.id R M⟩
  comp f g := ⟨CoalgHom.comp g.toCoalgHom f.toCoalgHom⟩

-- TODO: if `Quiver.Hom` and the instance above were `reducible`, this wouldn't be needed.
@[ext]
lemma hom_ext {M N : CoalgebraCat.{v} R} (f g : M ⟶ N) (h : f.toCoalgHom = g.toCoalgHom) :
    f = g :=
  Hom.ext _ _ h

/-- Typecheck a `CoalgHom` as a morphism in `CoalgebraCat R`. -/
abbrev ofHom {X Y : Type v} [AddCommGroup X] [Module R X] [AddCommGroup Y] [Module R Y]
    [Coalgebra R X] [Coalgebra R Y] (f : X →ₗc[R] Y) :
    of R X ⟶ of R Y :=
  ⟨f⟩

@[simp] theorem toCoalgHom_comp {M N U : CoalgebraCat.{v} R} (f : M ⟶ N) (g : N ⟶ U) :
    (f ≫ g).toCoalgHom = g.toCoalgHom.comp f.toCoalgHom :=
  rfl

@[simp] theorem toCoalgHom_id {M : CoalgebraCat.{v} R} :
    Hom.toCoalgHom (𝟙 M) = CoalgHom.id _ _ :=
  rfl

instance concreteCategory : ConcreteCategory.{v} (CoalgebraCat.{v} R) where
  forget :=
    { obj := fun M => M
      map := fun f => f.toCoalgHom }
  forget_faithful :=
    { map_injective := fun {M N} => DFunLike.coe_injective.comp <| Hom.toCoalgHom_injective _ _ }

instance hasForgetToModule : HasForget₂ (CoalgebraCat R) (ModuleCat R) where
  forget₂ :=
    { obj := fun M => ModuleCat.of R M
      map := fun f => f.toCoalgHom.toLinearMap }

@[simp]
theorem forget₂_obj (X : CoalgebraCat R) :
    (forget₂ (CoalgebraCat R) (ModuleCat R)).obj X = ModuleCat.of R X :=
  rfl

@[simp]
theorem forget₂_map (X Y : CoalgebraCat R) (f : X ⟶ Y) :
    (forget₂ (CoalgebraCat R) (ModuleCat R)).map f = (f.toCoalgHom : X →ₗ[R] Y) :=
  rfl

end CoalgebraCat

namespace CoalgEquiv

open CoalgebraCat

variable {X Y Z : Type v}
variable [AddCommGroup X] [Module R X] [AddCommGroup Y] [Module R Y] [AddCommGroup Z] [Module R Z]
variable [Coalgebra R X] [Coalgebra R Y] [Coalgebra R Z]

/-- Build an isomorphism in the category `CoalgebraCat R` from a
`CoalgEquiv`. -/
@[simps]
def toCoalgebraCatIso (e : X ≃ₗc[R] Y) : CoalgebraCat.of R X ≅ CoalgebraCat.of R Y where
  hom := CoalgebraCat.ofHom e
  inv := CoalgebraCat.ofHom e.symm
  hom_inv_id := Hom.ext _ _ <| DFunLike.ext _ _ e.left_inv
  inv_hom_id := Hom.ext _ _ <| DFunLike.ext _ _ e.right_inv

@[simp] theorem toCoalgebraCatIso_refl :
    toCoalgebraCatIso (CoalgEquiv.refl R X) = .refl _ :=
  rfl

@[simp] theorem toCoalgebraCatIso_symm (e : X ≃ₗc[R] Y) :
    toCoalgebraCatIso e.symm = (toCoalgebraCatIso e).symm :=
  rfl

@[simp] theorem toCoalgebraCatIso_trans (e : X ≃ₗc[R] Y) (f : Y ≃ₗc[R] Z) :
    toCoalgebraCatIso (e.trans f) = toCoalgebraCatIso e ≪≫ toCoalgebraCatIso f :=
  rfl

end CoalgEquiv

namespace CategoryTheory.Iso

open Coalgebra

variable {X Y Z : CoalgebraCat.{v} R}

/-- Build a `CoalgEquiv` from an isomorphism in the category
`CoalgebraCat R`. -/
def toCoalgEquiv (i : X ≅ Y) : X ≃ₗc[R] Y :=
  { i.hom.toCoalgHom with
    invFun := i.inv.toCoalgHom
    left_inv := fun x => CoalgHom.congr_fun (congr_arg CoalgebraCat.Hom.toCoalgHom i.3) x
    right_inv := fun x => CoalgHom.congr_fun (congr_arg CoalgebraCat.Hom.toCoalgHom i.4) x }

@[simp] theorem toCoalgEquiv_toCoalgHom (i : X ≅ Y) :
    i.toCoalgEquiv = i.hom.toCoalgHom := rfl

@[simp] theorem toCoalgEquiv_refl : toCoalgEquiv (.refl X) = .refl _ _ :=
  rfl

@[simp] theorem toCoalgEquiv_symm (e : X ≅ Y) :
    toCoalgEquiv e.symm = (toCoalgEquiv e).symm :=
  rfl

@[simp] theorem toCoalgEquiv_trans (e : X ≅ Y) (f : Y ≅ Z) :
    toCoalgEquiv (e ≪≫ f) = e.toCoalgEquiv.trans f.toCoalgEquiv :=
  rfl

end CategoryTheory.Iso

instance CoalgebraCat.forget_reflects_isos :
    (forget (CoalgebraCat.{u} R)).ReflectsIsomorphisms where
  reflects {X Y} f _ := by
    let i := asIso ((forget (CoalgebraCat.{u} R)).map f)
    let e : X ≃ₗc[R] Y := { f.toCoalgHom, i.toEquiv with }
    exact ⟨(IsIso.of_iso e.toIso).1⟩<|MERGE_RESOLUTION|>--- conflicted
+++ resolved
@@ -24,15 +24,9 @@
 
 /-- The category of `R`-coalgebras. -/
 structure CoalgebraCat extends ModuleCat.{v} R where
-<<<<<<< HEAD
-  [isCoalgebra : Coalgebra R carrier]
-=======
   instCoalgebra : Coalgebra R carrier
->>>>>>> 616a338e
 
 attribute [instance] CoalgebraCat.instCoalgebra
-
-initialize_simps_projections CoalgebraCat (-isCoalgebra)
 
 variable {R}
 
@@ -187,8 +181,8 @@
 end CategoryTheory.Iso
 
 instance CoalgebraCat.forget_reflects_isos :
-    (forget (CoalgebraCat.{u} R)).ReflectsIsomorphisms where
+    (forget (CoalgebraCat.{v} R)).ReflectsIsomorphisms where
   reflects {X Y} f _ := by
-    let i := asIso ((forget (CoalgebraCat.{u} R)).map f)
+    let i := asIso ((forget (CoalgebraCat.{v} R)).map f)
     let e : X ≃ₗc[R] Y := { f.toCoalgHom, i.toEquiv with }
-    exact ⟨(IsIso.of_iso e.toIso).1⟩+    exact ⟨e.toCoalgebraCatIso.isIso_hom.1⟩