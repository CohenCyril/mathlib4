/-
Copyright (c) 2018 Patrick Massot. All rights reserved.
Released under Apache 2.0 license as described in the file LICENSE.
Authors: Patrick Massot, Kevin Buzzard, Scott Morrison, Johan Commelin, Chris Hughes,
  Johannes Hölzl, Yury Kudryashov
-/
import Mathlib.Algebra.Group.Hom.Basic

#align_import algebra.hom.group_instances from "leanprover-community/mathlib"@"2ed7e4aec72395b6a7c3ac4ac7873a7a43ead17c"

/-!
# Instances on spaces of monoid and group morphisms

We endow the space of monoid morphisms `M →* N` with a `CommMonoid` structure when the target is
commutative, through pointwise multiplication, and with a `CommGroup` structure when the target
is a commutative group. We also prove the same instances for additive situations.

Since these structures permit morphisms of morphisms, we also provide some composition-like
operations.

Finally, we provide the `Ring` structure on `AddMonoid.End`.
-/

assert_not_exists AddMonoidWithOne

universe uM uN uP uQ

variable {M : Type uM} {N : Type uN} {P : Type uP} {Q : Type uQ}

/-- `(M →* N)` is a `CommMonoid` if `N` is commutative. -/
@[to_additive "`(M →+ N)` is an `AddCommMonoid` if `N` is commutative."]
instance MonoidHom.commMonoid [MulOneClass M] [CommMonoid N] :
    CommMonoid (M →* N) where
  mul := (· * ·)
  mul_assoc := by intros; ext; apply mul_assoc
  one := 1
  one_mul := by intros; ext; apply one_mul
  mul_one := by intros; ext; apply mul_one
  mul_comm := by intros; ext; apply mul_comm
  npow n f :=
    { toFun := fun x => f x ^ n, map_one' := by simp, map_mul' := fun x y => by simp [mul_pow] }
  npow_zero f := by
    ext x
    simp
  npow_succ n f := by
    ext x
    simp [pow_succ]

/-- If `G` is a commutative group, then `M →* G` is a commutative group too. -/
@[to_additive "If `G` is an additive commutative group, then `M →+ G` is an additive commutative
      group too."]
instance MonoidHom.commGroup {M G} [MulOneClass M] [CommGroup G] : CommGroup (M →* G) :=
  { MonoidHom.commMonoid with
    inv := Inv.inv,
    div := Div.div,
    div_eq_mul_inv := by
      intros
      ext
      apply div_eq_mul_inv,
    mul_left_inv := by intros; ext; apply mul_left_inv,
    zpow := fun n f =>
      { toFun := fun x => f x ^ n,
        map_one' := by simp,
        map_mul' := fun x y => by simp [mul_zpow] },
    zpow_zero' := fun f => by
      ext x
      simp,
    zpow_succ' := fun n f => by
      ext x
      -- Adaptation note: nightly-2024-03-24
      -- We used to need a `simp [mul_comm]` after `simp [zpow_add_one]`.
      -- Writing `simp [zpow_add_one, mul_comm]` still shows the bug mentioned below.
      -- Adaptation note: nightly-2024-03-13
      -- https://github.com/leanprover-community/mathlib4/issues/11357
      -- If we add `mul_comm` to the simp call we reveal a bug: "unexpected bound variable #0"
      -- Hopefully we can minimize this.
      simp [zpow_add_one],
    zpow_neg' := fun n f => by
      ext x
      simp [Nat.succ_eq_add_one, zpow_natCast, -Int.natCast_add] }

instance AddMonoid.End.instAddCommMonoid [AddCommMonoid M] : AddCommMonoid (AddMonoid.End M) :=
  AddMonoidHom.addCommMonoid

@[simp]
theorem AddMonoid.End.zero_apply [AddCommMonoid M] (m : M) : (0 : AddMonoid.End M) m = 0 :=
  rfl

-- Note: `@[simp]` omitted because `(1 : AddMonoid.End M) = id` by `AddMonoid.coe_one`
theorem AddMonoid.End.one_apply [AddCommMonoid M] (m : M) : (1 : AddMonoid.End M) m = m :=
  rfl

instance AddMonoid.End.instAddCommGroup [AddCommGroup M] : AddCommGroup (AddMonoid.End M) :=
  AddMonoidHom.addCommGroup

instance AddMonoid.End.instIntCast [AddCommGroup M] : IntCast (AddMonoid.End M) :=
  { intCast := fun z => z • (1 : AddMonoid.End M) }

/-- See also `AddMonoid.End.intCast_def`. -/
@[simp]
theorem AddMonoid.End.intCast_apply [AddCommGroup M] (z : ℤ) (m : M) :
    (↑z : AddMonoid.End M) m = z • m :=
  rfl
#align add_monoid.End.int_cast_apply AddMonoid.End.intCast_apply

@[deprecated (since := "2024-04-17")]
alias AddMonoid.End.int_cast_apply := AddMonoid.End.intCast_apply

<<<<<<< HEAD
=======
@[to_additive (attr := simp)] lemma MonoidHom.pow_apply {M N : Type*} [MulOneClass M]
    [CommMonoid N] (f : M →* N) (n : ℕ) (x : M) :
    (f ^ n) x = (f x) ^ n :=
  rfl

>>>>>>> d97a437a
/-!
### Morphisms of morphisms

The structures above permit morphisms that themselves produce morphisms, provided the codomain
is commutative.
-/


namespace MonoidHom

@[to_additive]
theorem ext_iff₂ {_ : MulOneClass M} {_ : MulOneClass N} {_ : CommMonoid P} {f g : M →* N →* P} :
    f = g ↔ ∀ x y, f x y = g x y :=
  DFunLike.ext_iff.trans <| forall_congr' fun _ => DFunLike.ext_iff
#align monoid_hom.ext_iff₂ MonoidHom.ext_iff₂
#align add_monoid_hom.ext_iff₂ AddMonoidHom.ext_iff₂

/-- `flip` arguments of `f : M →* N →* P` -/
@[to_additive "`flip` arguments of `f : M →+ N →+ P`"]
def flip {mM : MulOneClass M} {mN : MulOneClass N} {mP : CommMonoid P} (f : M →* N →* P) :
    N →* M →* P where
  toFun y :=
    { toFun := fun x => f x y,
      map_one' := by simp [f.map_one, one_apply],
      map_mul' := fun x₁ x₂ => by simp [f.map_mul, mul_apply] }
  map_one' := ext fun x => (f x).map_one
  map_mul' y₁ y₂ := ext fun x => (f x).map_mul y₁ y₂
#align monoid_hom.flip MonoidHom.flip
#align add_monoid_hom.flip AddMonoidHom.flip

@[to_additive (attr := simp)]
theorem flip_apply {_ : MulOneClass M} {_ : MulOneClass N} {_ : CommMonoid P} (f : M →* N →* P)
    (x : M) (y : N) : f.flip y x = f x y :=
  rfl
#align monoid_hom.flip_apply MonoidHom.flip_apply
#align add_monoid_hom.flip_apply AddMonoidHom.flip_apply

@[to_additive]
theorem map_one₂ {_ : MulOneClass M} {_ : MulOneClass N} {_ : CommMonoid P} (f : M →* N →* P)
    (n : N) : f 1 n = 1 :=
  (flip f n).map_one
#align monoid_hom.map_one₂ MonoidHom.map_one₂
#align add_monoid_hom.map_one₂ AddMonoidHom.map_one₂

@[to_additive]
theorem map_mul₂ {_ : MulOneClass M} {_ : MulOneClass N} {_ : CommMonoid P} (f : M →* N →* P)
    (m₁ m₂ : M) (n : N) : f (m₁ * m₂) n = f m₁ n * f m₂ n :=
  (flip f n).map_mul _ _
#align monoid_hom.map_mul₂ MonoidHom.map_mul₂
#align add_monoid_hom.map_mul₂ AddMonoidHom.map_mul₂

@[to_additive]
theorem map_inv₂ {_ : Group M} {_ : MulOneClass N} {_ : CommGroup P} (f : M →* N →* P) (m : M)
    (n : N) : f m⁻¹ n = (f m n)⁻¹ :=
  (flip f n).map_inv _
#align monoid_hom.map_inv₂ MonoidHom.map_inv₂
#align add_monoid_hom.map_inv₂ AddMonoidHom.map_inv₂

@[to_additive]
theorem map_div₂ {_ : Group M} {_ : MulOneClass N} {_ : CommGroup P} (f : M →* N →* P)
    (m₁ m₂ : M) (n : N) : f (m₁ / m₂) n = f m₁ n / f m₂ n :=
  (flip f n).map_div _ _
#align monoid_hom.map_div₂ MonoidHom.map_div₂
#align add_monoid_hom.map_div₂ AddMonoidHom.map_div₂

/-- Evaluation of a `MonoidHom` at a point as a monoid homomorphism. See also `MonoidHom.apply`
for the evaluation of any function at a point. -/
@[to_additive (attr := simps!)
      "Evaluation of an `AddMonoidHom` at a point as an additive monoid homomorphism.
      See also `AddMonoidHom.apply` for the evaluation of any function at a point."]
def eval [MulOneClass M] [CommMonoid N] : M →* (M →* N) →* N :=
  (MonoidHom.id (M →* N)).flip
#align monoid_hom.eval MonoidHom.eval
#align add_monoid_hom.eval AddMonoidHom.eval
#align monoid_hom.eval_apply_apply MonoidHom.eval_apply_apply
#align add_monoid_hom.eval_apply_apply AddMonoidHom.eval_apply_apply

/-- The expression `fun g m ↦ g (f m)` as a `MonoidHom`.
Equivalently, `(fun g ↦ MonoidHom.comp g f)` as a `MonoidHom`. -/
@[to_additive (attr := simps!)
      "The expression `fun g m ↦ g (f m)` as an `AddMonoidHom`.
      Equivalently, `(fun g ↦ AddMonoidHom.comp g f)` as an `AddMonoidHom`.

      This also exists in a `LinearMap` version, `LinearMap.lcomp`."]
def compHom' [MulOneClass M] [MulOneClass N] [CommMonoid P] (f : M →* N) : (N →* P) →* M →* P :=
  flip <| eval.comp f
#align monoid_hom.comp_hom' MonoidHom.compHom'
#align add_monoid_hom.comp_hom' AddMonoidHom.compHom'
#align monoid_hom.comp_hom'_apply_apply MonoidHom.compHom'_apply_apply
#align add_monoid_hom.comp_hom'_apply_apply AddMonoidHom.compHom'_apply_apply

/-- Composition of monoid morphisms (`MonoidHom.comp`) as a monoid morphism.

Note that unlike `MonoidHom.comp_hom'` this requires commutativity of `N`. -/
@[to_additive (attr := simps)
      "Composition of additive monoid morphisms (`AddMonoidHom.comp`) as an additive
      monoid morphism.

      Note that unlike `AddMonoidHom.comp_hom'` this requires commutativity of `N`.

      This also exists in a `LinearMap` version, `LinearMap.llcomp`."]
def compHom [MulOneClass M] [CommMonoid N] [CommMonoid P] :
    (N →* P) →* (M →* N) →* M →* P where
  toFun g := { toFun := g.comp, map_one' := comp_one g, map_mul' := comp_mul g }
  map_one' := by
    ext1 f
    exact one_comp f
  map_mul' g₁ g₂ := by
    ext1 f
    exact mul_comp g₁ g₂ f
#align monoid_hom.comp_hom MonoidHom.compHom
#align add_monoid_hom.comp_hom AddMonoidHom.compHom
#align monoid_hom.comp_hom_apply_apply MonoidHom.compHom_apply_apply
#align add_monoid_hom.comp_hom_apply_apply AddMonoidHom.compHom_apply_apply

/-- Flipping arguments of monoid morphisms (`MonoidHom.flip`) as a monoid morphism. -/
@[to_additive (attr := simps)
      "Flipping arguments of additive monoid morphisms (`AddMonoidHom.flip`)
      as an additive monoid morphism."]
def flipHom {_ : MulOneClass M} {_ : MulOneClass N} {_ : CommMonoid P} :
    (M →* N →* P) →* N →* M →* P where
  toFun := MonoidHom.flip
  map_one' := rfl
  map_mul' _ _ := rfl
#align monoid_hom.flip_hom MonoidHom.flipHom
#align add_monoid_hom.flip_hom AddMonoidHom.flipHom
#align monoid_hom.flip_hom_apply MonoidHom.flipHom_apply
#align add_monoid_hom.flip_hom_apply AddMonoidHom.flipHom_apply

/-- The expression `fun m q ↦ f m (g q)` as a `MonoidHom`.

Note that the expression `fun q n ↦ f (g q) n` is simply `MonoidHom.comp`. -/
@[to_additive
      "The expression `fun m q ↦ f m (g q)` as an `AddMonoidHom`.

      Note that the expression `fun q n ↦ f (g q) n` is simply `AddMonoidHom.comp`.

      This also exists as a `LinearMap` version, `LinearMap.compl₂`"]
def compl₂ [MulOneClass M] [MulOneClass N] [CommMonoid P] [MulOneClass Q] (f : M →* N →* P)
    (g : Q →* N) : M →* Q →* P :=
  (compHom' g).comp f
#align monoid_hom.compl₂ MonoidHom.compl₂
#align add_monoid_hom.compl₂ AddMonoidHom.compl₂

@[to_additive (attr := simp)]
theorem compl₂_apply [MulOneClass M] [MulOneClass N] [CommMonoid P] [MulOneClass Q]
    (f : M →* N →* P) (g : Q →* N) (m : M) (q : Q) : (compl₂ f g) m q = f m (g q) :=
  rfl
#align monoid_hom.compl₂_apply MonoidHom.compl₂_apply
#align add_monoid_hom.compl₂_apply AddMonoidHom.compl₂_apply

/-- The expression `fun m n ↦ g (f m n)` as a `MonoidHom`. -/
@[to_additive
      "The expression `fun m n ↦ g (f m n)` as an `AddMonoidHom`.

      This also exists as a `LinearMap` version, `LinearMap.compr₂`"]
def compr₂ [MulOneClass M] [MulOneClass N] [CommMonoid P] [CommMonoid Q] (f : M →* N →* P)
    (g : P →* Q) : M →* N →* Q :=
  (compHom g).comp f
#align monoid_hom.compr₂ MonoidHom.compr₂
#align add_monoid_hom.compr₂ AddMonoidHom.compr₂

@[to_additive (attr := simp)]
theorem compr₂_apply [MulOneClass M] [MulOneClass N] [CommMonoid P] [CommMonoid Q] (f : M →* N →* P)
    (g : P →* Q) (m : M) (n : N) : (compr₂ f g) m n = g (f m n) :=
  rfl
#align monoid_hom.compr₂_apply MonoidHom.compr₂_apply
#align add_monoid_hom.compr₂_apply AddMonoidHom.compr₂_apply

end MonoidHom

assert_not_exists Ring<|MERGE_RESOLUTION|>--- conflicted
+++ resolved
@@ -106,14 +106,11 @@
 @[deprecated (since := "2024-04-17")]
 alias AddMonoid.End.int_cast_apply := AddMonoid.End.intCast_apply
 
-<<<<<<< HEAD
-=======
 @[to_additive (attr := simp)] lemma MonoidHom.pow_apply {M N : Type*} [MulOneClass M]
     [CommMonoid N] (f : M →* N) (n : ℕ) (x : M) :
     (f ^ n) x = (f x) ^ n :=
   rfl
 
->>>>>>> d97a437a
 /-!
 ### Morphisms of morphisms
 
