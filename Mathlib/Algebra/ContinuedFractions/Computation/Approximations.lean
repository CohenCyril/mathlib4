/-
Copyright (c) 2020 Kevin Kappelmann. All rights reserved.
Released under Apache 2.0 license as described in the file LICENSE.
Authors: Kevin Kappelmann
-/
import Mathlib.Algebra.ContinuedFractions.Computation.CorrectnessTerminating
import Mathlib.Data.Nat.Fib.Basic
import Mathlib.Tactic.Monotonicity
import Mathlib.Algebra.GroupPower.Order

#align_import algebra.continued_fractions.computation.approximations from "leanprover-community/mathlib"@"a7e36e48519ab281320c4d192da6a7b348ce40ad"

/-!
# Approximations for Continued Fraction Computations (`GeneralizedContinuedFraction.of`)

## Summary

This file contains useful approximations for the values involved in the continued fractions
computation `GeneralizedContinuedFraction.of`. In particular, we derive the so-called
*determinant formula* for `GeneralizedContinuedFraction.of`:
`Aₙ * Bₙ₊₁ - Bₙ * Aₙ₊₁ = (-1)^(n + 1)`.

Moreover, we derive some upper bounds for the error term when computing a continued fraction up a
given position, i.e. bounds for the term
`|v - (GeneralizedContinuedFraction.of v).convergents n|`. The derived bounds will show us that
the error term indeed gets smaller. As a corollary, we will be able to show that
`(GeneralizedContinuedFraction.of v).convergents` converges to `v` in
`Algebra.ContinuedFractions.Computation.ApproximationCorollaries`.

## Main Theorems

- `GeneralizedContinuedFraction.of_part_num_eq_one`: shows that all partial numerators `aᵢ` are
  equal to one.
- `GeneralizedContinuedFraction.exists_int_eq_of_part_denom`: shows that all partial denominators
  `bᵢ` correspond to an integer.
- `GeneralizedContinuedFraction.of_one_le_get?_part_denom`: shows that `1 ≤ bᵢ`.
- `GeneralizedContinuedFraction.succ_nth_fib_le_of_nth_denom`: shows that the `n`th denominator
  `Bₙ` is greater than or equal to the `n + 1`th fibonacci number `Nat.fib (n + 1)`.
- `GeneralizedContinuedFraction.le_of_succ_get?_denom`: shows that `bₙ * Bₙ ≤ Bₙ₊₁`, where `bₙ` is
  the `n`th partial denominator of the continued fraction.
- `GeneralizedContinuedFraction.abs_sub_convergents_le`: shows that
  `|v - Aₙ / Bₙ| ≤ 1 / (Bₙ * Bₙ₊₁)`, where `Aₙ` is the `n`th partial numerator.

## References

- [*Hardy, GH and Wright, EM and Heath-Brown, Roger and Silverman, Joseph*][hardy2008introduction]
- https://en.wikipedia.org/wiki/Generalized_continued_fraction#The_determinant_formula

-/


namespace GeneralizedContinuedFraction

open GeneralizedContinuedFraction (of)

open Int

variable {K : Type*} {v : K} {n : ℕ} [LinearOrderedField K] [FloorRing K]

namespace IntFractPair

/-!
We begin with some lemmas about the stream of `IntFractPair`s, which presumably are not
of great interest for the end user.
-/


/-- Shows that the fractional parts of the stream are in `[0,1)`. -/
theorem nth_stream_fr_nonneg_lt_one {ifp_n : IntFractPair K}
    (nth_stream_eq : IntFractPair.stream v n = some ifp_n) : 0 ≤ ifp_n.fr ∧ ifp_n.fr < 1 := by
  cases n with
  | zero =>
    have : IntFractPair.of v = ifp_n := by injection nth_stream_eq
    rw [← this, IntFractPair.of]
    exact ⟨fract_nonneg _, fract_lt_one _⟩
  | succ =>
    rcases succ_nth_stream_eq_some_iff.1 nth_stream_eq with ⟨_, _, _, ifp_of_eq_ifp_n⟩
    rw [← ifp_of_eq_ifp_n, IntFractPair.of]
    exact ⟨fract_nonneg _, fract_lt_one _⟩
#align generalized_continued_fraction.int_fract_pair.nth_stream_fr_nonneg_lt_one GeneralizedContinuedFraction.IntFractPair.nth_stream_fr_nonneg_lt_one

/-- Shows that the fractional parts of the stream are nonnegative. -/
theorem nth_stream_fr_nonneg {ifp_n : IntFractPair K}
    (nth_stream_eq : IntFractPair.stream v n = some ifp_n) : 0 ≤ ifp_n.fr :=
  (nth_stream_fr_nonneg_lt_one nth_stream_eq).left
#align generalized_continued_fraction.int_fract_pair.nth_stream_fr_nonneg GeneralizedContinuedFraction.IntFractPair.nth_stream_fr_nonneg

/-- Shows that the fractional parts of the stream are smaller than one. -/
theorem nth_stream_fr_lt_one {ifp_n : IntFractPair K}
    (nth_stream_eq : IntFractPair.stream v n = some ifp_n) : ifp_n.fr < 1 :=
  (nth_stream_fr_nonneg_lt_one nth_stream_eq).right
#align generalized_continued_fraction.int_fract_pair.nth_stream_fr_lt_one GeneralizedContinuedFraction.IntFractPair.nth_stream_fr_lt_one

/-- Shows that the integer parts of the stream are at least one. -/
theorem one_le_succ_nth_stream_b {ifp_succ_n : IntFractPair K}
    (succ_nth_stream_eq : IntFractPair.stream v (n + 1) = some ifp_succ_n) : 1 ≤ ifp_succ_n.b := by
<<<<<<< HEAD
  obtain ⟨ifp_n, nth_stream_eq, stream_nth_fr_ne_zero, ⟨-⟩⟩ :=
=======
  obtain ⟨ifp_n, nth_stream_eq, stream_nth_fr_ne_zero, ⟨-⟩⟩ :
      ∃ ifp_n, IntFractPair.stream v n = some ifp_n ∧ ifp_n.fr ≠ 0
        ∧ IntFractPair.of ifp_n.fr⁻¹ = ifp_succ_n :=
>>>>>>> 600c344d
    succ_nth_stream_eq_some_iff.1 succ_nth_stream_eq
  suffices 1 ≤ ifp_n.fr⁻¹ by rwa [IntFractPair.of, le_floor, cast_one]
  suffices ifp_n.fr ≤ 1 by
    have h : 0 < ifp_n.fr :=
      lt_of_le_of_ne (nth_stream_fr_nonneg nth_stream_eq) stream_nth_fr_ne_zero.symm
    apply one_le_inv h this
  simp only [le_of_lt (nth_stream_fr_lt_one nth_stream_eq)]
#align generalized_continued_fraction.int_fract_pair.one_le_succ_nth_stream_b GeneralizedContinuedFraction.IntFractPair.one_le_succ_nth_stream_b

/--
Shows that the `n + 1`th integer part `bₙ₊₁` of the stream is smaller or equal than the inverse of
the `n`th fractional part `frₙ` of the stream.
This result is straight-forward as `bₙ₊₁` is defined as the floor of `1 / frₙ`.
-/
theorem succ_nth_stream_b_le_nth_stream_fr_inv {ifp_n ifp_succ_n : IntFractPair K}
    (nth_stream_eq : IntFractPair.stream v n = some ifp_n)
    (succ_nth_stream_eq : IntFractPair.stream v (n + 1) = some ifp_succ_n) :
    (ifp_succ_n.b : K) ≤ ifp_n.fr⁻¹ := by
  suffices (⌊ifp_n.fr⁻¹⌋ : K) ≤ ifp_n.fr⁻¹ by
    cases' ifp_n with _ ifp_n_fr
    have : ifp_n_fr ≠ 0 := by
      intro h
      simp [h, IntFractPair.stream, nth_stream_eq] at succ_nth_stream_eq
    have : IntFractPair.of ifp_n_fr⁻¹ = ifp_succ_n := by
      simpa [this, IntFractPair.stream, nth_stream_eq, Option.coe_def] using succ_nth_stream_eq
    rwa [← this]
  exact floor_le ifp_n.fr⁻¹
#align generalized_continued_fraction.int_fract_pair.succ_nth_stream_b_le_nth_stream_fr_inv GeneralizedContinuedFraction.IntFractPair.succ_nth_stream_b_le_nth_stream_fr_inv

end IntFractPair

/-!
Next we translate above results about the stream of `IntFractPair`s to the computed continued
fraction `GeneralizedContinuedFraction.of`.
-/


/-- Shows that the integer parts of the continued fraction are at least one. -/
theorem of_one_le_get?_part_denom {b : K}
    (nth_part_denom_eq : (of v).partialDenominators.get? n = some b) : 1 ≤ b := by
  obtain ⟨gp_n, nth_s_eq, ⟨-⟩⟩ : ∃ gp_n, (of v).s.get? n = some gp_n ∧ gp_n.b = b :=
    exists_s_b_of_part_denom nth_part_denom_eq
  obtain ⟨ifp_n, succ_nth_stream_eq, ifp_n_b_eq_gp_n_b⟩ :
      ∃ ifp, IntFractPair.stream v (n + 1) = some ifp ∧ (ifp.b : K) = gp_n.b :=
    IntFractPair.exists_succ_get?_stream_of_gcf_of_get?_eq_some nth_s_eq
  rw [← ifp_n_b_eq_gp_n_b]
  exact mod_cast IntFractPair.one_le_succ_nth_stream_b succ_nth_stream_eq
#align generalized_continued_fraction.of_one_le_nth_part_denom GeneralizedContinuedFraction.of_one_le_get?_part_denom

/--
Shows that the partial numerators `aᵢ` of the continued fraction are equal to one and the partial
denominators `bᵢ` correspond to integers.
-/
theorem of_part_num_eq_one_and_exists_int_part_denom_eq {gp : GeneralizedContinuedFraction.Pair K}
    (nth_s_eq : (of v).s.get? n = some gp) : gp.a = 1 ∧ ∃ z : ℤ, gp.b = (z : K) := by
  obtain ⟨ifp, stream_succ_nth_eq, -⟩ : ∃ ifp, IntFractPair.stream v (n + 1) = some ifp ∧ _ :=
    IntFractPair.exists_succ_get?_stream_of_gcf_of_get?_eq_some nth_s_eq
  have : gp = ⟨1, ifp.b⟩ := by
    have : (of v).s.get? n = some ⟨1, ifp.b⟩ :=
      get?_of_eq_some_of_succ_get?_intFractPair_stream stream_succ_nth_eq
    have : some gp = some ⟨1, ifp.b⟩ := by rwa [nth_s_eq] at this
    injection this
  simp [this]
#align generalized_continued_fraction.of_part_num_eq_one_and_exists_int_part_denom_eq GeneralizedContinuedFraction.of_part_num_eq_one_and_exists_int_part_denom_eq

/-- Shows that the partial numerators `aᵢ` are equal to one. -/
theorem of_part_num_eq_one {a : K} (nth_part_num_eq : (of v).partialNumerators.get? n = some a) :
    a = 1 := by
  obtain ⟨gp, nth_s_eq, gp_a_eq_a_n⟩ : ∃ gp, (of v).s.get? n = some gp ∧ gp.a = a :=
    exists_s_a_of_part_num nth_part_num_eq
  have : gp.a = 1 := (of_part_num_eq_one_and_exists_int_part_denom_eq nth_s_eq).left
  rwa [gp_a_eq_a_n] at this
#align generalized_continued_fraction.of_part_num_eq_one GeneralizedContinuedFraction.of_part_num_eq_one

/-- Shows that the partial denominators `bᵢ` correspond to an integer. -/
theorem exists_int_eq_of_part_denom {b : K}
    (nth_part_denom_eq : (of v).partialDenominators.get? n = some b) : ∃ z : ℤ, b = (z : K) := by
  obtain ⟨gp, nth_s_eq, gp_b_eq_b_n⟩ : ∃ gp, (of v).s.get? n = some gp ∧ gp.b = b :=
    exists_s_b_of_part_denom nth_part_denom_eq
  have : ∃ z : ℤ, gp.b = (z : K) := (of_part_num_eq_one_and_exists_int_part_denom_eq nth_s_eq).right
  rwa [gp_b_eq_b_n] at this
#align generalized_continued_fraction.exists_int_eq_of_part_denom GeneralizedContinuedFraction.exists_int_eq_of_part_denom

/-!
One of our next goals is to show that `bₙ * Bₙ ≤ Bₙ₊₁`. For this, we first show that the partial
denominators `Bₙ` are bounded from below by the fibonacci sequence `Nat.fib`. This then implies that
`0 ≤ Bₙ` and hence `Bₙ₊₂ = bₙ₊₁ * Bₙ₊₁ + Bₙ ≥ bₙ₊₁ * Bₙ₊₁ + 0 = bₙ₊₁ * Bₙ₊₁`.
-/


-- open `Nat` as we will make use of fibonacci numbers.
open Nat

theorem fib_le_of_continuantsAux_b :
    n ≤ 1 ∨ ¬(of v).TerminatedAt (n - 2) → (fib n : K) ≤ ((of v).continuantsAux n).b :=
  Nat.strong_induction_on n
    (by
      intro n IH hyp
      rcases n with (_ | _ | n)
      · simp [fib_add_two, continuantsAux] -- case n = 0
      · simp [fib_add_two, continuantsAux] -- case n = 1
      · let g := of v -- case 2 ≤ n
        have : ¬n + 2 ≤ 1 := by omega
        have not_terminated_at_n : ¬g.TerminatedAt n := Or.resolve_left hyp this
        obtain ⟨gp, s_ppred_nth_eq⟩ : ∃ gp, g.s.get? n = some gp :=
          Option.ne_none_iff_exists'.mp not_terminated_at_n
        set pconts := g.continuantsAux (n + 1) with pconts_eq
        set ppconts := g.continuantsAux n with ppconts_eq
        -- use the recurrence of `continuantsAux`
        simp only [Nat.succ_eq_add_one, Nat.add_assoc, Nat.reduceAdd]
        suffices (fib n : K) + fib (n + 1) ≤ gp.a * ppconts.b + gp.b * pconts.b by
          simpa [fib_add_two, add_comm,
            continuantsAux_recurrence s_ppred_nth_eq ppconts_eq pconts_eq]
        -- make use of the fact that `gp.a = 1`
        suffices (fib n : K) + fib (n + 1) ≤ ppconts.b + gp.b * pconts.b by
          simpa [of_part_num_eq_one <| part_num_eq_s_a s_ppred_nth_eq]
        have not_terminated_at_pred_n : ¬g.TerminatedAt (n - 1) :=
          mt (terminated_stable <| Nat.sub_le n 1) not_terminated_at_n
        have not_terminated_at_ppred_n : ¬TerminatedAt g (n - 2) :=
          mt (terminated_stable (n - 1).pred_le) not_terminated_at_pred_n
        -- use the IH to get the inequalities for `pconts` and `ppconts`
        have ppred_nth_fib_le_ppconts_B : (fib n : K) ≤ ppconts.b :=
          IH n (lt_trans (Nat.lt.base n) <| Nat.lt.base <| n + 1) (Or.inr not_terminated_at_ppred_n)
        suffices (fib (n + 1) : K) ≤ gp.b * pconts.b by
          solve_by_elim [_root_.add_le_add ppred_nth_fib_le_ppconts_B]
        -- finally use the fact that `1 ≤ gp.b` to solve the goal
        suffices 1 * (fib (n + 1) : K) ≤ gp.b * pconts.b by rwa [one_mul] at this
        have one_le_gp_b : (1 : K) ≤ gp.b :=
          of_one_le_get?_part_denom (part_denom_eq_s_b s_ppred_nth_eq)
        have : (0 : K) ≤ fib (n + 1) := mod_cast (fib (n + 1)).zero_le
        have : (0 : K) ≤ gp.b := le_trans zero_le_one one_le_gp_b
        mono
        · norm_num
        · tauto)
#align generalized_continued_fraction.fib_le_of_continuants_aux_b GeneralizedContinuedFraction.fib_le_of_continuantsAux_b

/-- Shows that the `n`th denominator is greater than or equal to the `n + 1`th fibonacci number,
that is `Nat.fib (n + 1) ≤ Bₙ`. -/
theorem succ_nth_fib_le_of_nth_denom (hyp : n = 0 ∨ ¬(of v).TerminatedAt (n - 1)) :
    (fib (n + 1) : K) ≤ (of v).denominators n := by
  rw [denom_eq_conts_b, nth_cont_eq_succ_nth_cont_aux]
  have : n + 1 ≤ 1 ∨ ¬(of v).TerminatedAt (n - 1) := by
    cases n with
    | zero => exact Or.inl <| le_refl 1
    | succ n => exact Or.inr (Or.resolve_left hyp n.succ_ne_zero)
  exact fib_le_of_continuantsAux_b this
#align generalized_continued_fraction.succ_nth_fib_le_of_nth_denom GeneralizedContinuedFraction.succ_nth_fib_le_of_nth_denom

/-! As a simple consequence, we can now derive that all denominators are nonnegative. -/


theorem zero_le_of_continuantsAux_b : 0 ≤ ((of v).continuantsAux n).b := by
  let g := of v
  induction n with
  | zero => rfl
  | succ n IH =>
    cases' Decidable.em <| g.TerminatedAt (n - 1) with terminated not_terminated
    · -- terminating case
      cases' n with n
      · simp [succ_eq_add_one, zero_le_one]
      · have : g.continuantsAux (n + 2) = g.continuantsAux (n + 1) :=
          continuantsAux_stable_step_of_terminated terminated
        simp only [this, IH]
    · -- non-terminating case
      calc
        (0 : K) ≤ fib (n + 1) := mod_cast (n + 1).fib.zero_le
        _ ≤ ((of v).continuantsAux (n + 1)).b := fib_le_of_continuantsAux_b (Or.inr not_terminated)
#align generalized_continued_fraction.zero_le_of_continuants_aux_b GeneralizedContinuedFraction.zero_le_of_continuantsAux_b

/-- Shows that all denominators are nonnegative. -/
theorem zero_le_of_denom : 0 ≤ (of v).denominators n := by
  rw [denom_eq_conts_b, nth_cont_eq_succ_nth_cont_aux]; exact zero_le_of_continuantsAux_b
#align generalized_continued_fraction.zero_le_of_denom GeneralizedContinuedFraction.zero_le_of_denom

theorem le_of_succ_succ_get?_continuantsAux_b {b : K}
    (nth_part_denom_eq : (of v).partialDenominators.get? n = some b) :
    b * ((of v).continuantsAux <| n + 1).b ≤ ((of v).continuantsAux <| n + 2).b := by
  obtain ⟨gp_n, nth_s_eq, rfl⟩ : ∃ gp_n, (of v).s.get? n = some gp_n ∧ gp_n.b = b :=
    exists_s_b_of_part_denom nth_part_denom_eq
  simp [of_part_num_eq_one (part_num_eq_s_a nth_s_eq), zero_le_of_continuantsAux_b,
    GeneralizedContinuedFraction.continuantsAux_recurrence nth_s_eq rfl rfl]
#align generalized_continued_fraction.le_of_succ_succ_nth_continuants_aux_b GeneralizedContinuedFraction.le_of_succ_succ_get?_continuantsAux_b

/-- Shows that `bₙ * Bₙ ≤ Bₙ₊₁`, where `bₙ` is the `n`th partial denominator and `Bₙ₊₁` and `Bₙ` are
the `n + 1`th and `n`th denominator of the continued fraction. -/
theorem le_of_succ_get?_denom {b : K}
    (nth_part_denom_eq : (of v).partialDenominators.get? n = some b) :
    b * (of v).denominators n ≤ (of v).denominators (n + 1) := by
  rw [denom_eq_conts_b, nth_cont_eq_succ_nth_cont_aux]
  exact le_of_succ_succ_get?_continuantsAux_b nth_part_denom_eq
#align generalized_continued_fraction.le_of_succ_nth_denom GeneralizedContinuedFraction.le_of_succ_get?_denom

/-- Shows that the sequence of denominators is monotone, that is `Bₙ ≤ Bₙ₊₁`. -/
theorem of_denom_mono : (of v).denominators n ≤ (of v).denominators (n + 1) := by
  let g := of v
  cases' Decidable.em <| g.partialDenominators.TerminatedAt n with terminated not_terminated
  · have : g.partialDenominators.get? n = none := by rwa [Stream'.Seq.TerminatedAt] at terminated
    have : g.TerminatedAt n :=
      terminatedAt_iff_part_denom_none.2 (by rwa [Stream'.Seq.TerminatedAt] at terminated)
    have : g.denominators (n + 1) = g.denominators n :=
      denominators_stable_of_terminated n.le_succ this
    rw [this]
  · obtain ⟨b, nth_part_denom_eq⟩ : ∃ b, g.partialDenominators.get? n = some b :=
      Option.ne_none_iff_exists'.mp not_terminated
    have : 1 ≤ b := of_one_le_get?_part_denom nth_part_denom_eq
    calc
      g.denominators n ≤ b * g.denominators n := by
        simpa using mul_le_mul_of_nonneg_right this zero_le_of_denom
      _ ≤ g.denominators (n + 1) := le_of_succ_get?_denom nth_part_denom_eq
#align generalized_continued_fraction.of_denom_mono GeneralizedContinuedFraction.of_denom_mono

section Determinant

/-!
### Determinant Formula

Next we prove the so-called *determinant formula* for `GeneralizedContinuedFraction.of`:
`Aₙ * Bₙ₊₁ - Bₙ * Aₙ₊₁ = (-1)^(n + 1)`.
-/


theorem determinant_aux (hyp : n = 0 ∨ ¬(of v).TerminatedAt (n - 1)) :
    ((of v).continuantsAux n).a * ((of v).continuantsAux (n + 1)).b -
      ((of v).continuantsAux n).b * ((of v).continuantsAux (n + 1)).a = (-1) ^ n := by
  induction n with
  | zero => simp [continuantsAux]
  | succ n IH =>
    -- set up some shorthand notation
    let g := of v
    let conts := continuantsAux g (n + 2)
    set pred_conts := continuantsAux g (n + 1) with pred_conts_eq
    set ppred_conts := continuantsAux g n with ppred_conts_eq
    let pA := pred_conts.a
    let pB := pred_conts.b
    let ppA := ppred_conts.a
    let ppB := ppred_conts.b
    -- let's change the goal to something more readable
    change pA * conts.b - pB * conts.a = (-1) ^ (n + 1)
    have not_terminated_at_n : ¬TerminatedAt g n := Or.resolve_left hyp n.succ_ne_zero
    obtain ⟨gp, s_nth_eq⟩ : ∃ gp, g.s.get? n = some gp :=
      Option.ne_none_iff_exists'.1 not_terminated_at_n
    -- unfold the recurrence relation for `conts` once and simplify to derive the following
    suffices pA * (ppB + gp.b * pB) - pB * (ppA + gp.b * pA) = (-1) ^ (n + 1) by
      simp only [conts, continuantsAux_recurrence s_nth_eq ppred_conts_eq pred_conts_eq]
      have gp_a_eq_one : gp.a = 1 := of_part_num_eq_one (part_num_eq_s_a s_nth_eq)
      rw [gp_a_eq_one, this.symm]
      ring
    suffices pA * ppB - pB * ppA = (-1) ^ (n + 1) by calc
      pA * (ppB + gp.b * pB) - pB * (ppA + gp.b * pA) =
          pA * ppB + pA * gp.b * pB - pB * ppA - pB * gp.b * pA := by ring
      _ = pA * ppB - pB * ppA := by ring
      _ = (-1) ^ (n + 1) := by assumption
    suffices ppA * pB - ppB * pA = (-1) ^ n by
      have pow_succ_n : (-1 : K) ^ (n + 1) = -1 * (-1) ^ n := pow_succ' (-1) n
      rw [pow_succ_n, ← this]
      ring
    exact IH <| Or.inr <| mt (terminated_stable <| n.sub_le 1) not_terminated_at_n
#align generalized_continued_fraction.determinant_aux GeneralizedContinuedFraction.determinant_aux

/-- The determinant formula `Aₙ * Bₙ₊₁ - Bₙ * Aₙ₊₁ = (-1)^(n + 1)`. -/
theorem determinant (not_terminated_at_n : ¬(of v).TerminatedAt n) :
    (of v).numerators n * (of v).denominators (n + 1) -
      (of v).denominators n * (of v).numerators (n + 1) = (-1) ^ (n + 1) :=
  determinant_aux <| Or.inr <| not_terminated_at_n
#align generalized_continued_fraction.determinant GeneralizedContinuedFraction.determinant

end Determinant

section ErrorTerm

/-!
### Approximation of Error Term

Next we derive some approximations for the error term when computing a continued fraction up a given
position, i.e. bounds for the term `|v - (GeneralizedContinuedFraction.of v).convergents n|`.
-/


/-- This lemma follows from the finite correctness proof, the determinant equality, and
by simplifying the difference. -/
theorem sub_convergents_eq {ifp : IntFractPair K}
    (stream_nth_eq : IntFractPair.stream v n = some ifp) :
    let g := of v
    let B := (g.continuantsAux (n + 1)).b
    let pB := (g.continuantsAux n).b
    v - g.convergents n = if ifp.fr = 0 then 0 else (-1) ^ n / (B * (ifp.fr⁻¹ * B + pB)) := by
  -- set up some shorthand notation
  let g := of v
  let conts := g.continuantsAux (n + 1)
  let pred_conts := g.continuantsAux n
  have g_finite_correctness :
    v = GeneralizedContinuedFraction.compExactValue pred_conts conts ifp.fr :=
    compExactValue_correctness_of_stream_eq_some stream_nth_eq
  obtain (ifp_fr_eq_zero | ifp_fr_ne_zero) := eq_or_ne ifp.fr 0
  · suffices v - g.convergents n = 0 by simpa [ifp_fr_eq_zero]
    replace g_finite_correctness : v = g.convergents n := by
      simpa [GeneralizedContinuedFraction.compExactValue, ifp_fr_eq_zero] using g_finite_correctness
    exact sub_eq_zero.2 g_finite_correctness
  · -- more shorthand notation
    let A := conts.a
    let B := conts.b
    let pA := pred_conts.a
    let pB := pred_conts.b
    -- first, let's simplify the goal as `ifp.fr ≠ 0`
    suffices v - A / B = (-1) ^ n / (B * (ifp.fr⁻¹ * B + pB)) by simpa [ifp_fr_ne_zero]
    -- now we can unfold `g.compExactValue` to derive the following equality for `v`
    replace g_finite_correctness : v = (pA + ifp.fr⁻¹ * A) / (pB + ifp.fr⁻¹ * B) := by
      simpa [GeneralizedContinuedFraction.compExactValue, ifp_fr_ne_zero, nextContinuants,
        nextNumerator, nextDenominator, add_comm] using g_finite_correctness
    -- let's rewrite this equality for `v` in our goal
    suffices
      (pA + ifp.fr⁻¹ * A) / (pB + ifp.fr⁻¹ * B) - A / B = (-1) ^ n / (B * (ifp.fr⁻¹ * B + pB)) by
      rwa [g_finite_correctness]
    -- To continue, we need use the determinant equality. So let's derive the needed hypothesis.
    have n_eq_zero_or_not_terminated_at_pred_n : n = 0 ∨ ¬g.TerminatedAt (n - 1) := by
      cases' n with n'
      · simp
      · have : IntFractPair.stream v (n' + 1) ≠ none := by simp [stream_nth_eq]
        have : ¬g.TerminatedAt n' :=
          (not_congr of_terminatedAt_n_iff_succ_nth_intFractPair_stream_eq_none).2 this
        exact Or.inr this
    have determinant_eq : pA * B - pB * A = (-1) ^ n :=
      determinant_aux n_eq_zero_or_not_terminated_at_pred_n
    -- now all we got to do is to rewrite this equality in our goal and re-arrange terms;
    -- however, for this, we first have to derive quite a few tedious inequalities.
    have pB_ineq : (fib n : K) ≤ pB :=
      haveI : n ≤ 1 ∨ ¬g.TerminatedAt (n - 2) := by
        cases' n_eq_zero_or_not_terminated_at_pred_n with n_eq_zero not_terminated_at_pred_n
        · simp [n_eq_zero]
        · exact Or.inr <| mt (terminated_stable (n - 1).pred_le) not_terminated_at_pred_n
      fib_le_of_continuantsAux_b this
    have B_ineq : (fib (n + 1) : K) ≤ B :=
      haveI : n + 1 ≤ 1 ∨ ¬g.TerminatedAt (n + 1 - 2) := by
        cases' n_eq_zero_or_not_terminated_at_pred_n with n_eq_zero not_terminated_at_pred_n
        · simp [n_eq_zero, le_refl]
        · exact Or.inr not_terminated_at_pred_n
      fib_le_of_continuantsAux_b this
    have zero_lt_B : 0 < B := B_ineq.trans_lt' <| cast_pos.2 <| fib_pos.2 n.succ_pos
    have : 0 ≤ pB := (cast_nonneg _).trans pB_ineq
    have : 0 < ifp.fr :=
      ifp_fr_ne_zero.lt_of_le' <| IntFractPair.nth_stream_fr_nonneg stream_nth_eq
    have : pB + ifp.fr⁻¹ * B ≠ 0 := by positivity
    -- finally, let's do the rewriting
    calc
      (pA + ifp.fr⁻¹ * A) / (pB + ifp.fr⁻¹ * B) - A / B =
          ((pA + ifp.fr⁻¹ * A) * B - (pB + ifp.fr⁻¹ * B) * A) / ((pB + ifp.fr⁻¹ * B) * B) := by
        rw [div_sub_div _ _ this zero_lt_B.ne']
      _ = (pA * B + ifp.fr⁻¹ * A * B - (pB * A + ifp.fr⁻¹ * B * A)) / _ := by repeat' rw [add_mul]
      _ = (pA * B - pB * A) / ((pB + ifp.fr⁻¹ * B) * B) := by ring
      _ = (-1) ^ n / ((pB + ifp.fr⁻¹ * B) * B) := by rw [determinant_eq]
      _ = (-1) ^ n / (B * (ifp.fr⁻¹ * B + pB)) := by ac_rfl
#align generalized_continued_fraction.sub_convergents_eq GeneralizedContinuedFraction.sub_convergents_eq

/-- Shows that `|v - Aₙ / Bₙ| ≤ 1 / (Bₙ * Bₙ₊₁)`. -/
theorem abs_sub_convergents_le (not_terminated_at_n : ¬(of v).TerminatedAt n) :
    |v - (of v).convergents n| ≤ 1 / ((of v).denominators n * ((of v).denominators <| n + 1)) := by
  -- shorthand notation
  let g := of v
  let nextConts := g.continuantsAux (n + 2)
  set conts := continuantsAux g (n + 1) with conts_eq
  set pred_conts := continuantsAux g n with pred_conts_eq
  -- change the goal to something more readable
  change |v - convergents g n| ≤ 1 / (conts.b * nextConts.b)
  obtain ⟨gp, s_nth_eq⟩ : ∃ gp, g.s.get? n = some gp :=
    Option.ne_none_iff_exists'.1 not_terminated_at_n
  have gp_a_eq_one : gp.a = 1 := of_part_num_eq_one (part_num_eq_s_a s_nth_eq)
  -- unfold the recurrence relation for `nextConts.b`
  have nextConts_b_eq : nextConts.b = pred_conts.b + gp.b * conts.b := by
    simp [nextConts, continuantsAux_recurrence s_nth_eq pred_conts_eq conts_eq, gp_a_eq_one,
      pred_conts_eq.symm, conts_eq.symm, add_comm]
  let denom := conts.b * (pred_conts.b + gp.b * conts.b)
  suffices |v - g.convergents n| ≤ 1 / denom by rw [nextConts_b_eq]; congr 1
  obtain ⟨ifp_succ_n, succ_nth_stream_eq, ifp_succ_n_b_eq_gp_b⟩ :
      ∃ ifp_succ_n, IntFractPair.stream v (n + 1) = some ifp_succ_n ∧ (ifp_succ_n.b : K) = gp.b :=
    IntFractPair.exists_succ_get?_stream_of_gcf_of_get?_eq_some s_nth_eq
<<<<<<< HEAD
  obtain ⟨ifp_n, stream_nth_eq, stream_nth_fr_ne_zero, if_of_eq_ifp_succ_n⟩ :=
=======
  obtain ⟨ifp_n, stream_nth_eq, stream_nth_fr_ne_zero, if_of_eq_ifp_succ_n⟩ :
    ∃ ifp_n, IntFractPair.stream v n = some ifp_n ∧ ifp_n.fr ≠ 0
      ∧ IntFractPair.of ifp_n.fr⁻¹ = ifp_succ_n :=
>>>>>>> 600c344d
    IntFractPair.succ_nth_stream_eq_some_iff.1 succ_nth_stream_eq
  let denom' := conts.b * (pred_conts.b + ifp_n.fr⁻¹ * conts.b)
  -- now we can use `sub_convergents_eq` to simplify our goal
  suffices |(-1) ^ n / denom'| ≤ 1 / denom by
    have : v - g.convergents n = (-1) ^ n / denom' := by
      -- apply `sub_convergents_eq` and simplify the result
      have tmp := sub_convergents_eq stream_nth_eq
      simp only [stream_nth_fr_ne_zero, conts_eq.symm, pred_conts_eq.symm, if_false] at tmp
      rw [tmp]
      ring
    rwa [this]
  -- derive some tedious inequalities that we need to rewrite our goal
  have nextConts_b_ineq : (fib (n + 2) : K) ≤ pred_conts.b + gp.b * conts.b := by
    have : (fib (n + 2) : K) ≤ nextConts.b :=
      fib_le_of_continuantsAux_b (Or.inr not_terminated_at_n)
    rwa [nextConts_b_eq] at this
  have conts_b_ineq : (fib (n + 1) : K) ≤ conts.b :=
    haveI : ¬g.TerminatedAt (n - 1) := mt (terminated_stable n.pred_le) not_terminated_at_n
    fib_le_of_continuantsAux_b <| Or.inr this
  have zero_lt_conts_b : 0 < conts.b :=
    conts_b_ineq.trans_lt' <| mod_cast fib_pos.2 n.succ_pos
  -- `denom'` is positive, so we can remove `|⬝|` from our goal
  suffices 1 / denom' ≤ 1 / denom by
    have : |(-1) ^ n / denom'| = 1 / denom' := by
      suffices 1 / |denom'| = 1 / denom' by rwa [abs_div, abs_neg_one_pow n]
      have : 0 < denom' := by
        have : 0 ≤ pred_conts.b :=
          haveI : (fib n : K) ≤ pred_conts.b :=
            haveI : ¬g.TerminatedAt (n - 2) :=
              mt (terminated_stable (n.sub_le 2)) not_terminated_at_n
            fib_le_of_continuantsAux_b <| Or.inr this
          le_trans (mod_cast (fib n).zero_le) this
        have : 0 < ifp_n.fr⁻¹ :=
          haveI zero_le_ifp_n_fract : 0 ≤ ifp_n.fr :=
            IntFractPair.nth_stream_fr_nonneg stream_nth_eq
          inv_pos.2 (lt_of_le_of_ne zero_le_ifp_n_fract stream_nth_fr_ne_zero.symm)
        -- Porting note: replaced complicated positivity proof with tactic.
        positivity
      rw [abs_of_pos this]
    rwa [this]
  suffices 0 < denom ∧ denom ≤ denom' from div_le_div_of_nonneg_left zero_le_one this.1 this.2
  constructor
  · have : 0 < pred_conts.b + gp.b * conts.b :=
      nextConts_b_ineq.trans_lt' <| mod_cast fib_pos.2 <| succ_pos _
    solve_by_elim [mul_pos]
  · -- we can cancel multiplication by `conts.b` and addition with `pred_conts.b`
    suffices gp.b * conts.b ≤ ifp_n.fr⁻¹ * conts.b from
      (mul_le_mul_left zero_lt_conts_b).2 <| (add_le_add_iff_left pred_conts.b).2 this
    suffices (ifp_succ_n.b : K) * conts.b ≤ ifp_n.fr⁻¹ * conts.b by rwa [← ifp_succ_n_b_eq_gp_b]
    have : (ifp_succ_n.b : K) ≤ ifp_n.fr⁻¹ :=
      IntFractPair.succ_nth_stream_b_le_nth_stream_fr_inv stream_nth_eq succ_nth_stream_eq
    have : 0 ≤ conts.b := le_of_lt zero_lt_conts_b
    -- Porting note: was `mono`
    refine mul_le_mul_of_nonneg_right ?_ ?_ <;> assumption
#align generalized_continued_fraction.abs_sub_convergents_le GeneralizedContinuedFraction.abs_sub_convergents_le

/-- Shows that `|v - Aₙ / Bₙ| ≤ 1 / (bₙ * Bₙ * Bₙ)`. This bound is worse than the one shown in
`GCF.abs_sub_convergents_le`, but sometimes it is easier to apply and sufficient for one's use case.
 -/
theorem abs_sub_convergents_le' {b : K}
    (nth_part_denom_eq : (of v).partialDenominators.get? n = some b) :
    |v - (of v).convergents n| ≤ 1 / (b * (of v).denominators n * (of v).denominators n) := by
  have not_terminated_at_n : ¬(of v).TerminatedAt n := by
    simp [terminatedAt_iff_part_denom_none, nth_part_denom_eq]
  refine (abs_sub_convergents_le not_terminated_at_n).trans ?_
  -- One can show that `0 < (GeneralizedContinuedFraction.of v).denominators n` but it's easier
  -- to consider the case `(GeneralizedContinuedFraction.of v).denominators n = 0`.
  rcases (zero_le_of_denom (K := K)).eq_or_gt with
    ((hB : (GeneralizedContinuedFraction.of v).denominators n = 0) | hB)
  · simp only [hB, mul_zero, zero_mul, div_zero, le_refl]
  · apply one_div_le_one_div_of_le
    · have : 0 < b := zero_lt_one.trans_le (of_one_le_get?_part_denom nth_part_denom_eq)
      apply_rules [mul_pos]
    · conv_rhs => rw [mul_comm]
      exact mul_le_mul_of_nonneg_right (le_of_succ_get?_denom nth_part_denom_eq) hB.le
#align generalized_continued_fraction.abs_sub_convergents_le' GeneralizedContinuedFraction.abs_sub_convergents_le'

end ErrorTerm

end GeneralizedContinuedFraction<|MERGE_RESOLUTION|>--- conflicted
+++ resolved
@@ -94,13 +94,9 @@
 /-- Shows that the integer parts of the stream are at least one. -/
 theorem one_le_succ_nth_stream_b {ifp_succ_n : IntFractPair K}
     (succ_nth_stream_eq : IntFractPair.stream v (n + 1) = some ifp_succ_n) : 1 ≤ ifp_succ_n.b := by
-<<<<<<< HEAD
-  obtain ⟨ifp_n, nth_stream_eq, stream_nth_fr_ne_zero, ⟨-⟩⟩ :=
-=======
   obtain ⟨ifp_n, nth_stream_eq, stream_nth_fr_ne_zero, ⟨-⟩⟩ :
       ∃ ifp_n, IntFractPair.stream v n = some ifp_n ∧ ifp_n.fr ≠ 0
         ∧ IntFractPair.of ifp_n.fr⁻¹ = ifp_succ_n :=
->>>>>>> 600c344d
     succ_nth_stream_eq_some_iff.1 succ_nth_stream_eq
   suffices 1 ≤ ifp_n.fr⁻¹ by rwa [IntFractPair.of, le_floor, cast_one]
   suffices ifp_n.fr ≤ 1 by
@@ -476,13 +472,9 @@
   obtain ⟨ifp_succ_n, succ_nth_stream_eq, ifp_succ_n_b_eq_gp_b⟩ :
       ∃ ifp_succ_n, IntFractPair.stream v (n + 1) = some ifp_succ_n ∧ (ifp_succ_n.b : K) = gp.b :=
     IntFractPair.exists_succ_get?_stream_of_gcf_of_get?_eq_some s_nth_eq
-<<<<<<< HEAD
-  obtain ⟨ifp_n, stream_nth_eq, stream_nth_fr_ne_zero, if_of_eq_ifp_succ_n⟩ :=
-=======
   obtain ⟨ifp_n, stream_nth_eq, stream_nth_fr_ne_zero, if_of_eq_ifp_succ_n⟩ :
     ∃ ifp_n, IntFractPair.stream v n = some ifp_n ∧ ifp_n.fr ≠ 0
       ∧ IntFractPair.of ifp_n.fr⁻¹ = ifp_succ_n :=
->>>>>>> 600c344d
     IntFractPair.succ_nth_stream_eq_some_iff.1 succ_nth_stream_eq
   let denom' := conts.b * (pred_conts.b + ifp_n.fr⁻¹ * conts.b)
   -- now we can use `sub_convergents_eq` to simplify our goal
