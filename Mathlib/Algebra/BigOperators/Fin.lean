/-
Copyright (c) 2020 Yury Kudryashov, Anne Baanen. All rights reserved.
Released under Apache 2.0 license as described in the file LICENSE.
Authors: Yury Kudryashov, Anne Baanen
-/
import Mathlib.Data.Fintype.BigOperators
import Mathlib.Data.Fintype.Fin
import Mathlib.Data.List.FinRange
import Mathlib.Logic.Equiv.Fin
import Mathlib.Algebra.BigOperators.Ring

#align_import algebra.big_operators.fin from "leanprover-community/mathlib"@"cc5dd6244981976cc9da7afc4eee5682b037a013"

/-!
# Big operators and `Fin`

Some results about products and sums over the type `Fin`.

The most important results are the induction formulas `Fin.prod_univ_castSucc`
and `Fin.prod_univ_succ`, and the formula `Fin.prod_const` for the product of a
constant function. These results have variants for sums instead of products.

## Main declarations

* `finFunctionFinEquiv`: An explicit equivalence between `Fin n → Fin m` and `Fin (m ^ n)`.
-/

open BigOperators

open Finset

variable {α : Type*} {β : Type*}

namespace Finset

@[to_additive]
theorem prod_range [CommMonoid β] {n : ℕ} (f : ℕ → β) :
    ∏ i in Finset.range n, f i = ∏ i : Fin n, f i :=
  (Fin.prod_univ_eq_prod_range _ _).symm
#align finset.prod_range Finset.prod_range
#align finset.sum_range Finset.sum_range

end Finset

namespace Fin

@[to_additive]
theorem prod_ofFn [CommMonoid β] {n : ℕ} (f : Fin n → β) : (List.ofFn f).prod = ∏ i, f i := by
  simp [prod_eq_multiset_prod]
#align fin.prod_of_fn Fin.prod_ofFn
#align fin.sum_of_fn Fin.sum_ofFn

@[to_additive]
theorem prod_univ_def [CommMonoid β] {n : ℕ} (f : Fin n → β) :
    ∏ i, f i = ((List.finRange n).map f).prod := by
  rw [← List.ofFn_eq_map, prod_ofFn]
#align fin.prod_univ_def Fin.prod_univ_def
#align fin.sum_univ_def Fin.sum_univ_def

/-- A product of a function `f : Fin 0 → β` is `1` because `Fin 0` is empty -/
@[to_additive "A sum of a function `f : Fin 0 → β` is `0` because `Fin 0` is empty"]
theorem prod_univ_zero [CommMonoid β] (f : Fin 0 → β) : ∏ i, f i = 1 :=
  rfl
#align fin.prod_univ_zero Fin.prod_univ_zero
#align fin.sum_univ_zero Fin.sum_univ_zero

/-- A product of a function `f : Fin (n + 1) → β` over all `Fin (n + 1)`
is the product of `f x`, for some `x : Fin (n + 1)` times the remaining product -/
@[to_additive "A sum of a function `f : Fin (n + 1) → β` over all `Fin (n + 1)` is the sum of
`f x`, for some `x : Fin (n + 1)` plus the remaining product"]
theorem prod_univ_succAbove [CommMonoid β] {n : ℕ} (f : Fin (n + 1) → β) (x : Fin (n + 1)) :
    ∏ i, f i = f x * ∏ i : Fin n, f (x.succAbove i) := by
  rw [univ_succAbove, prod_cons, Finset.prod_map _ x.succAboveEmb.toEmbedding,
    RelEmbedding.coe_toEmbedding]
  rfl
#align fin.prod_univ_succ_above Fin.prod_univ_succAbove
#align fin.sum_univ_succ_above Fin.sum_univ_succAbove

/-- A product of a function `f : Fin (n + 1) → β` over all `Fin (n + 1)`
is the product of `f 0` plus the remaining product -/
@[to_additive "A sum of a function `f : Fin (n + 1) → β` over all `Fin (n + 1)` is the sum of
`f 0` plus the remaining product"]
theorem prod_univ_succ [CommMonoid β] {n : ℕ} (f : Fin (n + 1) → β) :
    ∏ i, f i = f 0 * ∏ i : Fin n, f i.succ :=
  prod_univ_succAbove f 0
#align fin.prod_univ_succ Fin.prod_univ_succ
#align fin.sum_univ_succ Fin.sum_univ_succ

/-- A product of a function `f : Fin (n + 1) → β` over all `Fin (n + 1)`
is the product of `f (Fin.last n)` plus the remaining product -/
@[to_additive "A sum of a function `f : Fin (n + 1) → β` over all `Fin (n + 1)` is the sum of
`f (Fin.last n)` plus the remaining sum"]
theorem prod_univ_castSucc [CommMonoid β] {n : ℕ} (f : Fin (n + 1) → β) :
    ∏ i, f i = (∏ i : Fin n, f (Fin.castSucc i)) * f (last n) := by
  simpa [mul_comm] using prod_univ_succAbove f (last n)
#align fin.prod_univ_cast_succ Fin.prod_univ_castSucc
#align fin.sum_univ_cast_succ Fin.sum_univ_castSucc

@[to_additive (attr := simp)]
theorem prod_univ_get [CommMonoid α] (l : List α) : ∏ i, l.get i = l.prod := by
  simp [Finset.prod_eq_multiset_prod]

@[to_additive (attr := simp)]
theorem prod_univ_get' [CommMonoid β] (l : List α) (f : α → β) :
    ∏ i, f (l.get i) = (l.map f).prod := by
  simp [Finset.prod_eq_multiset_prod]

@[to_additive]
theorem prod_cons [CommMonoid β] {n : ℕ} (x : β) (f : Fin n → β) :
    (∏ i : Fin n.succ, (cons x f : Fin n.succ → β) i) = x * ∏ i : Fin n, f i := by
  simp_rw [prod_univ_succ, cons_zero, cons_succ]
#align fin.prod_cons Fin.prod_cons
#align fin.sum_cons Fin.sum_cons

@[to_additive sum_univ_one]
theorem prod_univ_one [CommMonoid β] (f : Fin 1 → β) : ∏ i, f i = f 0 := by simp
#align fin.prod_univ_one Fin.prod_univ_one
#align fin.sum_univ_one Fin.sum_univ_one

@[to_additive (attr := simp)]
theorem prod_univ_two [CommMonoid β] (f : Fin 2 → β) : ∏ i, f i = f 0 * f 1 := by
  simp [prod_univ_succ]
#align fin.prod_univ_two Fin.prod_univ_two
#align fin.sum_univ_two Fin.sum_univ_two

@[to_additive]
theorem prod_univ_two' [CommMonoid β] (f : α → β) (a b : α) :
    ∏ i, f (![a, b] i) = f a * f b :=
  prod_univ_two _

@[to_additive]
theorem prod_univ_three [CommMonoid β] (f : Fin 3 → β) : ∏ i, f i = f 0 * f 1 * f 2 := by
  rw [prod_univ_castSucc, prod_univ_two]
  rfl
#align fin.prod_univ_three Fin.prod_univ_three
#align fin.sum_univ_three Fin.sum_univ_three

@[to_additive]
theorem prod_univ_four [CommMonoid β] (f : Fin 4 → β) : ∏ i, f i = f 0 * f 1 * f 2 * f 3 := by
  rw [prod_univ_castSucc, prod_univ_three]
  rfl
#align fin.prod_univ_four Fin.prod_univ_four
#align fin.sum_univ_four Fin.sum_univ_four

@[to_additive]
theorem prod_univ_five [CommMonoid β] (f : Fin 5 → β) :
    ∏ i, f i = f 0 * f 1 * f 2 * f 3 * f 4 := by
  rw [prod_univ_castSucc, prod_univ_four]
  rfl
#align fin.prod_univ_five Fin.prod_univ_five
#align fin.sum_univ_five Fin.sum_univ_five

@[to_additive]
theorem prod_univ_six [CommMonoid β] (f : Fin 6 → β) :
    ∏ i, f i = f 0 * f 1 * f 2 * f 3 * f 4 * f 5 := by
  rw [prod_univ_castSucc, prod_univ_five]
  rfl
#align fin.prod_univ_six Fin.prod_univ_six
#align fin.sum_univ_six Fin.sum_univ_six

@[to_additive]
theorem prod_univ_seven [CommMonoid β] (f : Fin 7 → β) :
    ∏ i, f i = f 0 * f 1 * f 2 * f 3 * f 4 * f 5 * f 6 := by
  rw [prod_univ_castSucc, prod_univ_six]
  rfl
#align fin.prod_univ_seven Fin.prod_univ_seven
#align fin.sum_univ_seven Fin.sum_univ_seven

@[to_additive]
theorem prod_univ_eight [CommMonoid β] (f : Fin 8 → β) :
    ∏ i, f i = f 0 * f 1 * f 2 * f 3 * f 4 * f 5 * f 6 * f 7 := by
  rw [prod_univ_castSucc, prod_univ_seven]
  rfl
#align fin.prod_univ_eight Fin.prod_univ_eight
#align fin.sum_univ_eight Fin.sum_univ_eight

theorem sum_pow_mul_eq_add_pow {n : ℕ} {R : Type*} [CommSemiring R] (a b : R) :
    (∑ s : Finset (Fin n), a ^ s.card * b ^ (n - s.card)) = (a + b) ^ n := by
  simpa using Fintype.sum_pow_mul_eq_add_pow (Fin n) a b
#align fin.sum_pow_mul_eq_add_pow Fin.sum_pow_mul_eq_add_pow

theorem prod_const [CommMonoid α] (n : ℕ) (x : α) : ∏ _i : Fin n, x = x ^ n := by simp
#align fin.prod_const Fin.prod_const

theorem sum_const [AddCommMonoid α] (n : ℕ) (x : α) : ∑ _i : Fin n, x = n • x := by simp
#align fin.sum_const Fin.sum_const

@[to_additive]
theorem prod_Ioi_zero {M : Type*} [CommMonoid M] {n : ℕ} {v : Fin n.succ → M} :
    ∏ i in Ioi 0, v i = ∏ j : Fin n, v j.succ := by
  rw [Ioi_zero_eq_map, Finset.prod_map, val_succEmb]
#align fin.prod_Ioi_zero Fin.prod_Ioi_zero
#align fin.sum_Ioi_zero Fin.sum_Ioi_zero

@[to_additive]
theorem prod_Ioi_succ {M : Type*} [CommMonoid M] {n : ℕ} (i : Fin n) (v : Fin n.succ → M) :
    ∏ j in Ioi i.succ, v j = ∏ j in Ioi i, v j.succ := by
  rw [Ioi_succ, Finset.prod_map, val_succEmb]
#align fin.prod_Ioi_succ Fin.prod_Ioi_succ
#align fin.sum_Ioi_succ Fin.sum_Ioi_succ

@[to_additive]
theorem prod_congr' {M : Type*} [CommMonoid M] {a b : ℕ} (f : Fin b → M) (h : a = b) :
    (∏ i : Fin a, f (cast h i)) = ∏ i : Fin b, f i := by
  subst h
  congr
#align fin.prod_congr' Fin.prod_congr'
#align fin.sum_congr' Fin.sum_congr'

@[to_additive]
theorem prod_univ_add {M : Type*} [CommMonoid M] {a b : ℕ} (f : Fin (a + b) → M) :
    (∏ i : Fin (a + b), f i) = (∏ i : Fin a, f (castAdd b i)) * ∏ i : Fin b, f (natAdd a i) := by
  rw [Fintype.prod_equiv finSumFinEquiv.symm f fun i => f (finSumFinEquiv.toFun i)]
  · apply Fintype.prod_sum_type
  · intro x
    simp only [Equiv.toFun_as_coe, Equiv.apply_symm_apply]
#align fin.prod_univ_add Fin.prod_univ_add
#align fin.sum_univ_add Fin.sum_univ_add

@[to_additive]
theorem prod_trunc {M : Type*} [CommMonoid M] {a b : ℕ} (f : Fin (a + b) → M)
    (hf : ∀ j : Fin b, f (natAdd a j) = 1) :
    (∏ i : Fin (a + b), f i) = ∏ i : Fin a, f (castLE (Nat.le.intro rfl) i) := by
  rw [prod_univ_add, Fintype.prod_eq_one _ hf, mul_one]
  rfl
#align fin.prod_trunc Fin.prod_trunc
#align fin.sum_trunc Fin.sum_trunc

section PartialProd

variable [Monoid α] {n : ℕ}

/-- For `f = (a₁, ..., aₙ)` in `αⁿ`, `partialProd f` is `(1, a₁, a₁a₂, ..., a₁...aₙ)` in `αⁿ⁺¹`. -/
@[to_additive "For `f = (a₁, ..., aₙ)` in `αⁿ`, `partialSum f` is\n
`(0, a₁, a₁ + a₂, ..., a₁ + ... + aₙ)` in `αⁿ⁺¹`."]
def partialProd (f : Fin n → α) (i : Fin (n + 1)) : α :=
  ((List.ofFn f).take i).prod
#align fin.partial_prod Fin.partialProd
#align fin.partial_sum Fin.partialSum

@[to_additive (attr := simp)]
theorem partialProd_zero (f : Fin n → α) : partialProd f 0 = 1 := by simp [partialProd]
#align fin.partial_prod_zero Fin.partialProd_zero
#align fin.partial_sum_zero Fin.partialSum_zero

@[to_additive]
theorem partialProd_succ (f : Fin n → α) (j : Fin n) :
    partialProd f j.succ = partialProd f (Fin.castSucc j) * f j := by
  simp [partialProd, List.take_succ, List.ofFnNthVal, dif_pos j.is_lt]
#align fin.partial_prod_succ Fin.partialProd_succ
#align fin.partial_sum_succ Fin.partialSum_succ

@[to_additive]
theorem partialProd_succ' (f : Fin (n + 1) → α) (j : Fin (n + 1)) :
    partialProd f j.succ = f 0 * partialProd (Fin.tail f) j := by
  simp [partialProd]
  rfl
#align fin.partial_prod_succ' Fin.partialProd_succ'
#align fin.partial_sum_succ' Fin.partialSum_succ'

@[to_additive]
theorem partialProd_left_inv {G : Type*} [Group G] (f : Fin (n + 1) → G) :
    (f 0 • partialProd fun i : Fin n => (f i)⁻¹ * f i.succ) = f :=
  funext fun x => Fin.inductionOn x (by simp) fun x hx => by
    simp only [coe_eq_castSucc, Pi.smul_apply, smul_eq_mul] at hx ⊢
    rw [partialProd_succ, ← mul_assoc, hx, mul_inv_cancel_left]
#align fin.partial_prod_left_inv Fin.partialProd_left_inv
#align fin.partial_sum_left_neg Fin.partialSum_left_neg

@[to_additive]
theorem partialProd_right_inv {G : Type*} [Group G] (f : Fin n → G) (i : Fin n) :
    (partialProd f (Fin.castSucc i))⁻¹ * partialProd f i.succ = f i := by
  cases' i with i hn
  induction i with
  | zero => simp [-Fin.succ_mk, partialProd_succ]
  | succ i hi =>
    specialize hi (lt_trans (Nat.lt_succ_self i) hn)
    simp only [Fin.coe_eq_castSucc, Fin.succ_mk, Fin.castSucc_mk] at hi ⊢
    rw [← Fin.succ_mk _ _ (lt_trans (Nat.lt_succ_self _) hn), ← Fin.succ_mk _ _ hn]
    simp only [partialProd_succ, mul_inv_rev, Fin.castSucc_mk]
    -- Porting note: was
    -- assoc_rw [hi, inv_mul_cancel_left]
    rw [← mul_assoc, mul_left_eq_self, mul_assoc, hi, mul_left_inv]
#align fin.partial_prod_right_inv Fin.partialProd_right_inv
#align fin.partial_sum_right_neg Fin.partialSum_right_neg

/-- Let `(g₀, g₁, ..., gₙ)` be a tuple of elements in `Gⁿ⁺¹`.
Then if `k < j`, this says `(g₀g₁...gₖ₋₁)⁻¹ * g₀g₁...gₖ = gₖ`.
If `k = j`, it says `(g₀g₁...gₖ₋₁)⁻¹ * g₀g₁...gₖ₊₁ = gₖgₖ₊₁`.
If `k > j`, it says `(g₀g₁...gₖ)⁻¹ * g₀g₁...gₖ₊₁ = gₖ₊₁.`
Useful for defining group cohomology. -/
@[to_additive
      "Let `(g₀, g₁, ..., gₙ)` be a tuple of elements in `Gⁿ⁺¹`.
      Then if `k < j`, this says `-(g₀ + g₁ + ... + gₖ₋₁) + (g₀ + g₁ + ... + gₖ) = gₖ`.
      If `k = j`, it says `-(g₀ + g₁ + ... + gₖ₋₁) + (g₀ + g₁ + ... + gₖ₊₁) = gₖ + gₖ₊₁`.
      If `k > j`, it says `-(g₀ + g₁ + ... + gₖ) + (g₀ + g₁ + ... + gₖ₊₁) = gₖ₊₁.`
      Useful for defining group cohomology."]
theorem inv_partialProd_mul_eq_contractNth {G : Type*} [Group G] (g : Fin (n + 1) → G)
    (j : Fin (n + 1)) (k : Fin n) :
    (partialProd g (j.succ.succAbove (Fin.castSucc k)))⁻¹ * partialProd g (j.succAbove k).succ =
      j.contractNth (· * ·) g k := by
  rcases lt_trichotomy (k : ℕ) j with (h | h | h)
  · rwa [succAbove_of_castSucc_lt, succAbove_of_castSucc_lt, partialProd_right_inv,
    contractNth_apply_of_lt]
    · assumption
    · rw [castSucc_lt_iff_succ_le, succ_le_succ_iff, le_iff_val_le_val]
      exact le_of_lt h
  · rwa [succAbove_of_castSucc_lt, succAbove_of_le_castSucc, partialProd_succ,
    castSucc_fin_succ, ← mul_assoc,
      partialProd_right_inv, contractNth_apply_of_eq]
    · simp [le_iff_val_le_val, ← h]
    · rw [castSucc_lt_iff_succ_le, succ_le_succ_iff, le_iff_val_le_val]
      exact le_of_eq h
  · rwa [succAbove_of_le_castSucc, succAbove_of_le_castSucc, partialProd_succ, partialProd_succ,
      castSucc_fin_succ, partialProd_succ, inv_mul_cancel_left, contractNth_apply_of_gt]
    · exact le_iff_val_le_val.2 (le_of_lt h)
    · rw [le_iff_val_le_val, val_succ]
      exact Nat.succ_le_of_lt h
#align fin.inv_partial_prod_mul_eq_contract_nth Fin.inv_partialProd_mul_eq_contractNth
#align fin.neg_partial_sum_add_eq_contract_nth Fin.neg_partialSum_add_eq_contractNth

end PartialProd

end Fin

/-- Equivalence between `Fin n → Fin m` and `Fin (m ^ n)`. -/
@[simps!]
def finFunctionFinEquiv {m n : ℕ} : (Fin n → Fin m) ≃ Fin (m ^ n) :=
  Equiv.ofRightInverseOfCardLE (le_of_eq <| by simp_rw [Fintype.card_fun, Fintype.card_fin])
    (fun f => ⟨∑ i, f i * m ^ (i : ℕ), by
      induction' n with n ih
      · simp
      cases m
      · exact isEmptyElim (f <| Fin.last _)
      simp_rw [Fin.sum_univ_castSucc, Fin.coe_castSucc, Fin.val_last]
      refine' (add_lt_add_of_lt_of_le (ih _) <| mul_le_mul_right' (Fin.is_le _) _).trans_eq _
      rw [← one_add_mul (_ : ℕ), add_comm, pow_succ']⟩)
    (fun a b => ⟨a / m ^ (b : ℕ) % m, by
      cases' n with n
      · exact b.elim0
      cases' m with m
      · rw [zero_pow n.succ_ne_zero] at a
        exact a.elim0
      · exact Nat.mod_lt _ m.succ_pos⟩)
    fun a => by
      dsimp
      induction' n with n ih
<<<<<<< HEAD
      · subsingleton [(Fin.castIso <| pow_zero m).toEquiv.subsingleton]
=======
      · haveI : Subsingleton (Fin (m ^ 0)) := (finCongr <| pow_zero _).subsingleton
        exact Subsingleton.elim _ _
>>>>>>> 2922eeaa
      simp_rw [Fin.forall_iff, Fin.ext_iff] at ih
      ext
      simp_rw [Fin.sum_univ_succ, Fin.val_zero, Fin.val_succ, pow_zero, Nat.div_one,
        mul_one, pow_succ', ← Nat.div_div_eq_div_mul, mul_left_comm _ m, ← mul_sum]
      rw [ih _ (Nat.div_lt_of_lt_mul ?_), Nat.mod_add_div]
      -- Porting note: replaces `a.is_lt` in the wildcard above. Caused by a refactor of the `npow`
      -- instance for `Fin`.
      exact a.is_lt.trans_eq (pow_succ' _ _)
#align fin_function_fin_equiv finFunctionFinEquiv

theorem finFunctionFinEquiv_apply {m n : ℕ} (f : Fin n → Fin m) :
    (finFunctionFinEquiv f : ℕ) = ∑ i : Fin n, ↑(f i) * m ^ (i : ℕ) :=
  rfl
#align fin_function_fin_equiv_apply finFunctionFinEquiv_apply

theorem finFunctionFinEquiv_single {m n : ℕ} [NeZero m] (i : Fin n) (j : Fin m) :
    (finFunctionFinEquiv (Pi.single i j) : ℕ) = j * m ^ (i : ℕ) := by
  rw [finFunctionFinEquiv_apply, Fintype.sum_eq_single i, Pi.single_eq_same]
  rintro x hx
  rw [Pi.single_eq_of_ne hx, Fin.val_zero', zero_mul]
#align fin_function_fin_equiv_single finFunctionFinEquiv_single

/-- Equivalence between `∀ i : Fin m, Fin (n i)` and `Fin (∏ i : Fin m, n i)`. -/
def finPiFinEquiv {m : ℕ} {n : Fin m → ℕ} : (∀ i : Fin m, Fin (n i)) ≃ Fin (∏ i : Fin m, n i) :=
  Equiv.ofRightInverseOfCardLE (le_of_eq <| by simp_rw [Fintype.card_pi, Fintype.card_fin])
    (fun f => ⟨∑ i, f i * ∏ j, n (Fin.castLE i.is_lt.le j), by
      induction' m with m ih
      · simp
      rw [Fin.prod_univ_castSucc, Fin.sum_univ_castSucc]
      suffices
        ∀ (n : Fin m → ℕ) (nn : ℕ) (f : ∀ i : Fin m, Fin (n i)) (fn : Fin nn),
          ((∑ i : Fin m, ↑(f i) * ∏ j : Fin i, n (Fin.castLE i.prop.le j)) + ↑fn * ∏ j, n j) <
            (∏ i : Fin m, n i) * nn by
        replace := this (Fin.init n) (n (Fin.last _)) (Fin.init f) (f (Fin.last _))
        rw [← Fin.snoc_init_self f]
        simp (config := { singlePass := true }) only [← Fin.snoc_init_self n]
        simp_rw [Fin.snoc_castSucc, Fin.snoc_last, Fin.snoc_init_self n]
        exact this
      intro n nn f fn
      cases nn
      · exact isEmptyElim fn
      refine' (add_lt_add_of_lt_of_le (ih _) <| mul_le_mul_right' (Fin.is_le _) _).trans_eq _
      rw [← one_add_mul (_ : ℕ), mul_comm, add_comm]⟩)
    (fun a b => ⟨(a / ∏ j : Fin b, n (Fin.castLE b.is_lt.le j)) % n b, by
      cases m
      · exact b.elim0
      cases' h : n b with nb
      · rw [prod_eq_zero (Finset.mem_univ _) h] at a
        exact isEmptyElim a
      exact Nat.mod_lt _ nb.succ_pos⟩)
    (by
      intro a; revert a; dsimp only [Fin.val_mk]
      refine' Fin.consInduction _ _ n
      · intro a
<<<<<<< HEAD
        have : Subsingleton (Fin (∏ i : Fin 0, i.elim0)) :=
          (Fin.castIso <| prod_empty).toEquiv.subsingleton
        subsingleton
=======
        haveI : Subsingleton (Fin (∏ i : Fin 0, i.elim0)) :=
          (finCongr <| prod_empty).subsingleton
        exact Subsingleton.elim _ _
>>>>>>> 2922eeaa
      · intro n x xs ih a
        simp_rw [Fin.forall_iff, Fin.ext_iff] at ih
        ext
        simp_rw [Fin.sum_univ_succ, Fin.cons_succ]
        have := fun i : Fin n =>
          Fintype.prod_equiv (finCongr <| Fin.val_succ i)
            (fun j => (Fin.cons x xs : _ → ℕ) (Fin.castLE (Fin.is_lt _).le j))
            (fun j => (Fin.cons x xs : _ → ℕ) (Fin.castLE (Nat.succ_le_succ (Fin.is_lt _).le) j))
            fun j => rfl
        simp_rw [this]
        clear this
        dsimp only [Fin.val_zero]
        simp_rw [Fintype.prod_empty, Nat.div_one, mul_one, Fin.cons_zero, Fin.prod_univ_succ]
        change (_ + ∑ y : _, _ / (x * _) % _ * (x * _)) = _
        simp_rw [← Nat.div_div_eq_div_mul, mul_left_comm (_ % _ : ℕ), ← mul_sum]
        convert Nat.mod_add_div _ _
        -- Porting note: new
        refine (ih (a / x) (Nat.div_lt_of_lt_mul <| a.is_lt.trans_eq ?_))
        exact Fin.prod_univ_succ _
        -- Porting note: was:
        /-
        refine' Eq.trans _ (ih (a / x) (Nat.div_lt_of_lt_mul <| a.is_lt.trans_eq _))
        swap
        · convert Fin.prod_univ_succ (Fin.cons x xs : _ → ℕ)
          simp_rw [Fin.cons_succ]
        congr with i
        congr with j
        · cases j
          rfl
        · cases j
          rfl-/)
#align fin_pi_fin_equiv finPiFinEquiv

theorem finPiFinEquiv_apply {m : ℕ} {n : Fin m → ℕ} (f : ∀ i : Fin m, Fin (n i)) :
    (finPiFinEquiv f : ℕ) = ∑ i, f i * ∏ j, n (Fin.castLE i.is_lt.le j) := rfl
#align fin_pi_fin_equiv_apply finPiFinEquiv_apply

theorem finPiFinEquiv_single {m : ℕ} {n : Fin m → ℕ} [∀ i, NeZero (n i)] (i : Fin m)
    (j : Fin (n i)) :
    (finPiFinEquiv (Pi.single i j : ∀ i : Fin m, Fin (n i)) : ℕ) =
      j * ∏ j, n (Fin.castLE i.is_lt.le j) := by
  rw [finPiFinEquiv_apply, Fintype.sum_eq_single i, Pi.single_eq_same]
  rintro x hx
  rw [Pi.single_eq_of_ne hx, Fin.val_zero', zero_mul]
#align fin_pi_fin_equiv_single finPiFinEquiv_single

namespace List

section CommMonoid

variable [CommMonoid α]

@[to_additive]
theorem prod_take_ofFn {n : ℕ} (f : Fin n → α) (i : ℕ) :
    ((ofFn f).take i).prod = ∏ j in Finset.univ.filter fun j : Fin n => j.val < i, f j := by
  induction i with
  | zero =>
    simp
  | succ i IH =>
    by_cases h : i < n
    · have : i < length (ofFn f) := by rwa [length_ofFn f]
      rw [prod_take_succ _ _ this]
      have A : ((Finset.univ : Finset (Fin n)).filter fun j => j.val < i + 1) =
          ((Finset.univ : Finset (Fin n)).filter fun j => j.val < i) ∪ {(⟨i, h⟩ : Fin n)} := by
        ext ⟨_, _⟩
        simp [Nat.lt_succ_iff_lt_or_eq]
      have B : _root_.Disjoint (Finset.filter (fun j : Fin n => j.val < i) Finset.univ)
          (singleton (⟨i, h⟩ : Fin n)) := by simp
      rw [A, Finset.prod_union B, IH]
      simp
    · have A : (ofFn f).take i = (ofFn f).take i.succ := by
        rw [← length_ofFn f] at h
        have : length (ofFn f) ≤ i := not_lt.mp h
        rw [take_all_of_le this, take_all_of_le (le_trans this (Nat.le_succ _))]
      have B : ∀ j : Fin n, ((j : ℕ) < i.succ) = ((j : ℕ) < i) := by
        intro j
        have : (j : ℕ) < i := lt_of_lt_of_le j.2 (not_lt.mp h)
        simp [this, lt_trans this (Nat.lt_succ_self _)]
      simp [← A, B, IH]
#align list.prod_take_of_fn List.prod_take_ofFn
#align list.sum_take_of_fn List.sum_take_ofFn

@[to_additive]
theorem prod_ofFn {n : ℕ} {f : Fin n → α} : (ofFn f).prod = ∏ i, f i :=
  Fin.prod_ofFn f
#align list.prod_of_fn List.prod_ofFn
#align list.sum_of_fn List.sum_ofFn

end CommMonoid

@[to_additive]
theorem alternatingProd_eq_finset_prod {G : Type*} [CommGroup G] :
    ∀ (L : List G), alternatingProd L = ∏ i : Fin L.length, L.get i ^ (-1 : ℤ) ^ (i : ℕ)
  | [] => by
    rw [alternatingProd, Finset.prod_eq_one]
    rintro ⟨i, ⟨⟩⟩
  | g::[] => by
    show g = ∏ i : Fin 1, [g].get i ^ (-1 : ℤ) ^ (i : ℕ)
    rw [Fin.prod_univ_succ]; simp
  | g::h::L =>
    calc g * h⁻¹ * L.alternatingProd
      = g * h⁻¹ * ∏ i : Fin L.length, L.get i ^ (-1 : ℤ) ^ (i : ℕ) :=
        congr_arg _ (alternatingProd_eq_finset_prod _)
    _ = ∏ i : Fin (L.length + 2), List.get (g::h::L) i ^ (-1 : ℤ) ^ (i : ℕ) := by
        { rw [Fin.prod_univ_succ, Fin.prod_univ_succ, mul_assoc]
          simp [Nat.succ_eq_add_one, pow_add]}
#align list.alternating_prod_eq_finset_prod List.alternatingProd_eq_finset_prod
#align list.alternating_sum_eq_finset_sum List.alternatingSum_eq_finset_sum

end List<|MERGE_RESOLUTION|>--- conflicted
+++ resolved
@@ -345,12 +345,7 @@
     fun a => by
       dsimp
       induction' n with n ih
-<<<<<<< HEAD
-      · subsingleton [(Fin.castIso <| pow_zero m).toEquiv.subsingleton]
-=======
-      · haveI : Subsingleton (Fin (m ^ 0)) := (finCongr <| pow_zero _).subsingleton
-        exact Subsingleton.elim _ _
->>>>>>> 2922eeaa
+      · subsingleton [(finCongr <| pow_zero _).subsingleton]
       simp_rw [Fin.forall_iff, Fin.ext_iff] at ih
       ext
       simp_rw [Fin.sum_univ_succ, Fin.val_zero, Fin.val_succ, pow_zero, Nat.div_one,
@@ -405,15 +400,9 @@
       intro a; revert a; dsimp only [Fin.val_mk]
       refine' Fin.consInduction _ _ n
       · intro a
-<<<<<<< HEAD
         have : Subsingleton (Fin (∏ i : Fin 0, i.elim0)) :=
-          (Fin.castIso <| prod_empty).toEquiv.subsingleton
+          (finCongr <| prod_empty).subsingleton
         subsingleton
-=======
-        haveI : Subsingleton (Fin (∏ i : Fin 0, i.elim0)) :=
-          (finCongr <| prod_empty).subsingleton
-        exact Subsingleton.elim _ _
->>>>>>> 2922eeaa
       · intro n x xs ih a
         simp_rw [Fin.forall_iff, Fin.ext_iff] at ih
         ext
