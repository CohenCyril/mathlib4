/-
Copyright (c) 2021 Eric Wieser. All rights reserved.
Released under Apache 2.0 license as described in the file LICENSE.
Authors: Eric Wieser
-/
import Mathlib.GroupTheory.Subgroup.Pointwise
import Mathlib.LinearAlgebra.Span

#align_import algebra.module.submodule.pointwise from "leanprover-community/mathlib"@"48085f140e684306f9e7da907cd5932056d1aded"

/-! # Pointwise instances on `Submodule`s

This file provides:

* `Submodule.pointwiseNeg`

and the actions

* `Submodule.pointwiseDistribMulAction`
* `Submodule.pointwiseMulActionWithZero`

which matches the action of `Set.mulActionSet`.

These actions are available in the `Pointwise` locale.

## Implementation notes

Most of the lemmas in this file are direct copies of lemmas from
`GroupTheory/Submonoid/Pointwise.lean`.
-/


variable {α : Type*} {R : Type*} {M : Type*}

open Pointwise

namespace Submodule

section Neg

section Semiring

variable [Semiring R] [AddCommGroup M] [Module R M]

/-- The submodule with every element negated. Note if `R` is a ring and not just a semiring, this
is a no-op, as shown by `Submodule.neg_eq_self`.

Recall that When `R` is the semiring corresponding to the nonnegative elements of `R'`,
`Submodule R' M` is the type of cones of `M`. This instance reflects such cones about `0`.

This is available as an instance in the `Pointwise` locale. -/
protected def pointwiseNeg : Neg (Submodule R M) where
  neg p :=
    { -p.toAddSubmonoid with
      smul_mem' := fun r m hm => Set.mem_neg.2 <| smul_neg r m ▸ p.smul_mem r <| Set.mem_neg.1 hm }
#align submodule.has_pointwise_neg Submodule.pointwiseNeg

scoped[Pointwise] attribute [instance] Submodule.pointwiseNeg

open Pointwise

@[simp]
theorem coe_set_neg (S : Submodule R M) : ↑(-S) = -(S : Set M) :=
  rfl
#align submodule.coe_set_neg Submodule.coe_set_neg

@[simp]
theorem neg_toAddSubmonoid (S : Submodule R M) : (-S).toAddSubmonoid = -S.toAddSubmonoid :=
  rfl
#align submodule.neg_to_add_submonoid Submodule.neg_toAddSubmonoid

@[simp]
theorem mem_neg {g : M} {S : Submodule R M} : g ∈ -S ↔ -g ∈ S :=
  Iff.rfl
#align submodule.mem_neg Submodule.mem_neg

/-- `Submodule.pointwiseNeg` is involutive.

This is available as an instance in the `Pointwise` locale. -/
protected def involutivePointwiseNeg : InvolutiveNeg (Submodule R M)
    where
  neg := Neg.neg
  neg_neg _S := SetLike.coe_injective <| neg_neg _
#align submodule.has_involutive_pointwise_neg Submodule.involutivePointwiseNeg

scoped[Pointwise] attribute [instance] Submodule.involutivePointwiseNeg

@[simp]
theorem neg_le_neg (S T : Submodule R M) : -S ≤ -T ↔ S ≤ T :=
  SetLike.coe_subset_coe.symm.trans Set.neg_subset_neg
#align submodule.neg_le_neg Submodule.neg_le_neg

theorem neg_le (S T : Submodule R M) : -S ≤ T ↔ S ≤ -T :=
  SetLike.coe_subset_coe.symm.trans Set.neg_subset
#align submodule.neg_le Submodule.neg_le

/-- `Submodule.pointwiseNeg` as an order isomorphism. -/
def negOrderIso : Submodule R M ≃o Submodule R M
    where
  toEquiv := Equiv.neg _
  map_rel_iff' := @neg_le_neg _ _ _ _ _
#align submodule.neg_order_iso Submodule.negOrderIso

theorem closure_neg (s : Set M) : span R (-s) = -span R s := by
  apply le_antisymm
  · rw [span_le, coe_set_neg, ← Set.neg_subset, neg_neg]
    exact subset_span
  · rw [neg_le, span_le, coe_set_neg, ← Set.neg_subset]
    exact subset_span
#align submodule.closure_neg Submodule.closure_neg

@[simp]
theorem neg_inf (S T : Submodule R M) : -(S ⊓ T) = -S ⊓ -T :=
  SetLike.coe_injective Set.inter_neg
#align submodule.neg_inf Submodule.neg_inf

@[simp]
theorem neg_sup (S T : Submodule R M) : -(S ⊔ T) = -S ⊔ -T :=
  (negOrderIso : Submodule R M ≃o Submodule R M).map_sup S T
#align submodule.neg_sup Submodule.neg_sup

@[simp]
theorem neg_bot : -(⊥ : Submodule R M) = ⊥ :=
  SetLike.coe_injective <| (Set.neg_singleton 0).trans <| congr_arg _ neg_zero
#align submodule.neg_bot Submodule.neg_bot

@[simp]
theorem neg_top : -(⊤ : Submodule R M) = ⊤ :=
  SetLike.coe_injective <| Set.neg_univ
#align submodule.neg_top Submodule.neg_top

@[simp]
theorem neg_iInf {ι : Sort*} (S : ι → Submodule R M) : (-⨅ i, S i) = ⨅ i, -S i :=
  (negOrderIso : Submodule R M ≃o Submodule R M).map_iInf _
#align submodule.neg_infi Submodule.neg_iInf

@[simp]
theorem neg_iSup {ι : Sort*} (S : ι → Submodule R M) : (-⨆ i, S i) = ⨆ i, -S i :=
  (negOrderIso : Submodule R M ≃o Submodule R M).map_iSup _
#align submodule.neg_supr Submodule.neg_iSup

end Semiring

open Pointwise

@[simp]
theorem neg_eq_self [Ring R] [AddCommGroup M] [Module R M] (p : Submodule R M) : -p = p :=
  ext fun _ => p.neg_mem_iff
#align submodule.neg_eq_self Submodule.neg_eq_self

end Neg

variable [Semiring R] [AddCommMonoid M] [Module R M]

instance pointwiseAddCommMonoid : AddCommMonoid (Submodule R M)
    where
  add := (· ⊔ ·)
  add_assoc _ _ _ := sup_assoc
  zero := ⊥
  zero_add _ := bot_sup_eq
  add_zero _ := sup_bot_eq
  add_comm _ _ := sup_comm
#align submodule.pointwise_add_comm_monoid Submodule.pointwiseAddCommMonoid

@[simp]
theorem add_eq_sup (p q : Submodule R M) : p + q = p ⊔ q :=
  rfl
#align submodule.add_eq_sup Submodule.add_eq_sup

@[simp]
theorem zero_eq_bot : (0 : Submodule R M) = ⊥ :=
  rfl
#align submodule.zero_eq_bot Submodule.zero_eq_bot

<<<<<<< HEAD
instance : OrderedAddCommMonoid (Submodule R M) :=
  { Submodule.pointwiseAddCommMonoid with
    add_le_add_left := fun _a _b => sup_le_sup_left }

instance : CanonicallyOrderedAdd (Submodule R M) where
  exists_add_of_le := @fun _a b h => ⟨b, (sup_eq_right.2 h).symm⟩
  le_self_add := fun _a _b => le_sup_left
  le_add_self := fun _a _b => le_sup_right
=======
instance : CanonicallyOrderedAddCommMonoid (Submodule R M) :=
  { Submodule.pointwiseAddCommMonoid,
    Submodule.completeLattice with
    add_le_add_left := fun _a _b => sup_le_sup_left
    exists_add_of_le := @fun _a b h => ⟨b, (sup_eq_right.2 h).symm⟩
    le_self_add := fun _a _b => le_sup_left }
>>>>>>> 08a8af0b

section

variable [Monoid α] [DistribMulAction α M] [SMulCommClass α R M]

/-- The action on a submodule corresponding to applying the action to every element.

This is available as an instance in the `Pointwise` locale. -/
protected def pointwiseDistribMulAction : DistribMulAction α (Submodule R M)
    where
  smul a S := S.map (DistribMulAction.toLinearMap R M a : M →ₗ[R] M)
  one_smul S :=
    (congr_arg (fun f : Module.End R M => S.map f) (LinearMap.ext <| one_smul α)).trans S.map_id
  mul_smul _a₁ _a₂ S :=
    (congr_arg (fun f : Module.End R M => S.map f) (LinearMap.ext <| mul_smul _ _)).trans
      (S.map_comp _ _)
  smul_zero _a := map_bot _
  smul_add _a _S₁ _S₂ := map_sup _ _ _
#align submodule.pointwise_distrib_mul_action Submodule.pointwiseDistribMulAction

scoped[Pointwise] attribute [instance] Submodule.pointwiseDistribMulAction

open Pointwise

@[simp]
theorem coe_pointwise_smul (a : α) (S : Submodule R M) : ↑(a • S) = a • (S : Set M) :=
  rfl
#align submodule.coe_pointwise_smul Submodule.coe_pointwise_smul

@[simp]
theorem pointwise_smul_toAddSubmonoid (a : α) (S : Submodule R M) :
    (a • S).toAddSubmonoid = a • S.toAddSubmonoid :=
  rfl
#align submodule.pointwise_smul_to_add_submonoid Submodule.pointwise_smul_toAddSubmonoid

@[simp]
theorem pointwise_smul_toAddSubgroup {R M : Type*} [Ring R] [AddCommGroup M] [DistribMulAction α M]
    [Module R M] [SMulCommClass α R M] (a : α) (S : Submodule R M) :
    (a • S).toAddSubgroup = a • S.toAddSubgroup :=
  rfl
#align submodule.pointwise_smul_to_add_subgroup Submodule.pointwise_smul_toAddSubgroup

theorem smul_mem_pointwise_smul (m : M) (a : α) (S : Submodule R M) : m ∈ S → a • m ∈ a • S :=
  (Set.smul_mem_smul_set : _ → _ ∈ a • (S : Set M))
#align submodule.smul_mem_pointwise_smul Submodule.smul_mem_pointwise_smul

/-- See also `Submodule.smul_bot`. -/
@[simp]
theorem smul_bot' (a : α) : a • (⊥ : Submodule R M) = ⊥ :=
  map_bot _
#align submodule.smul_bot' Submodule.smul_bot'

/-- See also `Submodule.smul_sup`. -/
theorem smul_sup' (a : α) (S T : Submodule R M) : a • (S ⊔ T) = a • S ⊔ a • T :=
  map_sup _ _ _
#align submodule.smul_sup' Submodule.smul_sup'

theorem smul_span (a : α) (s : Set M) : a • span R s = span R (a • s) :=
  map_span _ _
#align submodule.smul_span Submodule.smul_span

theorem span_smul (a : α) (s : Set M) : span R (a • s) = a • span R s :=
  Eq.symm (span_image _).symm
#align submodule.span_smul Submodule.span_smul

instance pointwiseCentralScalar [DistribMulAction αᵐᵒᵖ M] [SMulCommClass αᵐᵒᵖ R M]
    [IsCentralScalar α M] : IsCentralScalar α (Submodule R M) :=
  ⟨fun _a S => (congr_arg fun f : Module.End R M => S.map f) <| LinearMap.ext <| op_smul_eq_smul _⟩
#align submodule.pointwise_central_scalar Submodule.pointwiseCentralScalar

@[simp]
theorem smul_le_self_of_tower {α : Type*} [Semiring α] [Module α R] [Module α M]
    [SMulCommClass α R M] [IsScalarTower α R M] (a : α) (S : Submodule R M) : a • S ≤ S := by
  rintro y ⟨x, hx, rfl⟩
  exact smul_of_tower_mem _ a hx
#align submodule.smul_le_self_of_tower Submodule.smul_le_self_of_tower

end

section

variable [Semiring α] [Module α M] [SMulCommClass α R M]

/-- The action on a submodule corresponding to applying the action to every element.

This is available as an instance in the `Pointwise` locale.

This is a stronger version of `Submodule.pointwiseDistribMulAction`. Note that `add_smul` does
not hold so this cannot be stated as a `Module`. -/
protected def pointwiseMulActionWithZero : MulActionWithZero α (Submodule R M) :=
  { Submodule.pointwiseDistribMulAction with
    zero_smul := fun S =>
      (congr_arg (fun f : M →ₗ[R] M => S.map f) (LinearMap.ext <| zero_smul α)).trans S.map_zero }
#align submodule.pointwise_mul_action_with_zero Submodule.pointwiseMulActionWithZero

scoped[Pointwise] attribute [instance] Submodule.pointwiseMulActionWithZero

end

end Submodule<|MERGE_RESOLUTION|>--- conflicted
+++ resolved
@@ -172,7 +172,6 @@
   rfl
 #align submodule.zero_eq_bot Submodule.zero_eq_bot
 
-<<<<<<< HEAD
 instance : OrderedAddCommMonoid (Submodule R M) :=
   { Submodule.pointwiseAddCommMonoid with
     add_le_add_left := fun _a _b => sup_le_sup_left }
@@ -181,14 +180,6 @@
   exists_add_of_le := @fun _a b h => ⟨b, (sup_eq_right.2 h).symm⟩
   le_self_add := fun _a _b => le_sup_left
   le_add_self := fun _a _b => le_sup_right
-=======
-instance : CanonicallyOrderedAddCommMonoid (Submodule R M) :=
-  { Submodule.pointwiseAddCommMonoid,
-    Submodule.completeLattice with
-    add_le_add_left := fun _a _b => sup_le_sup_left
-    exists_add_of_le := @fun _a b h => ⟨b, (sup_eq_right.2 h).symm⟩
-    le_self_add := fun _a _b => le_sup_left }
->>>>>>> 08a8af0b
 
 section
 
