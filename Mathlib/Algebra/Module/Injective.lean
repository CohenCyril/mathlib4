--- conflicted
+++ resolved
@@ -7,10 +7,7 @@
 import Mathlib.Algebra.Category.ModuleCat.EpiMono
 import Mathlib.RingTheory.Ideal.Basic
 import Mathlib.LinearAlgebra.LinearPMap
-<<<<<<< HEAD
 import Mathlib.LinearAlgebra.BilinearMap
-=======
->>>>>>> 214935bb
 import Mathlib.Logic.Equiv.TransferInstance
 
 #align_import algebra.module.injective from "leanprover-community/mathlib"@"f8d8465c3c392a93b9ed226956e26dee00975946"
@@ -77,11 +74,7 @@
   out X Y _ _ _ _ f hf g := by
     have : CategoryTheory.Mono (ModuleCat.ofHom f) := (ModuleCat.mono_iff_injective _).mpr hf
     obtain ⟨l, rfl⟩ := inj.factors (ModuleCat.ofHom g) (ModuleCat.ofHom f)
-<<<<<<< HEAD
-    refine ⟨l, fun _ ↦ rfl⟩
-=======
     exact ⟨l, fun _ ↦ rfl⟩
->>>>>>> 214935bb
 #align module.injective_module_of_injective_object Module.injective_module_of_injective_object
 
 theorem Module.injective_iff_injective_object :
@@ -456,14 +449,6 @@
       map_smul' := fun r x ↦  by rw [← LinearPMap.map_smul]; dsimp } <|
     LinearMap.ext fun x ↦ ((extensionOfMax f g).is_extension x).symm
 
-<<<<<<< HEAD
-/-- **Baer's criterion** for injective module : a Baer module is an injective module, i.e. if every
-linear map from an ideal can be extended, then the module is injective.-/
-protected theorem injective (h : Module.Baer R Q) : Module.Injective R Q :=
-  { out := fun X Y ins1 ins2 ins3 ins4 i hi f ↦ by
-      obtain ⟨h, H⟩ := Module.Baer.extension_property h i hi f
-      exact ⟨h, FunLike.congr_fun H⟩ }
-=======
 theorem extension_property_addMonoidHom (h : Module.Baer ℤ Q)
     (f : M →+ N) (hf : Function.Injective f) (g : M →+ Q) : ∃ h : N →+ Q, h.comp f = g :=
   have ⟨g', hg'⟩ := h.extension_property f.toIntLinearMap hf g.toIntLinearMap
@@ -475,7 +460,6 @@
   out := fun X Y _ _ _ _ i hi f ↦ by
     obtain ⟨h, H⟩ := Module.Baer.extension_property h i hi f
     exact ⟨h, DFunLike.congr_fun H⟩
->>>>>>> 214935bb
 set_option linter.uppercaseLean3 false in
 #align module.Baer.injective Module.Baer.injective
 
@@ -483,64 +467,17 @@
   intro I g
   let eI := Shrink.linearEquiv I R
   let eR := Shrink.linearEquiv R R
-<<<<<<< HEAD
-
-  obtain ⟨g', hg'⟩ := Module.Injective.out (eR.symm.toLinearMap ∘ₗ I.subtype ∘ₗ eI.toLinearMap)
-    (eR.symm.injective.comp <| Subtype.val_injective.comp eI.injective) (g ∘ₗ eI.toLinearMap)
-
-  exact ⟨g' ∘ₗ eR.symm.toLinearMap, fun x mx ↦ by simpa using hg' (equivShrink I ⟨x, mx⟩)⟩
-
-protected theorem iff_injective [UnivLE.{u, v}] : Module.Baer R Q ↔ Module.Injective R Q :=
-  ⟨Module.Baer.injective, Module.Baer.of_injective.{u, v}⟩
-=======
   obtain ⟨g', hg'⟩ := Module.Injective.out (eR.symm.toLinearMap ∘ₗ I.subtype ∘ₗ eI.toLinearMap)
     (eR.symm.injective.comp <| Subtype.val_injective.comp eI.injective) (g ∘ₗ eI.toLinearMap)
   exact ⟨g' ∘ₗ eR.symm.toLinearMap, fun x mx ↦ by simpa using hg' (equivShrink I ⟨x, mx⟩)⟩
 
 protected theorem iff_injective [UnivLE.{u, v}] : Module.Baer R Q ↔ Module.Injective R Q :=
   ⟨Module.Baer.injective, Module.Baer.of_injective⟩
->>>>>>> 214935bb
 
 end Module.Baer
 
 section ULift
 
-<<<<<<< HEAD
-variable {M : Type v} [AddCommGroup M] [Module R M] [UnivLE.{u, v}]
-
-lemma Module.ulift_injective_of_injective
-    (inj : Module.Injective R M) :
-    Module.Injective R (ULift.{max v' v} M) := by
-  letI : UnivLE.{u, max v' v} := UnivLE.trans.{v, u, max v' v}
-  rw [← Module.Baer.iff_injective.{u, v}] at inj
-  rw [← Module.Baer.iff_injective.{u, max v' v}]
-  intro I g
-  obtain ⟨g', hg'⟩ := inj I (ULift.moduleEquiv.toLinearMap ∘ₗ g)
-  exact ⟨ULift.moduleEquiv.symm.toLinearMap ∘ₗ g', fun r hr ↦ ULift.ext _ _ <| hg' r hr⟩
-
-lemma Module.injective_of_ulift_injective
-    (inj : Module.Injective R (ULift.{max v v'} M)) :
-    Module.Injective R M := by
-  letI : UnivLE.{u, max v' v} := UnivLE.trans.{v, u, max v' v}
-  rw [← Module.Baer.iff_injective.{u, max v v'}] at inj
-  rw [← Module.Baer.iff_injective.{u, v}]
-  intro I g
-  obtain ⟨g', hg'⟩ := inj I (ULift.moduleEquiv.symm.toLinearMap ∘ₗ g)
-  exact ⟨ULift.moduleEquiv.toLinearMap ∘ₗ g', fun r hr ↦ ULift.ext_iff _ _ |>.mp <| hg' r hr⟩
-
-variable (M)
-
-lemma Module.injective_iff_ulift_injective :
-    Module.Injective R M ↔ Module.Injective R (ULift.{max v v'} M) :=
-  ⟨Module.ulift_injective_of_injective.{u, v, v'} R,
-   Module.injective_of_ulift_injective.{u, v, v'} R⟩
-
-instance ModuleCat.ulift_injective_of_injective
-    [inj : CategoryTheory.Injective <| ModuleCat.of R M] :
-    CategoryTheory.Injective <| ModuleCat.of R (ULift.{max v v'} M) :=
-  Module.injective_object_of_injective_module
-    (inj := Module.ulift_injective_of_injective.{u, v, v'}
-=======
 variable {M : Type v} [AddCommGroup M] [Module R M]
 
 lemma Module.ulift_injective_of_injective [UnivLE.{u, v}]
@@ -572,7 +509,6 @@
     CategoryTheory.Injective <| ModuleCat.of R (ULift.{v'} M) :=
   Module.injective_object_of_injective_module
     (inj := Module.ulift_injective_of_injective
->>>>>>> 214935bb
       (inj := Module.injective_module_of_injective_object (inj := inj)))
 
 end ULift
@@ -589,49 +525,7 @@
 
 lemma Module.Injective.extension_property
     (f : P →ₗ[R] P') (hf : Function.Injective f)
-<<<<<<< HEAD
-    (g : P →ₗ[R] M) : ∃ h : P' →ₗ[R] M, h ∘ₗ f = g := by
-  have inj' : Module.Injective R (ULift.{max uM uP uP'} M) :=
-    Module.ulift_injective_of_injective.{uR, uM, max uM uP uP'} R inj
-  obtain ⟨h, H⟩ := inj'.out
-    (ULift.moduleEquiv.symm.toLinearMap ∘ₗ f ∘ₗ ULift.moduleEquiv.toLinearMap :
-      ULift.{max uM uP uP'} P →ₗ[R] ULift.{max uM uP uP'} P')
-    (ULift.moduleEquiv.symm.injective.comp (hf.comp ULift.moduleEquiv.injective))
-    (ULift.moduleEquiv.symm.toLinearMap ∘ₗ g ∘ₗ ULift.moduleEquiv.toLinearMap)
-  refine ⟨ULift.moduleEquiv.toLinearMap ∘ₗ h ∘ₗ ULift.moduleEquiv.symm.toLinearMap, ?_⟩
-  ext x
-  specialize H (ULift.up x)
-  simp only [LinearMap.coe_comp, LinearEquiv.coe_coe, Function.comp_apply, ULift.moduleEquiv_apply,
-    ULift.moduleEquiv_symm_apply] at H ⊢
-  rw [H]
-
-end lifting_property
-
-section
-
-variable {R : Type u} {M N P : Type*} [CommRing R]
-variable [AddCommGroup M]  [AddCommGroup N] [AddCommGroup P]
-variable [Module R M] [Module R N]  [Module R P]
-
-lemma LinearMap.lrcomp_surjective_of_injective
-    (f : M →ₗ[R] N) (hf : Function.Injective f) (baer : Module.Baer R P)  :
-    Function.Surjective <| LinearMap.lrcomp R M N P f :=
-  baer.extension_property f hf
-
-instance ModuleCat.rightHomFunctorPreservesEpi
-    (M : ModuleCat.{v, u} R) [UnivLE.{u, v}] [CategoryTheory.Injective M] :
-    (ModuleCat.rightHomFunctor R M).PreservesEpimorphisms where
-  preserves {N₁ N₂} L hL := by
-    rw [ModuleCat.epi_iff_surjective]
-    let inj : Function.Injective L.unop := ModuleCat.mono_iff_injective _ |>.mp inferInstance
-    refine L.unop.lrcomp_surjective_of_injective inj ?_
-    rw [Module.Baer.iff_injective, Module.injective_iff_injective_object]
-    assumption
-
-end
-=======
     (g : P →ₗ[R] M) : ∃ h : P' →ₗ[R] M, h ∘ₗ f = g :=
   (Module.Baer.of_injective inj).extension_property f hf g
 
-end lifting_property
->>>>>>> 214935bb
+end lifting_property