--- conflicted
+++ resolved
@@ -638,13 +638,7 @@
     have : c • s • g m' = c • s' • g m := by
       simp only [Submonoid.smul_def, ← g.map_smul, eq1]
     have : Function.Injective (h c).unit.inv := by
-<<<<<<< HEAD
       refine Function.injective_iff_hasLeftInverse.2 ⟨(h c).unit, fun x ↦ ?_⟩
-=======
-      rw [Function.injective_iff_hasLeftInverse]
-      refine ⟨(h c).unit, ?_⟩
-      intro x
->>>>>>> d085ccc9
       change ((h c).unit.1 * (h c).unit.inv) x = x
       simp only [Units.inv_eq_val_inv, IsUnit.mul_val_inv, LinearMap.one_apply]
     apply_fun (h c).unit.inv
