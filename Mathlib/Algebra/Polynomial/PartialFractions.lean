--- conflicted
+++ resolved
@@ -98,13 +98,8 @@
       (∀ i ∈ s, (r i).degree < (g i).degree) ∧
         ((↑f : K) / ∏ i in s, ↑(g i)) = ↑q + ∑ i in s, (r i : K) / (g i : K) := by
   classical
-<<<<<<< HEAD
   induction' s with a b hab Hind f generalizing f
-  · refine' ⟨f, fun _ : ι => (0 : R[X]), fun i => _, by simp⟩
-=======
-  induction' s using Finset.induction_on with a b hab Hind f generalizing f
   · refine ⟨f, fun _ : ι => (0 : R[X]), fun i => ?_, by simp⟩
->>>>>>> f248170a
     rintro ⟨⟩
   obtain ⟨q₀, r₁, r₂, hdeg₁, _, hf : (↑f : K) / _ = _⟩ :=
     div_eq_quo_add_rem_div_add_rem_div R K f
