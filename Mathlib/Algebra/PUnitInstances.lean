--- conflicted
+++ resolved
@@ -76,12 +76,7 @@
   mul_zero := by intros; rfl
   natCast _ := unit
 
-<<<<<<< HEAD
-instance cancelCommMonoidWithZero : CancelCommMonoidWithZero PUnit := by
-  refine' { PUnit.commRing with .. }; subsingleton
-=======
 instance cancelCommMonoidWithZero : CancelCommMonoidWithZero PUnit where
->>>>>>> 263a976e
 
 instance normalizedGCDMonoid : NormalizedGCDMonoid PUnit where
   gcd _ _ := unit
@@ -114,19 +109,10 @@
   rfl
 #align punit.norm_unit_eq PUnit.norm_unit_eq
 
-<<<<<<< HEAD
-instance canonicallyOrderedAddCommMonoid : CanonicallyOrderedAddCommMonoid PUnit := by
-  refine'
-    { PUnit.commRing, PUnit.instCompleteBooleanAlgebra with
-      exists_add_of_le := fun {_ _} _ => ⟨unit, by subsingleton⟩.. } <;>
-    intros <;>
-    trivial
-=======
 instance canonicallyOrderedAddCommMonoid : CanonicallyOrderedAddCommMonoid PUnit where
-  exists_add_of_le {_ _} _ := ⟨unit, Subsingleton.elim _ _⟩
+  exists_add_of_le {_ _} _ := ⟨unit, by subsingleton⟩
   add_le_add_left _ _ _ _ := trivial
   le_self_add _ _ := trivial
->>>>>>> 263a976e
 
 instance linearOrderedCancelAddCommMonoid : LinearOrderedCancelAddCommMonoid PUnit where
   __ := PUnit.instLinearOrder
@@ -160,39 +146,25 @@
 instance instIsScalarTowerOfSMul [SMul R S] : IsScalarTower R S PUnit :=
   ⟨fun _ _ _ => rfl⟩
 
-<<<<<<< HEAD
-instance smulWithZero [Zero R] : SMulWithZero R PUnit := by
-  refine' { PUnit.smul with .. } <;> subsingleton
-
-instance mulAction [Monoid R] : MulAction R PUnit := by
-  refine' { PUnit.smul with .. } <;> subsingleton
-
-instance distribMulAction [Monoid R] : DistribMulAction R PUnit := by
-  refine' { PUnit.mulAction with .. } <;> subsingleton
-
-instance mulDistribMulAction [Monoid R] : MulDistribMulAction R PUnit := by
-  refine' { PUnit.mulAction with .. } <;> subsingleton
-=======
 instance smulWithZero [Zero R] : SMulWithZero R PUnit where
   __ := PUnit.smul
-  smul_zero _ := Subsingleton.elim _ _
-  zero_smul _ := Subsingleton.elim _ _
+  smul_zero := by subsingleton
+  zero_smul := by subsingleton
 
 instance mulAction [Monoid R] : MulAction R PUnit where
   __ := PUnit.smul
-  one_smul _ := Subsingleton.elim _ _
-  mul_smul _ _ _ := Subsingleton.elim _ _
+  one_smul := by subsingleton
+  mul_smul := by subsingleton
 
 instance distribMulAction [Monoid R] : DistribMulAction R PUnit where
   __ := PUnit.mulAction
-  smul_zero _ := Subsingleton.elim _ _
-  smul_add _ _ _ := Subsingleton.elim _ _
+  smul_zero := by subsingleton
+  smul_add := by subsingleton
 
 instance mulDistribMulAction [Monoid R] : MulDistribMulAction R PUnit where
   __ := PUnit.mulAction
-  smul_mul _ _ _ := Subsingleton.elim _ _
-  smul_one _ := Subsingleton.elim _ _
->>>>>>> 263a976e
+  smul_mul := by subsingleton
+  smul_one := by subsingleton
 
 instance mulSemiringAction [Semiring R] : MulSemiringAction R PUnit :=
   { PUnit.distribMulAction, PUnit.mulDistribMulAction with }
@@ -200,14 +172,9 @@
 instance mulActionWithZero [MonoidWithZero R] : MulActionWithZero R PUnit :=
   { PUnit.mulAction, PUnit.smulWithZero with }
 
-<<<<<<< HEAD
-instance module [Semiring R] : Module R PUnit := by
-  refine' { PUnit.distribMulAction with .. } <;> subsingleton
-=======
 instance module [Semiring R] : Module R PUnit where
   __ := PUnit.distribMulAction
-  add_smul _ _ _ := Subsingleton.elim _ _
-  zero_smul _ := Subsingleton.elim _ _
->>>>>>> 263a976e
+  add_smul := by subsingleton
+  zero_smul := by subsingleton
 
 end PUnit