--- conflicted
+++ resolved
@@ -230,12 +230,7 @@
 #align smul_monoid_with_zero_hom smulMonoidWithZeroHom
 #align smul_monoid_with_zero_hom_apply smulMonoidWithZeroHom_apply
 
-<<<<<<< HEAD
--- This seems a bit incongruous, but #find_home! told me to put this here.
-instance NonUnitalNonAssocSemiring.DistribSMul [NonUnitalNonAssocSemiring R] : DistribSMul R R where
-=======
 -- This instance seems a bit incongruous in this file, but `#find_home!` told me to put it here.
 instance NonUnitalNonAssocSemiring.toDistribSMul [NonUnitalNonAssocSemiring R] :
     DistribSMul R R where
->>>>>>> 30a9315c
   smul_add := mul_add