/-
Copyright (c) 2016 Jeremy Avigad. All rights reserved.
Released under Apache 2.0 license as described in the file LICENSE.
Authors: Jeremy Avigad, Leonardo de Moura, Mario Carneiro
-/
import Mathlib.Algebra.Order.Ring.Defs
import Mathlib.Algebra.Order.Sub.Canonical
import Mathlib.GroupTheory.GroupAction.Defs

#align_import algebra.order.ring.canonical from "leanprover-community/mathlib"@"824f9ae93a4f5174d2ea948e2d75843dd83447bb"

/-!
# Canonically ordered rings and semirings.

<<<<<<< HEAD
=======
* `CanonicallyOrderedCommSemiring`
  - `CanonicallyOrderedAddCommMonoid` & multiplication & `*` respects `≤` & no zero divisors
  - `CommSemiring` & `a ≤ b ↔ ∃ c, b = a + c` & no zero divisors

## TODO

We're still missing some typeclasses, like
* `CanonicallyOrderedSemiring`
They have yet to come up in practice.
>>>>>>> 08a8af0b
-/


open Function

universe u

variable {α : Type u} {β : Type*}

<<<<<<< HEAD
=======
/-- A canonically ordered commutative semiring is an ordered, commutative semiring in which `a ≤ b`
iff there exists `c` with `b = a + c`. This is satisfied by the natural numbers, for example, but
not the integers or other ordered groups. -/
class CanonicallyOrderedCommSemiring (α : Type*) extends CanonicallyOrderedAddCommMonoid α,
    CommSemiring α where
  /-- No zero divisors. -/
  protected eq_zero_or_eq_zero_of_mul_eq_zero : ∀ {a b : α}, a * b = 0 → a = 0 ∨ b = 0
#align canonically_ordered_comm_semiring CanonicallyOrderedCommSemiring

>>>>>>> 08a8af0b
section StrictOrderedSemiring

variable [StrictOrderedSemiring α] {a b c d : α}

section ExistsAddOfLE

variable [ExistsAddOfLE α]

/-- Binary **rearrangement inequality**. -/
theorem mul_add_mul_le_mul_add_mul (hab : a ≤ b) (hcd : c ≤ d) : a * d + b * c ≤ a * c + b * d := by
  obtain ⟨b, rfl⟩ := exists_add_of_le hab
  obtain ⟨d, rfl⟩ := exists_add_of_le hcd
  rw [mul_add, add_right_comm, mul_add, ← add_assoc]
  exact add_le_add_left (mul_le_mul_of_nonneg_right hab <| (le_add_iff_nonneg_right _).1 hcd) _
#align mul_add_mul_le_mul_add_mul mul_add_mul_le_mul_add_mul

/-- Binary **rearrangement inequality**. -/
theorem mul_add_mul_le_mul_add_mul' (hba : b ≤ a) (hdc : d ≤ c) :
    a • d + b • c ≤ a • c + b • d := by
  rw [add_comm (a • d), add_comm (a • c)]
  exact mul_add_mul_le_mul_add_mul hba hdc
#align mul_add_mul_le_mul_add_mul' mul_add_mul_le_mul_add_mul'

/-- Binary strict **rearrangement inequality**. -/
theorem mul_add_mul_lt_mul_add_mul (hab : a < b) (hcd : c < d) : a * d + b * c < a * c + b * d := by
  obtain ⟨b, rfl⟩ := exists_add_of_le hab.le
  obtain ⟨d, rfl⟩ := exists_add_of_le hcd.le
  rw [mul_add, add_right_comm, mul_add, ← add_assoc]
  exact add_lt_add_left (mul_lt_mul_of_pos_right hab <| (lt_add_iff_pos_right _).1 hcd) _
#align mul_add_mul_lt_mul_add_mul mul_add_mul_lt_mul_add_mul

/-- Binary **rearrangement inequality**. -/
theorem mul_add_mul_lt_mul_add_mul' (hba : b < a) (hdc : d < c) :
    a • d + b • c < a • c + b • d := by
  rw [add_comm (a • d), add_comm (a • c)]
  exact mul_add_mul_lt_mul_add_mul hba hdc
#align mul_add_mul_lt_mul_add_mul' mul_add_mul_lt_mul_add_mul'

end ExistsAddOfLE

end StrictOrderedSemiring

namespace CanonicallyOrderedAdd

-- see Note [lower instance priority]
instance (priority := 100) toCovariantClassMulLE
    [Mul α] [Add α] [LeftDistribClass α] [LE α] [CanonicallyOrderedAdd α] :
    CovariantClass α α (· * ·) (· ≤ ·) := by
  refine' ⟨fun a b c h => _⟩
  rcases exists_add_of_le h with ⟨c, rfl⟩
  rw [mul_add]
  apply self_le_add_right
#align canonically_ordered_comm_semiring.to_covariant_mul_le CanonicallyOrderedAdd.toCovariantClassMulLE

-- see Note [lower instance priority]
instance (priority := 100) toOrderedCommMonoid
    [CommSemiring α] [PartialOrder α] [CanonicallyOrderedAdd α] :
    OrderedCommMonoid α where
  mul_le_mul_left _ _ := mul_le_mul_left'
#align canonically_ordered_comm_semiring.to_ordered_comm_monoid CanonicallyOrderedAdd.toOrderedCommMonoid

-- see Note [lower instance priority]
instance (priority := 100) toOrderedCommSemiring
    [CommSemiring α] [PartialOrder α] [CanonicallyOrderedAdd α]
    [CovariantClass α α (· + ·) (· ≤ ·)] :
    OrderedCommSemiring α where
  mul_comm := mul_comm
  zero_le_one := zero_le _
  add_le_add_left _ _ := add_le_add_left
  mul_le_mul_of_nonneg_left := fun _ _ _ h _ => mul_le_mul_left' h _
  mul_le_mul_of_nonneg_right := fun _ _ _ h _ => mul_le_mul_right' h _
#align canonically_ordered_comm_semiring.to_ordered_comm_semiring CanonicallyOrderedAdd.toOrderedCommSemiring
--[OrderedSemiring α] [CanonicallyOrderedAdd α]
@[simp]
theorem mul_pos [NonUnitalNonAssocSemiring α] [PartialOrder α] [CanonicallyOrderedAdd α]
    [NoZeroDivisors α] {a b : α} :
    0 < a * b ↔ 0 < a ∧ 0 < b := by
  simp only [pos_iff_ne_zero, ne_eq, mul_eq_zero, not_or]
#align canonically_ordered_comm_semiring.mul_pos CanonicallyOrderedAdd.mul_pos

end CanonicallyOrderedAdd

section Sub

namespace AddLECancellable

protected theorem mul_tsub [OrderedSemiring α] [CanonicallyOrderedAdd α]
    [Sub α] [OrderedSub α] [IsTotal α (· ≤ ·)] {a b c : α}
    (h : AddLECancellable (a * c)) : a * (b - c) = a * b - a * c := by
  cases' total_of (· ≤ ·) b c with hbc hcb
  · rw [tsub_eq_zero_iff_le.2 hbc, mul_zero, tsub_eq_zero_iff_le.2 (mul_le_mul_left' hbc a)]
  · apply h.eq_tsub_of_add_eq
    rw [← mul_add, tsub_add_cancel_of_le hcb]
#align add_le_cancellable.mul_tsub AddLECancellable.mul_tsub

protected theorem tsub_mul [OrderedCommSemiring α] [CanonicallyOrderedAdd α]
    [Sub α] [OrderedSub α] [IsTotal α (· ≤ ·)] {a b c : α}
    (h : AddLECancellable (b * c)) : (a - b) * c = a * c - b * c := by
  simp only [mul_comm _ c] at *
  exact h.mul_tsub
#align add_le_cancellable.tsub_mul AddLECancellable.tsub_mul

end AddLECancellable

theorem mul_tsub [OrderedSemiring α] [CanonicallyOrderedAdd α]
    [Sub α] [OrderedSub α] [IsTotal α (· ≤ ·)] [ContravariantClass α α (· + ·) (· ≤ ·)]
    (a b c : α) : a * (b - c) = a * b - a * c :=
  Contravariant.AddLECancellable.mul_tsub
#align mul_tsub mul_tsub

theorem tsub_mul [OrderedCommSemiring α] [CanonicallyOrderedAdd α]
    [Sub α] [OrderedSub α] [IsTotal α (· ≤ ·)] [ContravariantClass α α (· + ·) (· ≤ ·)]
    (a b c : α) : (a - b) * c = a * c - b * c :=
  Contravariant.AddLECancellable.tsub_mul
#align tsub_mul tsub_mul

end Sub<|MERGE_RESOLUTION|>--- conflicted
+++ resolved
@@ -12,18 +12,6 @@
 /-!
 # Canonically ordered rings and semirings.
 
-<<<<<<< HEAD
-=======
-* `CanonicallyOrderedCommSemiring`
-  - `CanonicallyOrderedAddCommMonoid` & multiplication & `*` respects `≤` & no zero divisors
-  - `CommSemiring` & `a ≤ b ↔ ∃ c, b = a + c` & no zero divisors
-
-## TODO
-
-We're still missing some typeclasses, like
-* `CanonicallyOrderedSemiring`
-They have yet to come up in practice.
->>>>>>> 08a8af0b
 -/
 
 
@@ -33,18 +21,6 @@
 
 variable {α : Type u} {β : Type*}
 
-<<<<<<< HEAD
-=======
-/-- A canonically ordered commutative semiring is an ordered, commutative semiring in which `a ≤ b`
-iff there exists `c` with `b = a + c`. This is satisfied by the natural numbers, for example, but
-not the integers or other ordered groups. -/
-class CanonicallyOrderedCommSemiring (α : Type*) extends CanonicallyOrderedAddCommMonoid α,
-    CommSemiring α where
-  /-- No zero divisors. -/
-  protected eq_zero_or_eq_zero_of_mul_eq_zero : ∀ {a b : α}, a * b = 0 → a = 0 ∨ b = 0
-#align canonically_ordered_comm_semiring CanonicallyOrderedCommSemiring
-
->>>>>>> 08a8af0b
 section StrictOrderedSemiring
 
 variable [StrictOrderedSemiring α] {a b c d : α}
