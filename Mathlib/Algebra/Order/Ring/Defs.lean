--- conflicted
+++ resolved
@@ -577,14 +577,6 @@
     rw [← b0, mul_zero]; exact mul_pos (h3.trans_lt h1) (h4.trans_lt h2)
 #align decidable.mul_lt_mul'' Decidable.mul_lt_mul''
 
-<<<<<<< HEAD
-=======
-@[gcongr]
-theorem mul_lt_mul'' : a < c → b < d → 0 ≤ a → 0 ≤ b → a * b < c * d := by classical
-  exact Decidable.mul_lt_mul''
-#align mul_lt_mul'' mul_lt_mul''
-
->>>>>>> 179b9ad4
 theorem lt_mul_left (hn : 0 < a) (hm : 1 < b) : a < b * a := by
   convert mul_lt_mul_of_pos_right hm hn
   rw [one_mul]
