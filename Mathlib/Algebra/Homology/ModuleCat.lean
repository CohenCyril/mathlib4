/-
Copyright (c) 2021 Scott Morrison. All rights reserved.
Released under Apache 2.0 license as described in the file LICENSE.
Authors: Scott Morrison
-/
import Mathlib.Algebra.Homology.Homotopy
import Mathlib.Algebra.Category.ModuleCat.Abelian
import Mathlib.Algebra.Category.ModuleCat.Subobject
import Mathlib.CategoryTheory.Limits.ConcreteCategory

#align_import algebra.homology.Module from "leanprover-community/mathlib"@"70fd9563a21e7b963887c9360bd29b2393e6225a"

/-!
# Complexes of modules

We provide some additional API to work with homological complexes in
`ModuleCat R`.
-/

/- these does not seem to be used anywhere so far...
in case of need, these should be developed in `ShortComplex.ModuleCat`

universe v u

open scoped Classical

noncomputable section

open CategoryTheory Limits HomologicalComplex

variable {R : Type v} [Ring R]

variable {ι : Type*} {c : ComplexShape ι} {C D : HomologicalComplex (ModuleCat.{u} R) c}

namespace ModuleCat

/-- To prove that two maps out of a homology group are equal,
it suffices to check they are equal on the images of cycles.
-/
theorem homology'_ext {L M N K : ModuleCat R} {f : L ⟶ M} {g : M ⟶ N} (w : f ≫ g = 0)
    {h k : homology' f g w ⟶ K}
    (w :
      ∀ x : LinearMap.ker g,
        h (cokernel.π (imageToKernel _ _ w) (toKernelSubobject x)) =
          k (cokernel.π (imageToKernel _ _ w) (toKernelSubobject x))) :
    h = k := by
  refine' cokernel_funext fun n => _
  -- porting note: as `equiv_rw` was not ported, it was replaced by `Equiv.surjective`
  -- Gosh it would be nice if `equiv_rw` could directly use an isomorphism, or an enriched `≃`.
  obtain ⟨n, rfl⟩ := (kernelSubobjectIso g ≪≫
    ModuleCat.kernelIsoKer g).toLinearEquiv.toEquiv.symm.surjective n
  exact w n
set_option linter.uppercaseLean3 false in
#align Module.homology_ext ModuleCat.homology'_ext

/-- Bundle an element `C.X i` such that `C.dFrom i x = 0` as a term of `C.cycles i`. -/
abbrev toCycles' {C : HomologicalComplex (ModuleCat.{u} R) c} {i : ι}
    (x : LinearMap.ker (C.dFrom i)) : (C.cycles' i : Type u) :=
  toKernelSubobject x
set_option linter.uppercaseLean3 false in
#align Module.to_cycles ModuleCat.toCycles'

@[ext]
theorem cycles'_ext {C : HomologicalComplex (ModuleCat.{u} R) c} {i : ι}
    {x y : (C.cycles' i : Type u)}
    (w : (C.cycles' i).arrow x = (C.cycles' i).arrow y) : x = y := by
  apply_fun (C.cycles' i).arrow using (ModuleCat.mono_iff_injective _).mp (cycles' C i).arrow_mono
  exact w
set_option linter.uppercaseLean3 false in
#align Module.cycles_ext ModuleCat.cycles'_ext

-- porting note: both proofs by `rw` were proofs by `simp` which no longer worked
-- see https://github.com/leanprover-community/mathlib4/issues/5026
@[simp]
<<<<<<< HEAD
theorem cycles'Map_toCycles (f : C ⟶ D) {i : ι} (x : LinearMap.ker (C.dFrom i)) :
    (cycles'Map f i) (toCycles' x) = toCycles' ⟨f.f i x.1, by
      rw [LinearMap.mem_ker, Hom.comm_from_apply, x.2, map_zero]⟩ := by
  ext
  rw [cycles'Map_arrow_apply, toKernelSubobject_arrow, toKernelSubobject_arrow]
=======
theorem cyclesMap_toCycles (f : C ⟶ D) {i : ι} (x : LinearMap.ker (C.dFrom i)) :
    (cyclesMap f i) (toCycles x) = toCycles ⟨f.f i x.1, by
      -- This used to be `rw`, but we need `erw` after leanprover/lean4#2644
      rw [LinearMap.mem_ker]; erw [Hom.comm_from_apply, x.2, map_zero]⟩ := by
  ext
  -- This used to be `rw`, but we need `erw` after leanprover/lean4#2644
  erw [cyclesMap_arrow_apply, toKernelSubobject_arrow, toKernelSubobject_arrow]
  rfl
>>>>>>> d6a06632
set_option linter.uppercaseLean3 false in
#align Module.cycles_map_to_cycles ModuleCat.cycles'Map_toCycles

/-- Build a term of `C.homology' i` from an element `C.X i` such that `C.d_from i x = 0`. -/
abbrev tohomology' {C : HomologicalComplex (ModuleCat.{u} R) c} {i : ι}
    (x : LinearMap.ker (C.dFrom i)) : C.homology' i :=
  homology'.π (C.dTo i) (C.dFrom i) _ (toCycles' x)
set_option linter.uppercaseLean3 false in
#align Module.to_homology ModuleCat.tohomology'

@[ext]
theorem homology'_ext' {M : ModuleCat R} (i : ι) {h k : C.homology' i ⟶ M}
    (w : ∀ x : LinearMap.ker (C.dFrom i), h (tohomology' x) = k (tohomology' x)) : h = k :=
  homology'_ext _ w
set_option linter.uppercaseLean3 false in
#align Module.homology_ext' ModuleCat.homology'_ext'

/-set_option maxHeartbeats 400000 in
-- porting note: `erw` had to be used instead of `simp`
-- see https://github.com/leanprover-community/mathlib4/issues/5026
/-- We give an alternative proof of `homology_map_eq_of_homotopy`,
specialized to the setting of `V = Module R`,
to demonstrate the use of extensionality lemmas for homology in `Module R`. -/
example (f g : C ⟶ D) (h : Homotopy f g) (i : ι) :
    (homologyFunctor (ModuleCat.{u} R) c i).map f =
      (homologyFunctor (ModuleCat.{u} R) c i).map g := by
  -- To check that two morphisms out of a homology group agree, it suffices to check on cycles:
  apply homology_ext
  intro x
  simp only [homologyFunctor_map]
  erw [homology.π_map_apply, homology.π_map_apply]
  -- To check that two elements are equal mod boundaries, it suffices to exhibit a boundary:
  refine' cokernel_π_imageSubobject_ext _ _ ((toPrev i h.hom) x.1) _
  -- Moreover, to check that two cycles are equal, it suffices to check their underlying elements:
  ext
  erw [map_add, CategoryTheory.Limits.kernelSubobjectMap_arrow_apply,
    CategoryTheory.Limits.kernelSubobjectMap_arrow_apply,
    ModuleCat.toKernelSubobject_arrow, imageToKernel_arrow_apply, imageSubobject_arrow_comp_apply]
  rw [Hom.sqFrom_left, Hom.sqFrom_left, h.comm i]
  -- This used to be `rw`, but we need `erw` after leanprover/lean4#2644
  erw [LinearMap.add_apply]
  rw [LinearMap.add_apply, prevD_eq_toPrev_dTo, dNext_eq_dFrom_fromNext]
  -- This used to be `rw`, but we need `erw` after leanprover/lean4#2644
  erw [comp_apply, comp_apply, comp_apply]
  erw [x.2, map_zero]
  dsimp
  abel-/

end ModuleCat-/<|MERGE_RESOLUTION|>--- conflicted
+++ resolved
@@ -72,22 +72,11 @@
 -- porting note: both proofs by `rw` were proofs by `simp` which no longer worked
 -- see https://github.com/leanprover-community/mathlib4/issues/5026
 @[simp]
-<<<<<<< HEAD
 theorem cycles'Map_toCycles (f : C ⟶ D) {i : ι} (x : LinearMap.ker (C.dFrom i)) :
     (cycles'Map f i) (toCycles' x) = toCycles' ⟨f.f i x.1, by
       rw [LinearMap.mem_ker, Hom.comm_from_apply, x.2, map_zero]⟩ := by
   ext
   rw [cycles'Map_arrow_apply, toKernelSubobject_arrow, toKernelSubobject_arrow]
-=======
-theorem cyclesMap_toCycles (f : C ⟶ D) {i : ι} (x : LinearMap.ker (C.dFrom i)) :
-    (cyclesMap f i) (toCycles x) = toCycles ⟨f.f i x.1, by
-      -- This used to be `rw`, but we need `erw` after leanprover/lean4#2644
-      rw [LinearMap.mem_ker]; erw [Hom.comm_from_apply, x.2, map_zero]⟩ := by
-  ext
-  -- This used to be `rw`, but we need `erw` after leanprover/lean4#2644
-  erw [cyclesMap_arrow_apply, toKernelSubobject_arrow, toKernelSubobject_arrow]
-  rfl
->>>>>>> d6a06632
 set_option linter.uppercaseLean3 false in
 #align Module.cycles_map_to_cycles ModuleCat.cycles'Map_toCycles
 
