--- conflicted
+++ resolved
@@ -3,11 +3,8 @@
 Released under Apache 2.0 license as described in the file LICENSE.
 Authors: Joël Riou
 -/
-<<<<<<< HEAD
 import Mathlib.Algebra.Homology.Linear
-=======
 import Mathlib.Algebra.Homology.HomotopyCategory
->>>>>>> 8da7f369
 import Mathlib.Algebra.GroupPower.NegOnePow
 import Mathlib.CategoryTheory.Shift.Quotient
 import Mathlib.Tactic.Linarith
@@ -21,11 +18,7 @@
 
 -/
 
-<<<<<<< HEAD
-universe v' u' v u
-=======
 universe v v' u u'
->>>>>>> 8da7f369
 
 open CategoryTheory Category Limits
 
@@ -129,7 +122,6 @@
 lemma shiftFunctor_obj_d' (K : CochainComplex C ℤ) (n i j : ℤ) :
     ((CategoryTheory.shiftFunctor (CochainComplex C ℤ) n).obj K).d i j =
       n.negOnePow • K.d _ _ := rfl
-<<<<<<< HEAD
 
 lemma shiftFunctor_obj_d'' (K : CochainComplex C ℤ) (n i j i' j' : ℤ) (hi' : i' = i + n) (hj' : j' = j + n) :
     ((CategoryTheory.shiftFunctor (CochainComplex C ℤ) n).obj K).d i j =
@@ -137,8 +129,6 @@
           (shiftFunctorObjXIso K n j j' hj').inv := by
   subst hi' hj'
   simp
-=======
->>>>>>> 8da7f369
 
 lemma shiftFunctorAdd_inv_app_f (K : CochainComplex C ℤ) (a b n : ℤ) :
     ((shiftFunctorAdd (CochainComplex C ℤ) a b).inv.app K).f n =
@@ -340,19 +330,14 @@
 
 attribute [local simp] Functor.map_zsmul HomologicalComplex.XIsoOfEq
 
+/-- The commutation with the shift isomorphism for the functor on cochain complexes
+induced by an additive functor between preadditive categories. -/
+@[simps!]
 def mapCochainComplexShiftIso (n : ℤ) :
     shiftFunctor _ n ⋙ F.mapHomologicalComplex (ComplexShape.up ℤ) ≅
       F.mapHomologicalComplex (ComplexShape.up ℤ) ⋙ shiftFunctor _ n :=
-  NatIso.ofComponents (fun K => HomologicalComplex.Hom.isoOfComponents (fun i => Iso.refl _)
-    (by aesop_cat)) (fun _ => by ext ; dsimp ; rw [id_comp, comp_id])
-
-@[simp]
-lemma mapCochainComplexShiftIso_hom_app_f (K : CochainComplex C ℤ) (n i : ℤ) :
-    ((F.mapCochainComplexShiftIso n).hom.app K).f i = 𝟙 _ := rfl
-
-@[simp]
-lemma mapCochainComplexShiftIso_inv_app_f (K : CochainComplex C ℤ) (n i : ℤ) :
-    ((F.mapCochainComplexShiftIso n).inv.app K).f i = 𝟙 _ := rfl
+  NatIso.ofComponents (fun K => HomologicalComplex.Hom.isoOfComponents (fun _ => Iso.refl _)
+    (by aesop_cat)) (fun _ => by ext; dsimp; rw [id_comp, comp_id])
 
 instance commShiftMapCochainComplex :
     (F.mapHomologicalComplex (ComplexShape.up ℤ)).CommShift ℤ where
@@ -373,17 +358,17 @@
       CochainComplex.shiftFunctorAdd_inv_app_f, HomologicalComplex.XIsoOfEq, eqToIso,
       eqToHom_map, eqToHom_trans, eqToHom_refl]
 
-lemma mapHomologicalComplex_commShiftIso_eq (n : ℤ) :
-    (F.mapHomologicalComplex (ComplexShape.up ℤ)).commShiftIso n =
-      F.mapCochainComplexShiftIso n := rfl
+--lemma mapHomologicalComplex_commShiftIso_eq (n : ℤ) :
+--    (F.mapHomologicalComplex (ComplexShape.up ℤ)).commShiftIso n =
+--      F.mapCochainComplexShiftIso n := rfl
 
 @[simp]
-lemma mapHomologicalComplex_commShiftIso_hom_app_f (K : CochainComplex C ℤ) (n : ℤ) :
-    (((F.mapHomologicalComplex (ComplexShape.up ℤ)).commShiftIso n).hom.app K).f n = 𝟙 _ := rfl
+lemma mapHomologicalComplex_commShiftIso_hom_app_f (K : CochainComplex C ℤ) (n i : ℤ) :
+    (((F.mapHomologicalComplex (ComplexShape.up ℤ)).commShiftIso n).hom.app K).f i = 𝟙 _ := rfl
 
 @[simp]
-lemma mapHomologicalComplex_commShiftIso_inv_app_f (K : CochainComplex C ℤ) (n : ℤ) :
-    (((F.mapHomologicalComplex (ComplexShape.up ℤ)).commShiftIso n).inv.app K).f n = 𝟙 _ := rfl
+lemma mapHomologicalComplex_commShiftIso_inv_app_f (K : CochainComplex C ℤ) (n i : ℤ) :
+    (((F.mapHomologicalComplex (ComplexShape.up ℤ)).commShiftIso n).inv.app K).f i = 𝟙 _ := rfl
 
 end Functor
 
@@ -393,6 +378,8 @@
 
 variable {C}
 
+/-- If `h : Homotopy φ₁ φ₂` and `n : ℤ`, this is the induced homotopy
+between `φ₁⟦n⟧'` and `φ₂⟦n⟧'`. -/
 def shift {K L : CochainComplex C ℤ} {φ₁ φ₂ : K ⟶ L} (h : Homotopy φ₁ φ₂) (n : ℤ) :
     Homotopy (φ₁⟦n⟧') (φ₂⟦n⟧') where
   hom i j := n.negOnePow • h.hom _ _
@@ -400,17 +387,16 @@
     dsimp
     rw [h.zero, zsmul_zero]
     intro hij'
-    apply hij
-    dsimp at hij' ⊢
-    linarith
+    dsimp at hij hij'
+    exact hij (by linarith)
   comm := fun i => by
-    rw [dNext_eq _ (show (ComplexShape.up ℤ).Rel i (i+1) by simp)]
-    rw [prevD_eq _ (show (ComplexShape.up ℤ).Rel (i-1) i by simp)]
+    rw [dNext_eq _ (show (ComplexShape.up ℤ).Rel i (i + 1) by simp),
+      prevD_eq _ (show (ComplexShape.up ℤ).Rel (i - 1) i by simp)]
     dsimp
     simpa only [Preadditive.zsmul_comp, Preadditive.comp_zsmul, smul_smul,
       Int.negOnePow_mul_self, one_smul,
-      dNext_eq _ (show (ComplexShape.up ℤ).Rel (i+n) (i+1+n) by dsimp ; linarith),
-      prevD_eq _ (show (ComplexShape.up ℤ).Rel (i-1+n) (i+n) by dsimp ; linarith)]
+      dNext_eq _ (show (ComplexShape.up ℤ).Rel (i + n) (i + 1 + n) by dsimp; linarith),
+      prevD_eq _ (show (ComplexShape.up ℤ).Rel (i - 1 + n) (i + n) by dsimp; linarith)]
         using h.comm (i + n)
 
 end Homotopy
@@ -459,105 +445,4 @@
 
 end
 
-<<<<<<< HEAD
-=======
-end CochainComplex
-
-namespace CategoryTheory
-
-open Category
-
-namespace Functor
-
-variable {C}
-variable (F : C ⥤ D) [F.Additive]
-
-attribute [local simp] Functor.map_zsmul
-
-/-- The commutation with the shift isomorphism for the functor on cochain complexes
-induced by an additive functor between preadditive categories. -/
-@[simps!]
-def mapCochainComplexShiftIso (n : ℤ) :
-    shiftFunctor _ n ⋙ F.mapHomologicalComplex (ComplexShape.up ℤ) ≅
-      F.mapHomologicalComplex (ComplexShape.up ℤ) ⋙ shiftFunctor _ n :=
-  NatIso.ofComponents (fun K => HomologicalComplex.Hom.isoOfComponents (fun _ => Iso.refl _)
-    (by aesop_cat)) (fun _ => by ext; dsimp; rw [id_comp, comp_id])
-
-instance commShiftMapCochainComplex :
-    (F.mapHomologicalComplex (ComplexShape.up ℤ)).CommShift ℤ where
-  iso := F.mapCochainComplexShiftIso
-  zero := by
-    ext
-    rw [CommShift.isoZero_hom_app]
-    dsimp
-    simp only [mapCochainComplexShiftIso_hom_app_f, CochainComplex.shiftFunctorZero_inv_app_f,
-       CochainComplex.shiftFunctorZero_hom_app_f, HomologicalComplex.XIsoOfEq, eqToIso,
-       eqToHom_map, eqToHom_trans, eqToHom_refl]
-  add := fun a b => by
-    ext
-    rw [CommShift.isoAdd_hom_app]
-    dsimp
-    erw [id_comp, id_comp]
-    simp only [CochainComplex.shiftFunctorAdd_hom_app_f,
-      CochainComplex.shiftFunctorAdd_inv_app_f, HomologicalComplex.XIsoOfEq, eqToIso,
-      eqToHom_map, eqToHom_trans, eqToHom_refl]
-
-lemma mapHomologicalComplex_commShiftIso_eq (n : ℤ) :
-    (F.mapHomologicalComplex (ComplexShape.up ℤ)).commShiftIso n =
-      F.mapCochainComplexShiftIso n := rfl
-
-@[simp]
-lemma mapHomologicalComplex_commShiftIso_hom_app_f (K : CochainComplex C ℤ) (n i : ℤ) :
-    (((F.mapHomologicalComplex (ComplexShape.up ℤ)).commShiftIso n).hom.app K).f i = 𝟙 _ := rfl
-
-@[simp]
-lemma mapHomologicalComplex_commShiftIso_inv_app_f (K : CochainComplex C ℤ) (n i : ℤ) :
-    (((F.mapHomologicalComplex (ComplexShape.up ℤ)).commShiftIso n).inv.app K).f i = 𝟙 _ := rfl
-
-end Functor
-
-end CategoryTheory
-
-namespace Homotopy
-
-variable {C}
-
-/-- If `h : Homotopy φ₁ φ₂` and `n : ℤ`, this is the induced homotopy
-between `φ₁⟦n⟧'` and `φ₂⟦n⟧'`. -/
-def shift {K L : CochainComplex C ℤ} {φ₁ φ₂ : K ⟶ L} (h : Homotopy φ₁ φ₂) (n : ℤ) :
-    Homotopy (φ₁⟦n⟧') (φ₂⟦n⟧') where
-  hom i j := n.negOnePow • h.hom _ _
-  zero i j hij := by
-    dsimp
-    rw [h.zero, zsmul_zero]
-    intro hij'
-    dsimp at hij hij'
-    exact hij (by linarith)
-  comm := fun i => by
-    rw [dNext_eq _ (show (ComplexShape.up ℤ).Rel i (i + 1) by simp),
-      prevD_eq _ (show (ComplexShape.up ℤ).Rel (i - 1) i by simp)]
-    dsimp
-    simpa only [Preadditive.zsmul_comp, Preadditive.comp_zsmul, smul_smul,
-      Int.negOnePow_mul_self, one_smul,
-      dNext_eq _ (show (ComplexShape.up ℤ).Rel (i + n) (i + 1 + n) by dsimp; linarith),
-      prevD_eq _ (show (ComplexShape.up ℤ).Rel (i - 1 + n) (i + n) by dsimp; linarith)]
-        using h.comm (i + n)
-
-end Homotopy
-
-namespace HomotopyCategory
-
-instance : (homotopic C (ComplexShape.up ℤ)).IsCompatibleWithShift ℤ :=
-  ⟨fun n _ _ _ _ ⟨h⟩ => ⟨h.shift n⟩⟩
-
-noncomputable instance hasShift :
-    HasShift (HomotopyCategory C (ComplexShape.up ℤ)) ℤ := by
-  dsimp only [HomotopyCategory]
-  infer_instance
-
-noncomputable instance commShiftQuotient :
-    (HomotopyCategory.quotient C (ComplexShape.up ℤ)).CommShift ℤ :=
-  Quotient.functor_commShift (homotopic C (ComplexShape.up ℤ)) ℤ
-
->>>>>>> 8da7f369
 end HomotopyCategory