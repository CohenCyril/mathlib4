--- conflicted
+++ resolved
@@ -1292,18 +1292,13 @@
   simp (config := { unfoldPartialApp := true }) [← iInf_subtype'', ← induced_precomp' ((↑) : S → ι),
     Set.restrict]
 
-<<<<<<< HEAD
 lemma Pi.induced_restrict_sUnion (𝔖 : Set (Set ι)) :
     induced ((⋃₀ 𝔖).restrict) (Pi.topologicalSpace (β := fun i : (⋃₀ 𝔖) ↦ π i)) =
     ⨅ S ∈ 𝔖, induced S.restrict Pi.topologicalSpace := by
   simp_rw [Pi.induced_restrict, iInf_sUnion]
 
-theorem Filter.Tendsto.update [DecidableEq ι] {l : Filter β} {f : β → ∀ i, π i} {x : ∀ i, π i}
-    (hf : Tendsto f l (𝓝 x)) (i : ι) {g : β → π i} {xi : π i} (hg : Tendsto g l (𝓝 xi)) :
-=======
 theorem Filter.Tendsto.update [DecidableEq ι] {l : Filter Y} {f : Y → ∀ i, π i} {x : ∀ i, π i}
     (hf : Tendsto f l (𝓝 x)) (i : ι) {g : Y → π i} {xi : π i} (hg : Tendsto g l (𝓝 xi)) :
->>>>>>> 1fec3c4a
     Tendsto (fun a => update (f a) i (g a)) l (𝓝 <| update x i xi) :=
   tendsto_pi_nhds.2 fun j => by rcases eq_or_ne j i with (rfl | hj) <;> simp [*, hf.apply]
 #align filter.tendsto.update Filter.Tendsto.update
