/-
Copyright (c) 2017 Johannes Hölzl. All rights reserved.
Released under Apache 2.0 license as described in the file LICENSE.
Authors: Johannes Hölzl, Sébastien Gouëzel, Patrick Massot
-/
import Mathlib.Topology.UniformSpace.Cauchy
import Mathlib.Topology.UniformSpace.Separation
import Mathlib.Topology.DenseEmbedding

#align_import topology.uniform_space.uniform_embedding from "leanprover-community/mathlib"@"195fcd60ff2bfe392543bceb0ec2adcdb472db4c"

/-!
# Uniform embeddings of uniform spaces.

Extension of uniform continuous functions.
-/


open Filter Function Set Uniformity Topology

section

universe u v w
variable {α : Type u} {β : Type v} {γ : Type w} [UniformSpace α] [UniformSpace β] [UniformSpace γ]

/-!
### Uniform inducing maps
-/

/-- A map `f : α → β` between uniform spaces is called *uniform inducing* if the uniformity filter
on `α` is the pullback of the uniformity filter on `β` under `Prod.map f f`. If `α` is a separated
space, then this implies that `f` is injective, hence it is a `UniformEmbedding`. -/
@[mk_iff]
structure UniformInducing (f : α → β) : Prop where
  /-- The uniformity filter on the domain is the pullback of the uniformity filter on the codomain
  under `Prod.map f f`. -/
  comap_uniformity : comap (fun x : α × α => (f x.1, f x.2)) (𝓤 β) = 𝓤 α
#align uniform_inducing UniformInducing
#align uniform_inducing_iff uniformInducing_iff

lemma uniformInducing_iff_uniformSpace {f : α → β} :
    UniformInducing f ↔ ‹UniformSpace β›.comap f = ‹UniformSpace α› := by
  rw [uniformInducing_iff, UniformSpace.ext_iff, Filter.ext_iff]
  rfl

protected alias ⟨UniformInducing.comap_uniformSpace, _⟩ := uniformInducing_iff_uniformSpace
#align uniform_inducing.comap_uniform_space UniformInducing.comap_uniformSpace

lemma uniformInducing_iff' {f : α → β} :
    UniformInducing f ↔ UniformContinuous f ∧ comap (Prod.map f f) (𝓤 β) ≤ 𝓤 α := by
  rw [uniformInducing_iff, UniformContinuous, tendsto_iff_comap, le_antisymm_iff, and_comm]; rfl
#align uniform_inducing_iff' uniformInducing_iff'

protected lemma Filter.HasBasis.uniformInducing_iff {ι ι'} {p : ι → Prop} {p' : ι' → Prop} {s s'}
    (h : (𝓤 α).HasBasis p s) (h' : (𝓤 β).HasBasis p' s') {f : α → β} :
    UniformInducing f ↔
      (∀ i, p' i → ∃ j, p j ∧ ∀ x y, (x, y) ∈ s j → (f x, f y) ∈ s' i) ∧
        (∀ j, p j → ∃ i, p' i ∧ ∀ x y, (f x, f y) ∈ s' i → (x, y) ∈ s j) := by
  simp [uniformInducing_iff', h.uniformContinuous_iff h', (h'.comap _).le_basis_iff h, subset_def]
#align filter.has_basis.uniform_inducing_iff Filter.HasBasis.uniformInducing_iff

theorem UniformInducing.mk' {f : α → β}
    (h : ∀ s, s ∈ 𝓤 α ↔ ∃ t ∈ 𝓤 β, ∀ x y : α, (f x, f y) ∈ t → (x, y) ∈ s) : UniformInducing f :=
  ⟨by simp [eq_comm, Filter.ext_iff, subset_def, h]⟩
#align uniform_inducing.mk' UniformInducing.mk'

theorem uniformInducing_id : UniformInducing (@id α) :=
  ⟨by rw [← Prod.map_def, Prod.map_id, comap_id]⟩
#align uniform_inducing_id uniformInducing_id

theorem UniformInducing.comp {g : β → γ} (hg : UniformInducing g) {f : α → β}
    (hf : UniformInducing f) : UniformInducing (g ∘ f) :=
  ⟨by rw [← hf.1, ← hg.1, comap_comap]; rfl⟩
#align uniform_inducing.comp UniformInducing.comp

theorem UniformInducing.of_comp_iff {g : β → γ} (hg : UniformInducing g) {f : α → β} :
    UniformInducing (g ∘ f) ↔ UniformInducing f := by
  refine ⟨fun h ↦ ?_, hg.comp⟩
  rw [uniformInducing_iff, ← hg.comap_uniformity, comap_comap, ← h.comap_uniformity,
    Function.comp, Function.comp]

theorem UniformInducing.basis_uniformity {f : α → β} (hf : UniformInducing f) {ι : Sort*}
    {p : ι → Prop} {s : ι → Set (β × β)} (H : (𝓤 β).HasBasis p s) :
    (𝓤 α).HasBasis p fun i => Prod.map f f ⁻¹' s i :=
  hf.1 ▸ H.comap _
#align uniform_inducing.basis_uniformity UniformInducing.basis_uniformity

theorem UniformInducing.cauchy_map_iff {f : α → β} (hf : UniformInducing f) {F : Filter α} :
    Cauchy (map f F) ↔ Cauchy F := by
  simp only [Cauchy, map_neBot_iff, prod_map_map_eq, map_le_iff_le_comap, ← hf.comap_uniformity]
#align uniform_inducing.cauchy_map_iff UniformInducing.cauchy_map_iff

theorem uniformInducing_of_compose {f : α → β} {g : β → γ} (hf : UniformContinuous f)
    (hg : UniformContinuous g) (hgf : UniformInducing (g ∘ f)) : UniformInducing f := by
  refine ⟨le_antisymm ?_ hf.le_comap⟩
  rw [← hgf.1, ← Prod.map_def, ← Prod.map_def, ← Prod.map_comp_map f f g g, ← comap_comap]
  exact comap_mono hg.le_comap
#align uniform_inducing_of_compose uniformInducing_of_compose

theorem UniformInducing.uniformContinuous {f : α → β} (hf : UniformInducing f) :
    UniformContinuous f := (uniformInducing_iff'.1 hf).1
#align uniform_inducing.uniform_continuous UniformInducing.uniformContinuous

theorem UniformInducing.uniformContinuous_iff {f : α → β} {g : β → γ} (hg : UniformInducing g) :
    UniformContinuous f ↔ UniformContinuous (g ∘ f) := by
  dsimp only [UniformContinuous, Tendsto]
  rw [← hg.comap_uniformity, ← map_le_iff_le_comap, Filter.map_map]; rfl
#align uniform_inducing.uniform_continuous_iff UniformInducing.uniformContinuous_iff

theorem UniformInducing.uniformContinuousOn_iff {f : α → β} {g : β → γ} {S : Set α}
    (hg : UniformInducing g) :
    UniformContinuousOn f S ↔ UniformContinuousOn (g ∘ f) S := by
  dsimp only [UniformContinuousOn, Tendsto]
  rw [← hg.comap_uniformity, ← map_le_iff_le_comap, Filter.map_map, comp_def, comp_def]

theorem UniformInducing.inducing {f : α → β} (h : UniformInducing f) : Inducing f := by
  obtain rfl := h.comap_uniformSpace
  exact inducing_induced f
#align uniform_inducing.inducing UniformInducing.inducing

theorem UniformInducing.prod {α' : Type*} {β' : Type*} [UniformSpace α'] [UniformSpace β']
    {e₁ : α → α'} {e₂ : β → β'} (h₁ : UniformInducing e₁) (h₂ : UniformInducing e₂) :
    UniformInducing fun p : α × β => (e₁ p.1, e₂ p.2) :=
  ⟨by simp [(· ∘ ·), uniformity_prod, ← h₁.1, ← h₂.1, comap_inf, comap_comap]⟩
#align uniform_inducing.prod UniformInducing.prod

theorem UniformInducing.denseInducing {f : α → β} (h : UniformInducing f) (hd : DenseRange f) :
    DenseInducing f :=
  { dense := hd
    induced := h.inducing.induced }
#align uniform_inducing.dense_inducing UniformInducing.denseInducing

theorem SeparationQuotient.uniformInducing_mk : UniformInducing (mk : α → SeparationQuotient α) :=
  ⟨comap_mk_uniformity⟩

protected theorem UniformInducing.injective [T0Space α] {f : α → β} (h : UniformInducing f) :
    Injective f :=
  h.inducing.injective

/-!
### Uniform embeddings
-/

/-- A map `f : α → β` between uniform spaces is a *uniform embedding* if it is uniform inducing and
injective. If `α` is a separated space, then the latter assumption follows from the former. -/
@[mk_iff]
structure UniformEmbedding (f : α → β) extends UniformInducing f : Prop where
  /-- A uniform embedding is injective. -/
  inj : Function.Injective f
#align uniform_embedding UniformEmbedding
#align uniform_embedding_iff uniformEmbedding_iff

theorem uniformEmbedding_iff' {f : α → β} :
    UniformEmbedding f ↔ Injective f ∧ UniformContinuous f ∧ comap (Prod.map f f) (𝓤 β) ≤ 𝓤 α := by
  rw [uniformEmbedding_iff, and_comm, uniformInducing_iff']
#align uniform_embedding_iff' uniformEmbedding_iff'

theorem Filter.HasBasis.uniformEmbedding_iff' {ι ι'} {p : ι → Prop} {p' : ι' → Prop} {s s'}
    (h : (𝓤 α).HasBasis p s) (h' : (𝓤 β).HasBasis p' s') {f : α → β} :
    UniformEmbedding f ↔ Injective f ∧
      (∀ i, p' i → ∃ j, p j ∧ ∀ x y, (x, y) ∈ s j → (f x, f y) ∈ s' i) ∧
        (∀ j, p j → ∃ i, p' i ∧ ∀ x y, (f x, f y) ∈ s' i → (x, y) ∈ s j) := by
  rw [uniformEmbedding_iff, and_comm, h.uniformInducing_iff h']
#align filter.has_basis.uniform_embedding_iff' Filter.HasBasis.uniformEmbedding_iff'

theorem Filter.HasBasis.uniformEmbedding_iff {ι ι'} {p : ι → Prop} {p' : ι' → Prop} {s s'}
    (h : (𝓤 α).HasBasis p s) (h' : (𝓤 β).HasBasis p' s') {f : α → β} :
    UniformEmbedding f ↔ Injective f ∧ UniformContinuous f ∧
      (∀ j, p j → ∃ i, p' i ∧ ∀ x y, (f x, f y) ∈ s' i → (x, y) ∈ s j) := by
  simp only [h.uniformEmbedding_iff' h', h.uniformContinuous_iff h']
#align filter.has_basis.uniform_embedding_iff Filter.HasBasis.uniformEmbedding_iff

theorem uniformEmbedding_subtype_val {p : α → Prop} :
    UniformEmbedding (Subtype.val : Subtype p → α) :=
  { comap_uniformity := rfl
    inj := Subtype.val_injective }
#align uniform_embedding_subtype_val uniformEmbedding_subtype_val
#align uniform_embedding_subtype_coe uniformEmbedding_subtype_val

theorem uniformEmbedding_set_inclusion {s t : Set α} (hst : s ⊆ t) :
    UniformEmbedding (inclusion hst) where
  comap_uniformity := by rw [uniformity_subtype, uniformity_subtype, comap_comap]; rfl
  inj := inclusion_injective hst
#align uniform_embedding_set_inclusion uniformEmbedding_set_inclusion

theorem UniformEmbedding.comp {g : β → γ} (hg : UniformEmbedding g) {f : α → β}
    (hf : UniformEmbedding f) : UniformEmbedding (g ∘ f) :=
  { hg.toUniformInducing.comp hf.toUniformInducing with inj := hg.inj.comp hf.inj }
#align uniform_embedding.comp UniformEmbedding.comp

theorem UniformEmbedding.of_comp_iff {g : β → γ} (hg : UniformEmbedding g) {f : α → β} :
    UniformEmbedding (g ∘ f) ↔ UniformEmbedding f := by
  simp_rw [uniformEmbedding_iff, hg.toUniformInducing.of_comp_iff, hg.inj.of_comp_iff f]

theorem Equiv.uniformEmbedding {α β : Type*} [UniformSpace α] [UniformSpace β] (f : α ≃ β)
    (h₁ : UniformContinuous f) (h₂ : UniformContinuous f.symm) : UniformEmbedding f :=
  uniformEmbedding_iff'.2 ⟨f.injective, h₁, by rwa [← Equiv.prodCongr_apply, ← map_equiv_symm]⟩
#align equiv.uniform_embedding Equiv.uniformEmbedding

theorem uniformEmbedding_inl : UniformEmbedding (Sum.inl : α → α ⊕ β) :=
  uniformEmbedding_iff'.2 ⟨Sum.inl_injective, uniformContinuous_inl, fun s hs =>
    ⟨Prod.map Sum.inl Sum.inl '' s ∪ range (Prod.map Sum.inr Sum.inr),
      union_mem_sup (image_mem_map hs) range_mem_map, fun x h => by simpa using h⟩⟩
#align uniform_embedding_inl uniformEmbedding_inl

theorem uniformEmbedding_inr : UniformEmbedding (Sum.inr : β → α ⊕ β) :=
  uniformEmbedding_iff'.2 ⟨Sum.inr_injective, uniformContinuous_inr, fun s hs =>
    ⟨range (Prod.map Sum.inl Sum.inl) ∪ Prod.map Sum.inr Sum.inr '' s,
      union_mem_sup range_mem_map (image_mem_map hs), fun x h => by simpa using h⟩⟩
#align uniform_embedding_inr uniformEmbedding_inr

/-- If the domain of a `UniformInducing` map `f` is a T₀ space, then `f` is injective,
hence it is a `UniformEmbedding`. -/
protected theorem UniformInducing.uniformEmbedding [T0Space α] {f : α → β}
    (hf : UniformInducing f) : UniformEmbedding f :=
  ⟨hf, hf.inducing.injective⟩
#align uniform_inducing.uniform_embedding UniformInducing.uniformEmbedding

theorem uniformEmbedding_iff_uniformInducing [T0Space α] {f : α → β} :
    UniformEmbedding f ↔ UniformInducing f :=
  ⟨UniformEmbedding.toUniformInducing, UniformInducing.uniformEmbedding⟩
#align uniform_embedding_iff_uniform_inducing uniformEmbedding_iff_uniformInducing

/-- If a map `f : α → β` sends any two distinct points to point that are **not** related by a fixed
`s ∈ 𝓤 β`, then `f` is uniform inducing with respect to the discrete uniformity on `α`:
the preimage of `𝓤 β` under `Prod.map f f` is the principal filter generated by the diagonal in
`α × α`. -/
theorem comap_uniformity_of_spaced_out {α} {f : α → β} {s : Set (β × β)} (hs : s ∈ 𝓤 β)
    (hf : Pairwise fun x y => (f x, f y) ∉ s) : comap (Prod.map f f) (𝓤 β) = 𝓟 idRel := by
  refine le_antisymm ?_ (@refl_le_uniformity α (UniformSpace.comap f _))
  calc
    comap (Prod.map f f) (𝓤 β) ≤ comap (Prod.map f f) (𝓟 s) := comap_mono (le_principal_iff.2 hs)
    _ = 𝓟 (Prod.map f f ⁻¹' s) := comap_principal
    _ ≤ 𝓟 idRel := principal_mono.2 ?_
  rintro ⟨x, y⟩; simpa [not_imp_not] using @hf x y
#align comap_uniformity_of_spaced_out comap_uniformity_of_spaced_out

/-- If a map `f : α → β` sends any two distinct points to point that are **not** related by a fixed
`s ∈ 𝓤 β`, then `f` is a uniform embedding with respect to the discrete uniformity on `α`. -/
theorem uniformEmbedding_of_spaced_out {α} {f : α → β} {s : Set (β × β)} (hs : s ∈ 𝓤 β)
    (hf : Pairwise fun x y => (f x, f y) ∉ s) : @UniformEmbedding α β ⊥ ‹_› f := by
  let _ : UniformSpace α := ⊥; have := discreteTopology_bot α
  exact UniformInducing.uniformEmbedding ⟨comap_uniformity_of_spaced_out hs hf⟩
#align uniform_embedding_of_spaced_out uniformEmbedding_of_spaced_out

protected theorem UniformEmbedding.embedding {f : α → β} (h : UniformEmbedding f) : Embedding f :=
  { toInducing := h.toUniformInducing.inducing
    inj := h.inj }
#align uniform_embedding.embedding UniformEmbedding.embedding

theorem UniformEmbedding.denseEmbedding {f : α → β} (h : UniformEmbedding f) (hd : DenseRange f) :
    DenseEmbedding f :=
  { h.embedding with dense := hd }
#align uniform_embedding.dense_embedding UniformEmbedding.denseEmbedding

theorem closedEmbedding_of_spaced_out {α} [TopologicalSpace α] [DiscreteTopology α]
    [T0Space β] {f : α → β} {s : Set (β × β)} (hs : s ∈ 𝓤 β)
    (hf : Pairwise fun x y => (f x, f y) ∉ s) : ClosedEmbedding f := by
  rcases @DiscreteTopology.eq_bot α _ _ with rfl; let _ : UniformSpace α := ⊥
  exact
    { (uniformEmbedding_of_spaced_out hs hf).embedding with
      isClosed_range := isClosed_range_of_spaced_out hs hf }
#align closed_embedding_of_spaced_out closedEmbedding_of_spaced_out

theorem closure_image_mem_nhds_of_uniformInducing {s : Set (α × α)} {e : α → β} (b : β)
    (he₁ : UniformInducing e) (he₂ : DenseInducing e) (hs : s ∈ 𝓤 α) :
    ∃ a, closure (e '' { a' | (a, a') ∈ s }) ∈ 𝓝 b := by
  obtain ⟨U, ⟨hU, hUo, hsymm⟩, hs⟩ :
    ∃ U, (U ∈ 𝓤 β ∧ IsOpen U ∧ SymmetricRel U) ∧ Prod.map e e ⁻¹' U ⊆ s := by
      rwa [← he₁.comap_uniformity, (uniformity_hasBasis_open_symmetric.comap _).mem_iff] at hs
  rcases he₂.dense.mem_nhds (UniformSpace.ball_mem_nhds b hU) with ⟨a, ha⟩
  refine ⟨a, mem_of_superset ?_ (closure_mono <| image_subset _ <| ball_mono hs a)⟩
  have ho : IsOpen (UniformSpace.ball (e a) U) := UniformSpace.isOpen_ball (e a) hUo
  refine mem_of_superset (ho.mem_nhds <| (mem_ball_symmetry hsymm).2 ha) fun y hy => ?_
  refine mem_closure_iff_nhds.2 fun V hV => ?_
  rcases he₂.dense.mem_nhds (inter_mem hV (ho.mem_nhds hy)) with ⟨x, hxV, hxU⟩
  exact ⟨e x, hxV, mem_image_of_mem e hxU⟩
#align closure_image_mem_nhds_of_uniform_inducing closure_image_mem_nhds_of_uniformInducing

theorem uniformEmbedding_subtypeEmb (p : α → Prop) {e : α → β} (ue : UniformEmbedding e)
    (de : DenseEmbedding e) : UniformEmbedding (DenseEmbedding.subtypeEmb p e) :=
  { comap_uniformity := by
      simp [comap_comap, (· ∘ ·), DenseEmbedding.subtypeEmb, uniformity_subtype,
        ue.comap_uniformity.symm]
    inj := (de.subtype p).inj }
#align uniform_embedding_subtype_emb uniformEmbedding_subtypeEmb

theorem UniformEmbedding.prod {α' : Type*} {β' : Type*} [UniformSpace α'] [UniformSpace β']
    {e₁ : α → α'} {e₂ : β → β'} (h₁ : UniformEmbedding e₁) (h₂ : UniformEmbedding e₂) :
    UniformEmbedding fun p : α × β => (e₁ p.1, e₂ p.2) :=
  { h₁.toUniformInducing.prod h₂.toUniformInducing with inj := h₁.inj.Prod_map h₂.inj }
#align uniform_embedding.prod UniformEmbedding.prod

/-- A set is complete iff its image under a uniform inducing map is complete. -/
theorem isComplete_image_iff {m : α → β} {s : Set α} (hm : UniformInducing m) :
    IsComplete (m '' s) ↔ IsComplete s := by
  have fact1 : SurjOn (map m) (Iic <| 𝓟 s) (Iic <| 𝓟 <| m '' s) := surjOn_image .. |>.filter_map_Iic
  have fact2 : MapsTo (map m) (Iic <| 𝓟 s) (Iic <| 𝓟 <| m '' s) := mapsTo_image .. |>.filter_map_Iic
  simp_rw [IsComplete, imp.swap (a := Cauchy _), ← mem_Iic (b := 𝓟 _), fact1.forall fact2,
    hm.cauchy_map_iff, exists_mem_image, map_le_iff_le_comap, hm.inducing.nhds_eq_comap]
#align is_complete_image_iff isComplete_image_iff

alias ⟨isComplete_of_complete_image, _⟩ := isComplete_image_iff
#align is_complete_of_complete_image isComplete_of_complete_image

theorem completeSpace_iff_isComplete_range {f : α → β} (hf : UniformInducing f) :
    CompleteSpace α ↔ IsComplete (range f) := by
  rw [completeSpace_iff_isComplete_univ, ← isComplete_image_iff hf, image_univ]
#align complete_space_iff_is_complete_range completeSpace_iff_isComplete_range

theorem UniformInducing.isComplete_range [CompleteSpace α] {f : α → β} (hf : UniformInducing f) :
    IsComplete (range f) :=
  (completeSpace_iff_isComplete_range hf).1 ‹_›
#align uniform_inducing.is_complete_range UniformInducing.isComplete_range

theorem SeparationQuotient.completeSpace_iff :
    CompleteSpace (SeparationQuotient α) ↔ CompleteSpace α := by
  rw [completeSpace_iff_isComplete_univ, ← range_mk,
    ← completeSpace_iff_isComplete_range uniformInducing_mk]

instance SeparationQuotient.instCompleteSpace [CompleteSpace α] :
    CompleteSpace (SeparationQuotient α) :=
  completeSpace_iff.2 ‹_›
#align uniform_space.complete_space_separation SeparationQuotient.instCompleteSpace

theorem completeSpace_congr {e : α ≃ β} (he : UniformEmbedding e) :
    CompleteSpace α ↔ CompleteSpace β := by
  rw [completeSpace_iff_isComplete_range he.toUniformInducing, e.range_eq_univ,
    completeSpace_iff_isComplete_univ]
#align complete_space_congr completeSpace_congr

theorem completeSpace_coe_iff_isComplete {s : Set α} : CompleteSpace s ↔ IsComplete s :=
  (completeSpace_iff_isComplete_range uniformEmbedding_subtype_val.toUniformInducing).trans <| by
    rw [Subtype.range_coe]
#align complete_space_coe_iff_is_complete completeSpace_coe_iff_isComplete

alias ⟨_, IsComplete.completeSpace_coe⟩ := completeSpace_coe_iff_isComplete
#align is_complete.complete_space_coe IsComplete.completeSpace_coe

theorem IsClosed.completeSpace_coe [CompleteSpace α] {s : Set α} (hs : IsClosed s) :
    CompleteSpace s :=
  hs.isComplete.completeSpace_coe
#align is_closed.complete_space_coe IsClosed.completeSpace_coe

/-- The lift of a complete space to another universe is still complete. -/
instance ULift.completeSpace [h : CompleteSpace α] : CompleteSpace (ULift α) :=
  haveI : UniformEmbedding (@Equiv.ulift α) := ⟨⟨rfl⟩, ULift.down_injective⟩
  (completeSpace_congr this).2 h
#align ulift.complete_space ULift.completeSpace

theorem completeSpace_extension {m : β → α} (hm : UniformInducing m) (dense : DenseRange m)
    (h : ∀ f : Filter β, Cauchy f → ∃ x : α, map m f ≤ 𝓝 x) : CompleteSpace α :=
  ⟨fun {f : Filter α} (hf : Cauchy f) =>
    let p : Set (α × α) → Set α → Set α := fun s t => { y : α | ∃ x : α, x ∈ t ∧ (x, y) ∈ s }
    let g := (𝓤 α).lift fun s => f.lift' (p s)
    have mp₀ : Monotone p := fun a b h t s ⟨x, xs, xa⟩ => ⟨x, xs, h xa⟩
    have mp₁ : ∀ {s}, Monotone (p s) := fun h x ⟨y, ya, yxs⟩ => ⟨y, h ya, yxs⟩
    have : f ≤ g := le_iInf₂ fun s hs => le_iInf₂ fun t ht =>
      le_principal_iff.mpr <| mem_of_superset ht fun x hx => ⟨x, hx, refl_mem_uniformity hs⟩
    have : NeBot g := hf.left.mono this
    have : NeBot (comap m g) :=
      comap_neBot fun t ht =>
        let ⟨t', ht', ht_mem⟩ := (mem_lift_sets <| monotone_lift' monotone_const mp₀).mp ht
        let ⟨t'', ht'', ht'_sub⟩ := (mem_lift'_sets mp₁).mp ht_mem
        let ⟨x, (hx : x ∈ t'')⟩ := hf.left.nonempty_of_mem ht''
        have h₀ : NeBot (𝓝[range m] x) := dense.nhdsWithin_neBot x
        have h₁ : { y | (x, y) ∈ t' } ∈ 𝓝[range m] x :=
          @mem_inf_of_left α (𝓝 x) (𝓟 (range m)) _ <| mem_nhds_left x ht'
        have h₂ : range m ∈ 𝓝[range m] x :=
          @mem_inf_of_right α (𝓝 x) (𝓟 (range m)) _ <| Subset.refl _
        have : { y | (x, y) ∈ t' } ∩ range m ∈ 𝓝[range m] x := @inter_mem α (𝓝[range m] x) _ _ h₁ h₂
        let ⟨y, xyt', b, b_eq⟩ := h₀.nonempty_of_mem this
        ⟨b, b_eq.symm ▸ ht'_sub ⟨x, hx, xyt'⟩⟩
    have : Cauchy g :=
      ⟨‹NeBot g›, fun s hs =>
        let ⟨s₁, hs₁, (comp_s₁ : compRel s₁ s₁ ⊆ s)⟩ := comp_mem_uniformity_sets hs
        let ⟨s₂, hs₂, (comp_s₂ : compRel s₂ s₂ ⊆ s₁)⟩ := comp_mem_uniformity_sets hs₁
        let ⟨t, ht, (prod_t : t ×ˢ t ⊆ s₂)⟩ := mem_prod_same_iff.mp (hf.right hs₂)
        have hg₁ : p (preimage Prod.swap s₁) t ∈ g :=
          mem_lift (symm_le_uniformity hs₁) <| @mem_lift' α α f _ t ht
        have hg₂ : p s₂ t ∈ g := mem_lift hs₂ <| @mem_lift' α α f _ t ht
        have hg : p (Prod.swap ⁻¹' s₁) t ×ˢ p s₂ t ∈ g ×ˢ g := @prod_mem_prod α α _ _ g g hg₁ hg₂
        (g ×ˢ g).sets_of_superset hg fun ⟨a, b⟩ ⟨⟨c₁, c₁t, hc₁⟩, ⟨c₂, c₂t, hc₂⟩⟩ =>
          have : (c₁, c₂) ∈ t ×ˢ t := ⟨c₁t, c₂t⟩
          comp_s₁ <| prod_mk_mem_compRel hc₁ <| comp_s₂ <| prod_mk_mem_compRel (prod_t this) hc₂⟩
    have : Cauchy (Filter.comap m g) := ‹Cauchy g›.comap' (le_of_eq hm.comap_uniformity) ‹_›
    let ⟨x, (hx : map m (Filter.comap m g) ≤ 𝓝 x)⟩ := h _ this
    have : ClusterPt x (map m (Filter.comap m g)) :=
      (le_nhds_iff_adhp_of_cauchy (this.map hm.uniformContinuous)).mp hx
    have : ClusterPt x g := this.mono map_comap_le
    ⟨x,
      calc
        f ≤ g := by assumption
        _ ≤ 𝓝 x := le_nhds_of_cauchy_adhp ‹Cauchy g› this
        ⟩⟩
#align complete_space_extension completeSpace_extension

theorem totallyBounded_preimage {f : α → β} {s : Set β} (hf : UniformEmbedding f)
<<<<<<< HEAD
    (hs : TotallyBounded s) : TotallyBounded (f ⁻¹' s) := by
  rw [(hf.basis_uniformity (basis_sets _)).totallyBounded_iff]
  intro t ht
  rcases (hs.subset (inter_subset_left _ (range f))).exists_subset ht with ⟨c, cs, hfc, hct⟩
  refine ⟨f ⁻¹' c, hfc.preimage (hf.inj.injOn _), fun x hx ↦ ?_⟩
  rcases mem_iUnion₂.1 (hct ⟨hx, mem_range_self _⟩) with ⟨y, hyc, hxy⟩
  rcases (cs hyc).2 with ⟨x', rfl⟩
  exact mem_iUnion₂_of_mem (mem_preimage.2 hyc) hxy
=======
    (hs : TotallyBounded s) : TotallyBounded (f ⁻¹' s) := fun t ht => by
  rw [← hf.comap_uniformity] at ht
  rcases mem_comap.2 ht with ⟨t', ht', ts⟩
  rcases totallyBounded_iff_subset.1 (totallyBounded_subset (image_preimage_subset f s) hs) _ ht'
    with ⟨c, cs, hfc, hct⟩
  refine ⟨f ⁻¹' c, hfc.preimage hf.inj.injOn, fun x h => ?_⟩
  have := hct (mem_image_of_mem f h); simp at this ⊢
  rcases this with ⟨z, zc, zt⟩
  rcases cs zc with ⟨y, -, rfl⟩
  exact ⟨y, zc, ts zt⟩
>>>>>>> 2b29e734
#align totally_bounded_preimage totallyBounded_preimage

instance CompleteSpace.sum [CompleteSpace α] [CompleteSpace β] : CompleteSpace (Sum α β) := by
  rw [completeSpace_iff_isComplete_univ, ← range_inl_union_range_inr]
  exact uniformEmbedding_inl.toUniformInducing.isComplete_range.union
    uniformEmbedding_inr.toUniformInducing.isComplete_range
#align complete_space.sum CompleteSpace.sum

end

theorem uniformEmbedding_comap {α : Type*} {β : Type*} {f : α → β} [u : UniformSpace β]
    (hf : Function.Injective f) : @UniformEmbedding α β (UniformSpace.comap f u) u f :=
  @UniformEmbedding.mk _ _ (UniformSpace.comap f u) _ _
    (@UniformInducing.mk _ _ (UniformSpace.comap f u) _ _ rfl) hf
#align uniform_embedding_comap uniformEmbedding_comap

/-- Pull back a uniform space structure by an embedding, adjusting the new uniform structure to
make sure that its topology is defeq to the original one. -/
def Embedding.comapUniformSpace {α β} [TopologicalSpace α] [u : UniformSpace β] (f : α → β)
    (h : Embedding f) : UniformSpace α :=
  (u.comap f).replaceTopology h.induced
#align embedding.comap_uniform_space Embedding.comapUniformSpace

theorem Embedding.to_uniformEmbedding {α β} [TopologicalSpace α] [u : UniformSpace β] (f : α → β)
    (h : Embedding f) : @UniformEmbedding α β (h.comapUniformSpace f) u f :=
  let _ := h.comapUniformSpace f
  { comap_uniformity := rfl
    inj := h.inj }
#align embedding.to_uniform_embedding Embedding.to_uniformEmbedding

section UniformExtension

variable {α : Type*} {β : Type*} {γ : Type*} [UniformSpace α] [UniformSpace β] [UniformSpace γ]
  {e : β → α} (h_e : UniformInducing e) (h_dense : DenseRange e) {f : β → γ}
  (h_f : UniformContinuous f)

local notation "ψ" => DenseInducing.extend (UniformInducing.denseInducing h_e h_dense) f

theorem uniformly_extend_exists [CompleteSpace γ] (a : α) : ∃ c, Tendsto f (comap e (𝓝 a)) (𝓝 c) :=
  let de := h_e.denseInducing h_dense
  have : Cauchy (𝓝 a) := cauchy_nhds
  have : Cauchy (comap e (𝓝 a)) :=
    this.comap' (le_of_eq h_e.comap_uniformity) (de.comap_nhds_neBot _)
  have : Cauchy (map f (comap e (𝓝 a))) := this.map h_f
  CompleteSpace.complete this
#align uniformly_extend_exists uniformly_extend_exists

theorem uniform_extend_subtype [CompleteSpace γ] {p : α → Prop} {e : α → β} {f : α → γ} {b : β}
    {s : Set α} (hf : UniformContinuous fun x : Subtype p => f x.val) (he : UniformEmbedding e)
    (hd : ∀ x : β, x ∈ closure (range e)) (hb : closure (e '' s) ∈ 𝓝 b) (hs : IsClosed s)
    (hp : ∀ x ∈ s, p x) : ∃ c, Tendsto f (comap e (𝓝 b)) (𝓝 c) := by
  have de : DenseEmbedding e := he.denseEmbedding hd
  have de' : DenseEmbedding (DenseEmbedding.subtypeEmb p e) := de.subtype p
  have ue' : UniformEmbedding (DenseEmbedding.subtypeEmb p e) := uniformEmbedding_subtypeEmb _ he de
  have : b ∈ closure (e '' { x | p x }) :=
    (closure_mono <| monotone_image <| hp) (mem_of_mem_nhds hb)
  let ⟨c, hc⟩ := uniformly_extend_exists ue'.toUniformInducing de'.dense hf ⟨b, this⟩
  replace hc : Tendsto (f ∘ Subtype.val (p := p)) (((𝓝 b).comap e).comap Subtype.val) (𝓝 c) := by
    simpa only [nhds_subtype_eq_comap, comap_comap, DenseEmbedding.subtypeEmb_coe] using hc
  refine ⟨c, (tendsto_comap'_iff ?_).1 hc⟩
  rw [Subtype.range_coe_subtype]
  exact ⟨_, hb, by rwa [← de.toInducing.closure_eq_preimage_closure_image, hs.closure_eq]⟩
#align uniform_extend_subtype uniform_extend_subtype

theorem uniformly_extend_spec [CompleteSpace γ] (a : α) : Tendsto f (comap e (𝓝 a)) (𝓝 (ψ a)) := by
  simpa only [DenseInducing.extend] using
    tendsto_nhds_limUnder (uniformly_extend_exists h_e ‹_› h_f _)
#align uniformly_extend_spec uniformly_extend_spec

theorem uniformContinuous_uniformly_extend [CompleteSpace γ] : UniformContinuous ψ := fun d hd =>
  let ⟨s, hs, hs_comp⟩ := comp3_mem_uniformity hd
  have h_pnt : ∀ {a m}, m ∈ 𝓝 a → ∃ c ∈ f '' (e ⁻¹' m), (c, ψ a) ∈ s ∧ (ψ a, c) ∈ s :=
    fun {a m} hm =>
    have nb : NeBot (map f (comap e (𝓝 a))) :=
      ((h_e.denseInducing h_dense).comap_nhds_neBot _).map _
    have :
      f '' (e ⁻¹' m) ∩ ({ c | (c, ψ a) ∈ s } ∩ { c | (ψ a, c) ∈ s }) ∈ map f (comap e (𝓝 a)) :=
      inter_mem (image_mem_map <| preimage_mem_comap <| hm)
        (uniformly_extend_spec h_e h_dense h_f _
          (inter_mem (mem_nhds_right _ hs) (mem_nhds_left _ hs)))
    nb.nonempty_of_mem this
  have : (Prod.map f f) ⁻¹' s ∈ 𝓤 β := h_f hs
  have : (Prod.map f f) ⁻¹' s ∈ comap (Prod.map e e) (𝓤 α) := by
    rwa [← h_e.comap_uniformity] at this
  let ⟨t, ht, ts⟩ := this
  show (Prod.map ψ ψ) ⁻¹' d ∈ 𝓤 α from
    mem_of_superset (interior_mem_uniformity ht) fun ⟨x₁, x₂⟩ hx_t => by
      have : interior t ∈ 𝓝 (x₁, x₂) := isOpen_interior.mem_nhds hx_t
      let ⟨m₁, hm₁, m₂, hm₂, (hm : m₁ ×ˢ m₂ ⊆ interior t)⟩ := mem_nhds_prod_iff.mp this
      obtain ⟨_, ⟨a, ha₁, rfl⟩, _, ha₂⟩ := h_pnt hm₁
      obtain ⟨_, ⟨b, hb₁, rfl⟩, hb₂, _⟩ := h_pnt hm₂
      have : Prod.map f f (a, b) ∈ s :=
        ts <| mem_preimage.2 <| interior_subset (@hm (e a, e b) ⟨ha₁, hb₁⟩)
      exact hs_comp ⟨f a, ha₂, ⟨f b, this, hb₂⟩⟩
#align uniform_continuous_uniformly_extend uniformContinuous_uniformly_extend

variable [T0Space γ]

theorem uniformly_extend_of_ind (b : β) : ψ (e b) = f b :=
  DenseInducing.extend_eq_at _ h_f.continuous.continuousAt
#align uniformly_extend_of_ind uniformly_extend_of_ind

theorem uniformly_extend_unique {g : α → γ} (hg : ∀ b, g (e b) = f b) (hc : Continuous g) : ψ = g :=
  DenseInducing.extend_unique _ hg hc
#align uniformly_extend_unique uniformly_extend_unique

end UniformExtension<|MERGE_RESOLUTION|>--- conflicted
+++ resolved
@@ -396,7 +396,6 @@
 #align complete_space_extension completeSpace_extension
 
 theorem totallyBounded_preimage {f : α → β} {s : Set β} (hf : UniformEmbedding f)
-<<<<<<< HEAD
     (hs : TotallyBounded s) : TotallyBounded (f ⁻¹' s) := by
   rw [(hf.basis_uniformity (basis_sets _)).totallyBounded_iff]
   intro t ht
@@ -405,18 +404,6 @@
   rcases mem_iUnion₂.1 (hct ⟨hx, mem_range_self _⟩) with ⟨y, hyc, hxy⟩
   rcases (cs hyc).2 with ⟨x', rfl⟩
   exact mem_iUnion₂_of_mem (mem_preimage.2 hyc) hxy
-=======
-    (hs : TotallyBounded s) : TotallyBounded (f ⁻¹' s) := fun t ht => by
-  rw [← hf.comap_uniformity] at ht
-  rcases mem_comap.2 ht with ⟨t', ht', ts⟩
-  rcases totallyBounded_iff_subset.1 (totallyBounded_subset (image_preimage_subset f s) hs) _ ht'
-    with ⟨c, cs, hfc, hct⟩
-  refine ⟨f ⁻¹' c, hfc.preimage hf.inj.injOn, fun x h => ?_⟩
-  have := hct (mem_image_of_mem f h); simp at this ⊢
-  rcases this with ⟨z, zc, zt⟩
-  rcases cs zc with ⟨y, -, rfl⟩
-  exact ⟨y, zc, ts zt⟩
->>>>>>> 2b29e734
 #align totally_bounded_preimage totallyBounded_preimage
 
 instance CompleteSpace.sum [CompleteSpace α] [CompleteSpace β] : CompleteSpace (Sum α β) := by
