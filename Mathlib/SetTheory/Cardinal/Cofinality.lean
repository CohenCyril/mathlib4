--- conflicted
+++ resolved
@@ -534,19 +534,11 @@
         · exact Or.inl h
         · exact Or.inr ⟨PUnit.unit, h.symm⟩
         · rcases hl x with ⟨a', aS, hn⟩
-<<<<<<< HEAD
           refine absurd h ?_
           convert hn
           change _ = ↑(⟨a', aS⟩ : S)
           have := le_one_iff_subsingleton.1 (le_of_eq e)
           congr!,
-=======
-          rw [(_ : ↑a = a')] at h
-          · exact absurd h hn
-          refine congr_arg Subtype.val (?_ : a = ⟨a', aS⟩)
-          haveI := le_one_iff_subsingleton.1 (le_of_eq e)
-          apply Subsingleton.elim,
->>>>>>> c9ee63a2
     fun ⟨a, e⟩ => by simp [e]⟩
 #align ordinal.cof_eq_one_iff_is_succ Ordinal.cof_eq_one_iff_is_succ
 
