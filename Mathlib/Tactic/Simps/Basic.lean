--- conflicted
+++ resolved
@@ -288,11 +288,8 @@
   `initialize_simps_projections Equiv (-invFun)`
   This will ensure that no simp lemmas are generated for this projection,
   unless this projection is explicitly specified by the user.
-<<<<<<< HEAD
-=======
 * Conversely, you can enable a projection by default by running
   `initialize_simps_projections Equiv (+toEquiv)`.
->>>>>>> ec7ca888
 * If you want the projection name added as a prefix in the generated lemma name, you can use
   `as_prefix fieldName`:
   `initialize_simps_projections Equiv (toFun → coe, as_prefix coe)`
@@ -319,13 +316,8 @@
   This will generate `foo_apply` lemmas for each declaration `foo`.
 * If you prefer `coe_foo` lemmas that state equalities between functions, use
   `initialize_simps_projections MulHom (toFun → coe, as_prefix coe)`
-<<<<<<< HEAD
-  In this case you have to use `@[simps {fullyApplied := false}]` or equivalently `@[simps asFn]`
-  whenever you call `@[simps]`.
-=======
   In this case you have to use `@[simps (config := {fullyApplied := false})]` or equivalently
   `@[simps (config := .asFn)]` whenever you call `@[simps]`.
->>>>>>> ec7ca888
 * You can also initialize to use both, in which case you have to choose which one to use by default,
   by using either of the following
   ```
@@ -473,20 +465,6 @@
       [("No lemmas are generated for the projections: " : MessageData) ++ print2 ++ "."]
   let toPrint := MessageData.joinSep toPrint ("\n" : MessageData)
   m!"{pref} {str}:\n{toPrint}"
-
-/-- Find the indices of the projections that need to be applied to elaborate `$e.$projName`.
-Example: If `e : α ≃+ β` and ``projName = `invFun`` then this returns `[0, 1]`, because the first
-projection of `MulEquiv` is `toEquiv` and the second projection of `Equiv` is `invFun`. -/
-def findProjectionIndices (strName projName : Name) : MetaM (List ℕ) := do
-  let env ← getEnv
-  let .some baseStr := findField? env strName projName |
-    throwError "{strName} has no field {projName} in parent structure"
-  let .some fullProjName := getProjFnForField? env baseStr projName |
-    throwError "no such field {projName}"
-  let .some pathToField := getPathToBaseStructure? env baseStr strName |
-    throwError "no such field {projName}"
-  let allProjs := pathToField ++ [fullProjName]
-  return allProjs.map (env.getProjectionFnInfo? · |>.get!.i)
 
 /-- Find the indices of the projections that need to be applied to elaborate `$e.$projName`.
 Example: If `e : α ≃+ β` and ``projName = `invFun`` then this returns `[0, 1]`, because the first
@@ -647,65 +625,6 @@
     _ ← MetaM.run' <| TermElabM.run' <| addTermInfo proj.newStx rawExpr
     pure {proj with expr? := some rawExpr, projNrs := nrs}
 
-<<<<<<< HEAD
-/-- Auxilliary function for `getRawProjections`.
-Resolve a single notation class in `findAutomaticProjections`. -/
--- currently unused
-def resolveNotationClass (projs : Array ParsedProjectionData)
-    (className : Name) (args : Array Expr) (eStr : Expr) (rawUnivs : List Level) :
-    MetaM (Array ParsedProjectionData) := do
-  let env ← getEnv
-  let classInfo := (getStructureInfo? env className).get!
-  let projName := classInfo.fieldNames[0]!
-  /- For this class, find the projection. `rawExpr` is the projection found applied to `args`,
-      and `rawExprLambda` has the arguments `args` abstracted. -/
-  let (relevantProj, rawExprLambda) ← do
-    let eInstType := mkAppN (.const className rawUnivs) args
-    withLocalDeclD `x eStr fun hyp ↦ do
-      -- todo: instead of instance search, traverse through parent structures for a notation class
-      -- (that way we also deal with composite projections)
-      let eInst ← synthInstance eInstType (some 10)
-      let rawExpr ← mkAppM projName (args.push eInst)
-      let rawExprLambda ← mkLambdaFVars (args.push hyp) rawExpr
-      let rawExprWhnf ← whnf rawExpr
-      let relevantProj ← lambdaTelescope rawExprWhnf fun _ body ↦
-        pure <| body.getAppFn.constName?
-      trace[simps.debug] "info: ({relevantProj}, {rawExprLambda})"
-      pure (relevantProj, rawExprLambda)
-  let some pos := projs.findIdx? fun x ↦ some x.strName == relevantProj | do
-    trace[simps.verbose] "Warning: The structure has an instance for {className}, {""
-        }but it is not definitionally equal to any projection."
-    failure -- will be caught by `findAutomaticProjections`
-  trace[simps.debug] "The raw projection is:{indentExpr rawExprLambda}"
-  projs.mapIdxM fun nr x ↦ do
-    unless nr.1 = pos do return x
-    if x.isCustom then
-      trace[simps.verbose] "Warning: Projection {relevantProj} is definitionally equal to{
-          indentExpr rawExprLambda}\nHowever, this is not used since a custom simps projection is {
-            ""}specified by the user."
-      return x
-    trace[simps.verbose] "Using notation from {className} for projection {relevantProj}."
-    return { x with expr? := some rawExprLambda }
-
-/-- Auxilliary function for `getRawProjections`.
-Find custom projections, automatically found by simps.
-These come from algebraic notation classes, like `+`. -/
--- todo: just navigate all projections and check if there is one called "add"/"mul" etc.
--- currently unused
-def findAutomaticProjections (str : Name) (projs : Array ParsedProjectionData)
-  (strType : Expr) (rawUnivs : List Level) : CoreM (Array ParsedProjectionData) := do
-  let env ← getEnv
-  MetaM.run' <| forallTelescope strType fun args _ ↦ do
-    let eStr := mkAppN (.const str rawUnivs) args
-    let automaticProjs := notationClassAttr.getState env
-    let mut projs := projs
-    if args.size == 1 then -- can be wrong if additional type-class arguments??
-      for (className, _) in automaticProjs do
-        try projs ← resolveNotationClass projs className args eStr rawUnivs
-        catch _ => pure ()
-    return projs
-
-=======
 /-- Checks if there are declarations in the current file in the namespace `{str}.Simps` that are
   not used. -/
 def checkForUnusedCustomProjs (stx : Syntax) (str : Name) (projs : Array ParsedProjectionData) :
@@ -773,7 +692,6 @@
       return { proj with expr? := some projExpr }
     return proj
   return projs
->>>>>>> ec7ca888
 
 /--
 Get the projections used by `simps` associated to a given structure `str`.
@@ -814,11 +732,7 @@
 * if `trc` is true, this tactic will trace information just as if
   `set_option trace.simps.verbose true` was set.
 -/
-<<<<<<< HEAD
-def getRawProjections (str : Name) (traceIfExists : Bool := false)
-=======
 def getRawProjections (stx : Syntax) (str : Name) (traceIfExists : Bool := false)
->>>>>>> ec7ca888
   (rules : Array ProjectionRule := #[]) (trc := false) :
   CoreM (List Name × Array ProjectionData) := do
   withOptions (· |>.updateBool `trace.simps.verbose (trc || ·)) <| do
@@ -838,13 +752,8 @@
   let projs ← mkParsedProjectionData str
   let projs ← applyProjectionRules projs rules
   let projs ← projs.mapM fun proj ↦ findProjection str proj rawUnivs
-<<<<<<< HEAD
-  -- todo: find and use coercions to functions here
-  -- let projs ← findAutomaticProjections str projs strDecl.type rawUnivs
-=======
   checkForUnusedCustomProjs stx str projs
   let projs ← findAutomaticProjections str projs
->>>>>>> ec7ca888
   let projs := projs.map (·.toProjectionData)
   -- make all proofs non-default.
   let projs ← projs.mapM fun proj ↦ do
@@ -891,11 +800,7 @@
   let rules ← stxs.getElems.raw.mapM elabSimpsRule
   let nm ← resolveGlobalConstNoOverload id
   _ ← liftTermElabM <| addTermInfo id.raw <| ← mkConstWithLevelParams nm
-<<<<<<< HEAD
-  _ ← liftCoreM <| getRawProjections nm true rules trc.isSome
-=======
   _ ← liftCoreM <| getRawProjections stx nm true rules trc.isSome
->>>>>>> ec7ca888
 | _ => throwUnsupportedSyntax
 
 /-- Configuration options for `@[simps]` -/
@@ -930,15 +835,6 @@
 declare_config_elab elabSimpsConfig Config
 
 /-- A common configuration for `@[simps]`: generate equalities between functions instead equalities
-<<<<<<< HEAD
-  between fully applied Expressions. -/
-def Config.asFn : Config where
-  fullyApplied := false
-
-/-- A common configuration for `@[simps]`: don't tag the generated lemmas with `@[simp]`. -/
-def Config.lemmasOnly : Config where
-  attrs := []
-=======
   between fully applied Expressions. Use this using `@[simps (config := .asFn)]`. -/
 def Config.asFn : Simps.Config where
   fullyApplied := false
@@ -947,7 +843,6 @@
   Use this using `@[simps (config := .lemmasOnly)]`. -/
 def Config.lemmasOnly : Config where
   isSimp := false
->>>>>>> ec7ca888
 
 /-- `instantiateLambdasOrApps es e` instantiates lambdas in `e` by expressions from `es`.
 If the length of `es` is larger than the number of lambdas in `e`,
@@ -983,11 +878,7 @@
      ...]
   ```
 -/
-<<<<<<< HEAD
-def getProjectionExprs (tgt rhs : Expr) (cfg : Config) :
-=======
-def getProjectionExprs (stx : Syntax) (tgt : Expr) (rhs : Expr) (cfg : Config) :
->>>>>>> ec7ca888
+def getProjectionExprs (stx : Syntax) (tgt rhs : Expr) (cfg : Config) :
     MetaM <| Array <| Expr × ProjectionData := do
   -- the parameters of the structure
   let params := tgt.getAppArgs
@@ -996,13 +887,8 @@
   let str := tgt.getAppFn.constName?.getD default
   -- the fields of the object
   let rhsArgs := rhs.getAppArgs.toList.drop params.size
-<<<<<<< HEAD
-  let (rawUnivs, projDeclData) ← getRawProjections str
+  let (rawUnivs, projDeclData) ← getRawProjections stx str
   return projDeclData.map fun proj ↦
-=======
-  let (rawUnivs, projDeclata) ← getRawProjections stx str
-  return projDeclata.map fun proj ↦
->>>>>>> ec7ca888
     (rhsArgs.getD (a₀ := default) proj.projNrs.head!,
       { proj with
         expr := proj.expr.instantiateLevelParams rawUnivs tgt.getAppFn.constLevels!
@@ -1227,22 +1113,10 @@
     if !todoNext.isEmpty then
       throwError "Invalid simp lemma {nm.appendAfter todoNext.head!.1}.\n{""
         }The given definition is not a constructor application:{indentExpr rhsWhnf}"
-<<<<<<< HEAD
     unreachable!
   -- if the value is a constructor application
   trace[simps.debug] "Generating raw projection information..."
-  let projInfo ← getProjectionExprs tgt rhsWhnf cfg
-=======
-    if !addThisProjection then
-      if cfg.fullyApplied then
-        addProjection stxProj univs nm tgt lhsAp rhsEta newArgs cfg
-      else
-        addProjection stxProj univs nm type lhs rhs args cfg
-    return #[nm]
-  -- if the value is a constructor application
-  trace[simps.debug] "Generating raw projection information..."
   let projInfo ← getProjectionExprs ref tgt rhsWhnf cfg
->>>>>>> ec7ca888
   trace[simps.debug] "Raw projection information:{indentD m!"{projInfo}"}"
   -- If we are in the middle of a composite projection.
   if let idx :: rest := toApply then
