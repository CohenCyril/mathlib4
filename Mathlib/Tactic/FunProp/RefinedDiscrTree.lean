--- conflicted
+++ resolved
@@ -239,9 +239,9 @@
 /-- Return the children of a `Trie α`, assuming that it is not a leaf.
 The result is sorted by the `Key`'s -/
 def Trie.children! : Trie α → Array (Key × Trie α)
-| .node cs => cs
-| .path ks c => #[(ks[0]!, mkPath ks[1:] c)]
-| .values _ => panic! "did not expect .values constructor"
+  | .node cs => cs
+  | .path ks c => #[(ks[0]!, mkPath ks[1:] c)]
+  | .values _ => panic! "did not expect .values constructor"
 
 private partial def Trie.format [ToFormat α] : Trie α → Format
   | .node cs => Format.group $ Format.paren $
@@ -539,13 +539,8 @@
 - `f = fun x => f x` to increase the arity to 6
 - `(f + g) a = f a + g a` to decrease the arity to 6
 - `(fun x => f x + g x) = f + g` to get rid of any lambdas in front -/
-<<<<<<< HEAD
-def reduceHBinOpAux (args : Array Expr) (lambdas : List FVarId) (instH instPi : Name)
-    : OptionT MetaM (Expr × Expr × Expr × List FVarId) := do
-=======
 def reduceHBinOpAux (args : Array Expr) (lambdas : List FVarId) (instH instPi : Name) :
     OptionT MetaM (Expr × Expr × Expr × List FVarId) := do
->>>>>>> 6c6777a2
   let some (mkApp2 (.const instH' _) type inst) := args[3]? | failure
   guard (instH == instH')
   if args.size ≤ 6 then
@@ -567,13 +562,8 @@
   distributeLambdas lambdas type lhs rhs
 where
   /-- use that `(fun x => f x + g x) = f + g` -/
-<<<<<<< HEAD
-  distributeLambdas (lambdas : List FVarId) (type lhs rhs : Expr)
-      : MetaM (Expr × Expr × Expr × List FVarId) := match lambdas with
-=======
   distributeLambdas (lambdas : List FVarId) (type lhs rhs : Expr) :
     MetaM (Expr × Expr × Expr × List FVarId) := match lambdas with
->>>>>>> 6c6777a2
     | fvarId :: lambdas => do
       let decl ← fvarId.getDecl
       let type := .forallE decl.userName decl.type (type.abstract #[.fvar fvarId]) decl.binderInfo
@@ -584,13 +574,8 @@
 
 /-- Normalize an application if the head is  `+`, `*`, `-` or `/`.
 Optionally return the `(type, lhs, rhs, lambdas)`. -/
-<<<<<<< HEAD
-@[inline] def reduceHBinOp (n : Name) (args : Array Expr) (lambdas : List FVarId)
-    : MetaM (Option (Expr × Expr × Expr × List FVarId)) :=
-=======
 @[inline] def reduceHBinOp (n : Name) (args : Array Expr) (lambdas : List FVarId) :
     MetaM (Option (Expr × Expr × Expr × List FVarId)) :=
->>>>>>> 6c6777a2
   match n with
   | ``HAdd.hAdd => reduceHBinOpAux args lambdas ``instHAdd ``Pi.instAdd
   | ``HMul.hMul => reduceHBinOpAux args lambdas ``instHMul ``Pi.instMul
@@ -601,13 +586,8 @@
 /-- Normalize an application of a unary operator like `Inv.inv`, using:
 - `f⁻¹ a = (f a)⁻¹` to decrease the arity to 3
 - `(fun x => (f a)⁻¹) = f⁻¹` to get rid of any lambdas in front -/
-<<<<<<< HEAD
-def reduceUnOpAux (args : Array Expr) (lambdas : List FVarId) (instPi : Name)
-    : OptionT MetaM (Expr × Expr × List FVarId) := do
-=======
 def reduceUnOpAux (args : Array Expr) (lambdas : List FVarId) (instPi : Name) :
     OptionT MetaM (Expr × Expr × List FVarId) := do
->>>>>>> 6c6777a2
   guard (args.size ≥ 3)
   let mut type := args[0]!
   let mut inst := args[1]!
@@ -625,13 +605,8 @@
   distributeLambdas lambdas type arg
 where
   /-- use that `(fun x => (f x)⁻¹) = f⁻¹` -/
-<<<<<<< HEAD
-  distributeLambdas (lambdas : List FVarId) (type arg : Expr)
-      : MetaM (Expr × Expr × List FVarId) := match lambdas with
-=======
   distributeLambdas (lambdas : List FVarId) (type arg : Expr) :
     MetaM (Expr × Expr × List FVarId) := match lambdas with
->>>>>>> 6c6777a2
     | fvarId :: lambdas => do
       let decl ← fvarId.getDecl
       let type := .forallE decl.userName decl.type (type.abstract #[.fvar fvarId]) decl.binderInfo
@@ -641,13 +616,8 @@
 
 /-- Normalize an application if the head is `⁻¹` or `-`.
 Optionally return the `(type, arg, lambdas)`. -/
-<<<<<<< HEAD
-@[inline] def reduceUnOp (n : Name) (args : Array Expr) (lambdas : List FVarId)
-    : MetaM (Option (Expr × Expr × List FVarId)) :=
-=======
 @[inline] def reduceUnOp (n : Name) (args : Array Expr) (lambdas : List FVarId) :
     MetaM (Option (Expr × Expr × List FVarId)) :=
->>>>>>> 6c6777a2
   match n with
   | ``Neg.neg => reduceUnOpAux args lambdas ``Pi.instNeg
   | ``Inv.inv => reduceUnOpAux args lambdas ``Pi.instInv
@@ -774,11 +744,7 @@
 /-- run `etaPossibilities`, and cache the result if there are multiple possibilities. -/
 @[specialize]
 def cacheEtaPossibilities (e original : Expr) (lambdas : List FVarId)
-<<<<<<< HEAD
-  (k : Expr → List FVarId → M DTExpr) : M DTExpr :=
-=======
     (k : Expr → List FVarId → M DTExpr) : M DTExpr :=
->>>>>>> 6c6777a2
   match e, lambdas with
   | .app _ a, fvarId :: _ =>
     if isStarWithArg (.fvar fvarId) a then
@@ -946,13 +912,8 @@
 
 Warning: to accound for η-reduction, an entry may need to be added at multiple indexes,
 so it is recommended to use `RefinedDiscrTree.insert` for insertion. -/
-<<<<<<< HEAD
-def insertInRefinedDiscrTree [BEq α] (d : RefinedDiscrTree α) (keys : Array Key) (v : α)
-  : RefinedDiscrTree α :=
-=======
 def insertInRefinedDiscrTree [BEq α] (d : RefinedDiscrTree α) (keys : Array Key) (v : α) :
     RefinedDiscrTree α :=
->>>>>>> 6c6777a2
   let k := keys[0]!
   match d.root.find? k with
   | none =>
@@ -976,26 +937,16 @@
 
 if `onlySpecific := true`, then we filter out the patterns `*` and `Eq * * *`. -/
 def insert [BEq α] (d : RefinedDiscrTree α) (e : Expr) (v : α)
-<<<<<<< HEAD
-  (onlySpecific : Bool := true) (config : WhnfCoreConfig := {})
-  (fvarInContext : FVarId → Bool := fun _ => false) : MetaM (RefinedDiscrTree α) := do
-=======
     (onlySpecific : Bool := true) (config : WhnfCoreConfig := {})
     (fvarInContext : FVarId → Bool := fun _ => false) : MetaM (RefinedDiscrTree α) := do
->>>>>>> 6c6777a2
   let keys ← mkDTExprs e config onlySpecific fvarInContext
   return keys.foldl (insertDTExpr · · v) d
 
 /-- Insert the value `vLhs` at index `lhs`, and if `rhs` is indexed differently, then also
 insert the value `vRhs` at index `rhs`. -/
 def insertEqn [BEq α] (d : RefinedDiscrTree α) (lhs rhs : Expr) (vLhs vRhs : α)
-<<<<<<< HEAD
-  (onlySpecific : Bool := true) (config : WhnfCoreConfig := {})
-  (fvarInContext : FVarId → Bool := fun _ => false) : MetaM (RefinedDiscrTree α) := do
-=======
     (onlySpecific : Bool := true) (config : WhnfCoreConfig := {})
     (fvarInContext : FVarId → Bool := fun _ => false) : MetaM (RefinedDiscrTree α) := do
->>>>>>> 6c6777a2
   let keysLhs ← mkDTExprs lhs config onlySpecific fvarInContext
   let keysRhs ← mkDTExprs rhs config onlySpecific fvarInContext
   let d := keysLhs.foldl (insertDTExpr · · vLhs) d
@@ -1003,19 +954,11 @@
     return d
   else
     return keysRhs.foldl (insertDTExpr · · vRhs) d
-<<<<<<< HEAD
 
 
 
 /-! ## Matching with a RefinedDiscrTree
 
-=======
-
-
-
-/-! ## Matching with a RefinedDiscrTree
-
->>>>>>> 6c6777a2
 We use a very simple unification algorithm. For all star/metavariable patterns in the
 `RefinedDiscrTree` and in the target, we store the assignment, and when it is assigned again,
 we check that it is the same assignment.
@@ -1043,8 +986,8 @@
 private abbrev M := ReaderT Context $ StateListM State
 
 /-- Return all values from `x` in an array, together with their scores. -/
-private def M.run (unify : Bool) (config : WhnfCoreConfig) (x : M (Trie α))
-  : Array (Array α × Nat) :=
+private def M.run (unify : Bool) (config : WhnfCoreConfig) (x : M (Trie α)) :
+    Array (Array α × Nat) :=
   ((x.run { unify, config }).run {}).toArray.map (fun (t, s) => (t.values!, s.score))
 
 /-- Increment the score by `n`. -/
@@ -1176,13 +1119,8 @@
 /-- Similar to `getMatchWithScore`, but also returns matches with prefixes of `e`.
 We store the score, followed by the number of ignored arguments. -/
 partial def getMatchWithScoreWithExtra (d : RefinedDiscrTree α) (e : Expr) (unify : Bool)
-<<<<<<< HEAD
-    (config : WhnfCoreConfig) (allowRootStar : Bool := false)
-    : MetaM (Array (Array α × Nat × Nat)) := do
-=======
     (config : WhnfCoreConfig) (allowRootStar : Bool := false) :
     MetaM (Array (Array α × Nat × Nat)) := do
->>>>>>> 6c6777a2
   let result ← go e 0
   return result.qsort (·.2.1 > ·.2.1)
 where
