--- conflicted
+++ resolved
@@ -219,14 +219,8 @@
 `Spec A⁰_f` is the basic open set `D(a) ∩ D(f)` in `Proj A`. This lemma is used to prove that the
 forward map is continuous.
 -/
-<<<<<<< HEAD
-theorem preimage_basicOpen (z) :
-    toFun f ⁻¹'
-      (PrimeSpectrum.basicOpen (R := A⁰_ f) (Quotient.mk'' z) : Set (PrimeSpectrum (A⁰_ f))) =
-=======
 theorem preimage_basicOpen (z : HomogeneousLocalization.NumDenSameDeg 𝒜 (.powers f)) :
     toFun f ⁻¹' (sbo (HomogeneousLocalization.mk z) : Set (PrimeSpectrum (A⁰_ f))) =
->>>>>>> f400f9b2
       Subtype.val ⁻¹' (pbo z.num.1 : Set (ProjectiveSpectrum 𝒜)) :=
   Set.ext fun y ↦ (mk_mem_carrier y z).not
 #align algebraic_geometry.Proj_iso_Spec_Top_component.to_Spec.preimage_eq AlgebraicGeometry.ProjIsoSpecTopComponent.ToSpec.preimage_basicOpen
