/-
Copyright (c) 2022 Jujian Zhang. All rights reserved.
Released under Apache 2.0 license as described in the file LICENSE.
Authors: Jujian Zhang
-/
import Mathlib.AlgebraicGeometry.ProjectiveSpectrum.StructureSheaf
import Mathlib.AlgebraicGeometry.Spec
import Mathlib.RingTheory.GradedAlgebra.Radical

#align_import algebraic_geometry.projective_spectrum.scheme from "leanprover-community/mathlib"@"d39590fc8728fbf6743249802486f8c91ffe07bc"

/-!
# Proj as a scheme

This file is to prove that `Proj` is a scheme.

## Notation

* `Proj`      : `Proj` as a locally ringed space
* `Proj.T`    : the underlying topological space of `Proj`
* `Proj| U`   : `Proj` restricted to some open set `U`
* `Proj.T| U` : the underlying topological space of `Proj` restricted to open set `U`
* `pbo f`     : basic open set at `f` in `Proj`
* `Spec`      : `Spec` as a locally ringed space
* `Spec.T`    : the underlying topological space of `Spec`
* `sbo g`     : basic open set at `g` in `Spec`
* `A⁰_x`      : the degree zero part of localized ring `Aₓ`

## Implementation

In `AlgebraicGeometry/ProjectiveSpectrum/StructureSheaf.lean`, we have given `Proj` a
structure sheaf so that `Proj` is a locally ringed space. In this file we will prove that `Proj`
equipped with this structure sheaf is a scheme. We achieve this by using an affine cover by basic
open sets in `Proj`, more specifically:

1. We prove that `Proj` can be covered by basic open sets at homogeneous element of positive degree.
2. We prove that for any homogeneous element `f : A` of positive degree `m`, `Proj.T | (pbo f)` is
    homeomorphic to `Spec.T A⁰_f`:
  - forward direction `toSpec`:
    for any `x : pbo f`, i.e. a relevant homogeneous prime ideal `x`, send it to
    `A⁰_f ∩ span {g / 1 | g ∈ x}` (see `ProjIsoSpecTopComponent.IoSpec.carrier`). This ideal is
    prime, the proof is in `ProjIsoSpecTopComponent.ToSpec.toFun`. The fact that this function
    is continuous is found in `ProjIsoSpecTopComponent.toSpec`
  - backward direction `fromSpec`:
    for any `q : Spec A⁰_f`, we send it to `{a | ∀ i, aᵢᵐ/fⁱ ∈ q}`; we need this to be a
    homogeneous prime ideal that is relevant.
    * This is in fact an ideal, the proof can be found in
      `ProjIsoSpecTopComponent.FromSpec.carrier.asIdeal`;
    * This ideal is also homogeneous, the proof can be found in
      `ProjIsoSpecTopComponent.FromSpec.carrier.asIdeal.homogeneous`;
    * This ideal is relevant, the proof can be found in
      `ProjIsoSpecTopComponent.FromSpec.carrier.relevant`;
    * This ideal is prime, the proof can be found in
      `ProjIsoSpecTopComponent.FromSpec.carrier.prime`.
    Hence we have a well defined function `Spec.T A⁰_f → Proj.T | (pbo f)`, this function is called
    `ProjIsoSpecTopComponent.FromSpec.toFun`. But to prove the continuity of this function,
    we need to prove `fromSpec ∘ toSpec` and `toSpec ∘ fromSpec` are both identities (TBC).

## Main Definitions and Statements

* `degreeZeroPart`: the degree zero part of the localized ring `Aₓ` where `x` is a homogeneous
  element of degree `n` is the subring of elements of the form `a/f^m` where `a` has degree `mn`.

For a homogeneous element `f` of degree `n`
* `ProjIsoSpecTopComponent.toSpec`: `forward f` is the
  continuous map between `Proj.T| pbo f` and `Spec.T A⁰_f`
* `ProjIsoSpecTopComponent.ToSpec.preimage_eq`: for any `a: A`, if `a/f^m` has degree zero,
  then the preimage of `sbo a/f^m` under `to_Spec f` is `pbo f ∩ pbo a`.

* [Robin Hartshorne, *Algebraic Geometry*][Har77]: Chapter II.2 Proposition 2.5
-/


noncomputable section

set_option linter.uppercaseLean3 false -- Porting note: Proj and Spec

namespace AlgebraicGeometry

open scoped DirectSum BigOperators Pointwise BigOperators

open DirectSum SetLike.GradedMonoid Localization

open Finset hiding mk_zero

variable {R A : Type*}

variable [CommRing R] [CommRing A] [Algebra R A]

variable (𝒜 : ℕ → Submodule R A)

variable [GradedAlgebra 𝒜]

open TopCat TopologicalSpace

open CategoryTheory Opposite

open ProjectiveSpectrum.StructureSheaf

-- Porting note: currently require lack of hygiene to use in variable declarations
-- maybe all make into notation3?
set_option hygiene false
-- `Proj` as a locally ringed space
local notation3 "Proj" => Proj.toLocallyRingedSpace 𝒜

-- the underlying topological space of `Proj`
local notation3 "Proj.T" => PresheafedSpace.carrier <| SheafedSpace.toPresheafedSpace
  <| LocallyRingedSpace.toSheafedSpace <| Proj.toLocallyRingedSpace 𝒜

-- `Proj` restrict to some open set
macro "Proj| " U:term : term =>
  `((Proj.toLocallyRingedSpace 𝒜).restrict (Opens.openEmbedding (X := Proj.T) ($U : Opens Proj.T)))

-- the underlying topological space of `Proj` restricted to some open set
local notation "Proj.T| " U => PresheafedSpace.carrier <| SheafedSpace.toPresheafedSpace
  <| LocallyRingedSpace.toSheafedSpace
    <| (LocallyRingedSpace.restrict Proj (Opens.openEmbedding (X := Proj.T) (U : Opens Proj.T)))

-- basic open sets in `Proj`
local notation "pbo " x => ProjectiveSpectrum.basicOpen 𝒜 x

-- basic open sets in `Spec`
local notation "sbo " f => PrimeSpectrum.basicOpen f

-- `Spec` as a locally ringed space
local notation3 "Spec " ring => Spec.locallyRingedSpaceObj (CommRingCat.of ring)

-- the underlying topological space of `Spec`
local notation "Spec.T " ring =>
  (Spec.locallyRingedSpaceObj (CommRingCat.of ring)).toSheafedSpace.toPresheafedSpace.1

local notation3 "A⁰_ " f => HomogeneousLocalization.Away 𝒜 f

namespace ProjIsoSpecTopComponent

/-
This section is to construct the homeomorphism between `Proj` restricted at basic open set at
a homogeneous element `x` and `Spec A⁰ₓ` where `A⁰ₓ` is the degree zero part of the localized
ring `Aₓ`.
-/
namespace ToSpec

open Ideal

-- This section is to construct the forward direction :
-- So for any `x` in `Proj| (pbo f)`, we need some point in `Spec A⁰_f`, i.e. a prime ideal,
-- and we need this correspondence to be continuous in their Zariski topology.
variable {𝒜} {f : A} {m : ℕ} (f_deg : f ∈ 𝒜 m) (x : Proj| (pbo f))

/--
For any `x` in `Proj| (pbo f)`, the corresponding ideal in `Spec A⁰_f`. This fact that this ideal
is prime is proven in `TopComponent.Forward.toFun`-/
def carrier : Ideal (A⁰_ f) :=
  Ideal.comap (algebraMap (A⁰_ f) (Away f))
    (Ideal.span <| algebraMap A (Away f) '' x.val.asHomogeneousIdeal)
#align algebraic_geometry.Proj_iso_Spec_Top_component.to_Spec.carrier AlgebraicGeometry.ProjIsoSpecTopComponent.ToSpec.carrier

theorem mem_carrier_iff (z : A⁰_ f) :
    z ∈ carrier x ↔ z.val ∈ Ideal.span (algebraMap A (Away f) '' x.1.asHomogeneousIdeal) :=
  Iff.rfl
#align algebraic_geometry.Proj_iso_Spec_Top_component.to_Spec.mem_carrier_iff AlgebraicGeometry.ProjIsoSpecTopComponent.ToSpec.mem_carrier_iff

lemma carrier_eq_span :
    carrier x =
    Ideal.span { z : HomogeneousLocalization.Away 𝒜 f |
      ∃ (s F : A) (_ : s ∈ x.1.asHomogeneousIdeal) (n : ℕ)
        (s_mem : s ∈ 𝒜 n) (F_mem1 : F ∈ 𝒜 n) (F_mem2 : F ∈ Submonoid.powers f),
        z = Quotient.mk'' ⟨n, ⟨s, s_mem⟩, ⟨F, F_mem1⟩,F_mem2⟩ } := by
  classical
  refine le_antisymm ?_ <| Ideal.span_le.mpr ?_
  · intro z hz
    let k : ℕ :=
      Submonoid.mem_powers_iff _ _ |>.mp (z.den_mem : z.den ∈ Submonoid.powers f) |>.choose
    have hk : f^k = z.den :=
      Submonoid.mem_powers_iff _ _ |>.mp (z.den_mem : z.den ∈ Submonoid.powers f) |>.choose_spec
    erw [mem_carrier_iff, mem_span_set] at hz
    obtain ⟨c, support_le, eq1⟩ := hz
    erw [Finsupp.sum] at eq1

    suffices mem1 : z.num ∈ x.1.asHomogeneousIdeal
    · refine Ideal.subset_span ⟨_, _, mem1, _, z.num_mem_deg, z.den_mem_deg, z.den_mem, ?_⟩
      rw [HomogeneousLocalization.ext_iff_val, HomogeneousLocalization.val_mk'',
        HomogeneousLocalization.eq_num_div_den]

    obtain ⟨⟨_, N, rfl⟩, hN⟩ := IsLocalization.exist_integer_multiples_of_finset
      (Submonoid.powers f) (c.support.image (fun i ↦ c i * i))
    choose acd hacd using hN
    change ∀ _ _, Localization.mk (acd _ _) _ = _ at hacd
    have prop1 : ∀ i, i ∈ c.support → c i * i ∈ (c.support.image (fun i ↦ c i * i))
    · intros i hi; rw [Finset.mem_image]; exact ⟨_, hi, rfl⟩
    have eq1 : (Localization.mk (z.num * f ^ N) 1 : Localization.Away f) =
      Localization.mk
        (∑ i in c.support.attach, f ^ k * acd (c i * i) (prop1 i.1 i.2)) 1
    · rw [mk_sum]
      rw [z.eq_num_div_den] at eq1
      replace eq1 : ∑ i in c.support, c i • i =
        (Localization.mk z.num ⟨f ^ k, ⟨k, rfl⟩⟩ : Localization.Away f)
      · simp_rw [eq1, hk]
      convert_to _ =
        ∑ i in c.support.attach, (Localization.mk (f ^ k) 1 : Localization.Away f) *
          (Localization.mk (acd (c i * i) (prop1 i.1 i.2)) 1 : Localization.Away f)
      · refine Finset.sum_congr rfl ?_
        rintro x _
        rw [mk_mul, mul_one]
      rw [← Finset.sum_attach] at eq1
      simp_rw [← Finset.mul_sum, hacd, ← Finset.smul_sum]
      erw [eq1, Localization.smul_mk, mk_mul, smul_eq_mul, one_mul, Localization.mk_eq_mk',
        IsLocalization.eq]
      refine ⟨1, by simp [mul_comm]⟩

    rw [Localization.mk_eq_mk_iff, Localization.r_iff_exists] at eq1
    obtain ⟨⟨_, ⟨l, rfl⟩⟩, (eq1 : f ^ l * (1 * (z.num * f ^ N)) = f ^ l * (1 * _))⟩ := eq1
    rw [one_mul, one_mul] at eq1

    suffices : f^l * ∑ i in c.support.attach, f^k * acd (c i * i) (prop1 i.1 i.2) ∈
      x.1.asHomogeneousIdeal
    · rw [← eq1] at this
      refine x.1.isPrime.mem_or_mem ((x.1.isPrime.mem_or_mem this).resolve_left ?_)
        |>.resolve_right ?_ <;>
      intro r <;> apply (ProjectiveSpectrum.mem_basicOpen 𝒜 _ _).mp x.2 <;>
      exact x.1.isPrime.mem_of_pow_mem _ r

    refine Ideal.mul_mem_left _ _ (Ideal.sum_mem _ (fun ⟨j, hj⟩ _ ↦ Ideal.mul_mem_left _ _ ?_))
    set g := (support_le hj).choose
    obtain ⟨(_ : g ∈ x.1.asHomogeneousIdeal), (hg : Localization.mk g 1 = j)⟩ :=
      (support_le hj).choose_spec
    obtain ⟨a, z, hz⟩ : ∃ (a : A) (z : ℕ), c j = (Localization.mk a ⟨f^z, ⟨z, rfl⟩⟩ : Away f)
    · induction' (c j) using Localization.induction_on with data
      rcases data with ⟨a, ⟨_, ⟨z, rfl⟩⟩⟩
      exact ⟨a, z, rfl⟩
    have eq3 : (Localization.mk (acd (c j * j) (prop1 _ hj)) 1 : Away f) =
      (Localization.mk (a * g * f^N) ⟨f^z, ⟨z, rfl⟩⟩ : Away f)
    · rw [(hacd (c j * j) (prop1 _ hj)), hz, Algebra.smul_def, ← mk_one_eq_algebraMap,
        Subtype.coe_mk, ← hg, Localization.mk_mul, Localization.mk_mul, mul_one, one_mul]
      congr 1
      ring

    rw [Localization.mk_eq_mk_iff, Localization.r_iff_exists] at eq3
    obtain ⟨⟨_, ⟨v, rfl⟩⟩, eq3⟩ := eq3
    simp only [OneMemClass.coe_one, SetLike.mem_coe, one_mul] at eq3

    suffices mem : f ^ v * (f ^ z * acd (c j * j) (prop1 _ hj)) ∈ x.1.asHomogeneousIdeal
    · refine x.1.isPrime.mem_or_mem (x.1.isPrime.mem_or_mem mem |>.resolve_left ?_)
        |>.resolve_left ?_  <;>
      intro r <;> apply (ProjectiveSpectrum.mem_basicOpen 𝒜 _ _).mp x.2 <;>
      exact x.1.isPrime.mem_of_pow_mem _ r

    rw [eq3]
    refine Ideal.mul_mem_left _ _ <| Ideal.mul_mem_right _ _ <| Ideal.mul_mem_left _ _ ?_
    generalize_proofs _ h
    exact h.choose_spec |>.1

  · rintro _ ⟨s, _, hs, n, s_mem, F_mem, ⟨l, rfl⟩, rfl⟩
    erw [mem_carrier_iff, HomogeneousLocalization.val_mk'']
    erw [show (Localization.mk s ⟨f ^ l, ⟨_, rfl⟩⟩ : Localization.Away f) =
      (Localization.mk 1 ⟨f^l, ⟨_, rfl⟩⟩ : Localization.Away f) * Localization.mk s 1 by
      · rw [Localization.mk_mul, mul_one, one_mul]]
    exact Ideal.mul_mem_left _ _ <| Ideal.subset_span ⟨s, hs, rfl⟩

theorem MemCarrier.clear_denominator' [DecidableEq (Away f)] {z : Localization.Away f}
    (hz : z ∈ span (algebraMap A (Away f) '' x.val.asHomogeneousIdeal)) :
    ∃ (c : algebraMap A (Away f) '' x.1.asHomogeneousIdeal →₀ Away f) (N : ℕ) (acd :
      ∀ y ∈ c.support.image c, A),
      f ^ N • z =
        algebraMap A (Away f)
          (∑ i in c.support.attach,
            acd (c i) (Finset.mem_image.mpr ⟨i, ⟨i.2, rfl⟩⟩) * i.1.2.choose) := by
  rw [← submodule_span_eq, Finsupp.span_eq_range_total, LinearMap.mem_range] at hz
  rcases hz with ⟨c, eq1⟩
  rw [Finsupp.total_apply, Finsupp.sum] at eq1
  obtain ⟨⟨_, N, rfl⟩, hN⟩ :=
    IsLocalization.exist_integer_multiples_of_finset (Submonoid.powers f) (c.support.image c)
  choose acd hacd using hN
  refine' ⟨c, N, acd, _⟩
  rw [← eq1, smul_sum, map_sum, ← sum_attach]
  congr 1
  ext i
  rw [_root_.map_mul, hacd, (Classical.choose_spec i.1.2).2, smul_eq_mul, smul_mul_assoc]
#align algebraic_geometry.Proj_iso_Spec_Top_component.to_Spec.mem_carrier.clear_denominator' AlgebraicGeometry.ProjIsoSpecTopComponent.ToSpec.MemCarrier.clear_denominator'

theorem MemCarrier.clear_denominator [DecidableEq (Away f)] {z : A⁰_ f} (hz : z ∈ carrier x) :
    ∃ (c : algebraMap A (Away f) '' x.1.asHomogeneousIdeal →₀ Away f) (N : ℕ) (acd :
      ∀ y ∈ c.support.image c, A),
      f ^ N • z.val =
        algebraMap A (Away f)
          (∑ i in c.support.attach,
            acd (c i) (Finset.mem_image.mpr ⟨i, ⟨i.2, rfl⟩⟩) * i.1.2.choose) :=
  MemCarrier.clear_denominator' x <| (mem_carrier_iff x z).mpr hz
#align algebraic_geometry.Proj_iso_Spec_Top_component.to_Spec.mem_carrier.clear_denominator AlgebraicGeometry.ProjIsoSpecTopComponent.ToSpec.MemCarrier.clear_denominator

/--
For `x : pbo f`
The ideal `A⁰_f ∩ span {g / 1 | g ∈ x}` is equal to `span {a/f^n | a ∈ x and deg(a) = deg(f^n)}`
-/
lemma carrier_eq_span :
    carrier x =
    Ideal.span { z : HomogeneousLocalization.Away 𝒜 f |
      ∃ (s F : A) (_ : s ∈ x.1.asHomogeneousIdeal) (n : ℕ)
        (s_mem : s ∈ 𝒜 n) (F_mem1 : F ∈ 𝒜 n) (F_mem2 : F ∈ Submonoid.powers f),
        z = Quotient.mk'' ⟨n, ⟨s, s_mem⟩, ⟨F, F_mem1⟩,F_mem2⟩ } := by
  classical
  refine le_antisymm ?_ <| Ideal.span_le.mpr ?_
  · intro z hz
    let k : ℕ := z.den_mem.choose
    have hk : f^k = z.den := z.den_mem.choose_spec
    suffices mem1 : z.num ∈ x.1.asHomogeneousIdeal
    · refine Ideal.subset_span ⟨_, _, mem1, _, z.num_mem_deg, z.den_mem_deg, z.den_mem, ?_⟩
      rw [HomogeneousLocalization.ext_iff_val, HomogeneousLocalization.val_mk'',
        HomogeneousLocalization.eq_num_div_den]

    obtain ⟨c, N, acd, eq1⟩ := MemCarrier.clear_denominator x hz
    rw [z.eq_num_div_den, smul_mk, smul_eq_mul, ← mk_one_eq_algebraMap,
      Localization.mk_eq_mk_iff, Localization.r_iff_exists] at eq1
    obtain ⟨⟨_, ⟨l, rfl⟩⟩, eq1⟩ := eq1
    dsimp only [OneMemClass.coe_one] at eq1
    rw [one_mul, ← hk, ← mul_assoc, ← mul_assoc, ← pow_add, ← pow_add] at eq1

    suffices : f^(l + k) * ∑ i in c.support.attach, acd (c i) _ * i.1.2.choose ∈
      x.1.asHomogeneousIdeal
    · exact (x.1.isPrime.mem_or_mem (eq1.symm ▸ this)).resolve_left fun r ↦
        (ProjectiveSpectrum.mem_basicOpen 𝒜 _ _).mp x.2 <| x.1.isPrime.mem_of_pow_mem _ r
    exact Ideal.mul_mem_left _ _ <| Ideal.sum_mem _ (fun ⟨j, hj⟩ _ ↦
      Ideal.mul_mem_left _ _ j.2.choose_spec.1)

  · rintro _ ⟨s, _, hs, n, s_mem, F_mem, ⟨l, rfl⟩, rfl⟩
    erw [mem_carrier_iff, HomogeneousLocalization.val_mk'']
    erw [show (Localization.mk s ⟨f ^ l, ⟨_, rfl⟩⟩ : Localization.Away f) =
      (Localization.mk 1 ⟨f^l, ⟨_, rfl⟩⟩ : Localization.Away f) * Localization.mk s 1 by
      · rw [Localization.mk_mul, mul_one, one_mul]]
    exact Ideal.mul_mem_left _ _ <| Ideal.subset_span ⟨s, hs, rfl⟩

theorem disjoint :
    Disjoint (x.1.asHomogeneousIdeal.toIdeal : Set A) (Submonoid.powers f : Set A) := by
  by_contra rid
  rw [Set.not_disjoint_iff] at rid
  choose g hg using rid
  obtain ⟨hg1, ⟨k, rfl⟩⟩ := hg
  by_cases k_ineq : 0 < k
  · erw [x.1.isPrime.pow_mem_iff_mem _ k_ineq] at hg1
    exact x.2 hg1
  · dsimp at hg1
    erw [show k = 0 by linarith, pow_zero, ← Ideal.eq_top_iff_one] at hg1
    apply x.1.isPrime.1
    exact hg1
#align algebraic_geometry.Proj_iso_Spec_Top_component.to_Spec.disjoint AlgebraicGeometry.ProjIsoSpecTopComponent.ToSpec.disjoint

theorem carrier_ne_top : carrier x ≠ ⊤ := by
  have eq_top := disjoint x
  classical
  contrapose! eq_top
  obtain ⟨c, N, acd, eq1⟩ := MemCarrier.clear_denominator x ((Ideal.eq_top_iff_one _).mp eq_top)
  rw [Algebra.smul_def, HomogeneousLocalization.one_val, mul_one] at eq1
  change Localization.mk (f ^ N) 1 = Localization.mk _ 1 at eq1
  simp only [mk_eq_mk', IsLocalization.eq] at eq1
  rcases eq1 with ⟨⟨_, ⟨M, rfl⟩⟩, eq1⟩
  dsimp at eq1
  erw [one_mul, one_mul] at eq1
  change f ^ _ * f ^ _ = f ^ _ * _ at eq1
  rw [Set.not_disjoint_iff_nonempty_inter]
  refine'
    ⟨f ^ M * f ^ N, eq1.symm ▸ mul_mem_left _ _ (sum_mem _ fun i _ => mul_mem_left _ _ _),
      ⟨M + N, by dsimp; rw [pow_add]⟩⟩
  generalize_proofs h₁ h₂
  exact (Classical.choose_spec h₂).1
#align algebraic_geometry.Proj_iso_Spec_Top_component.to_Spec.carrier_ne_top AlgebraicGeometry.ProjIsoSpecTopComponent.ToSpec.carrier_ne_top

variable (f)

/-- The function between the basic open set `D(f)` in `Proj` to the corresponding basic open set in
`Spec A⁰_f`. This is bundled into a continuous map in `TopComponent.forward`.
-/
def toFun (x : Proj.T| pbo f) : Spec.T A⁰_ f :=
  ⟨carrier x, carrier_ne_top x, fun {x1 x2} hx12 => by
    classical
    rw [mem_carrier_iff] at hx12
    let J := span ((algebraMap A (Away f) : A → (Away f)) '' x.val.asHomogeneousIdeal)
    suffices h : ∀ x y : Localization.Away f, x * y ∈ J → x ∈ J ∨ y ∈ J
    · rw [HomogeneousLocalization.mul_val] at hx12; exact h x1.val x2.val hx12
    clear x1 x2 hx12
    intro x1 x2 hx12
    induction' x1 using Localization.induction_on with data_x1
    induction' x2 using Localization.induction_on with data_x2
    rcases data_x1, data_x2 with ⟨⟨a1, _, ⟨n1, rfl⟩⟩, ⟨a2, _, ⟨n2, rfl⟩⟩⟩
    rcases MemCarrier.clear_denominator' x hx12 with ⟨c, N, acd, eq1⟩
    simp only [Algebra.smul_def] at eq1
    change Localization.mk (f ^ N) 1 * (Localization.mk _ _ * Localization.mk _ _)
      = Localization.mk _ _ at eq1
    simp only [Localization.mk_mul, one_mul] at eq1
    simp only [mk_eq_mk', IsLocalization.eq] at eq1
    rcases eq1 with ⟨⟨_, ⟨M, rfl⟩⟩, eq1⟩
    rw [Submonoid.coe_one, one_mul] at eq1
    change f ^ _ * (_ * _) = f ^ _ * (f ^ _ * f ^ _ * _) at eq1
    have that : a1 * a2 * f ^ N * f ^ M ∈ x.val.asHomogeneousIdeal.toIdeal := ?_
    rcases x.1.isPrime.mem_or_mem (show a1 * a2 * f ^ N * f ^ M ∈ _ from that) with (h1 | rid2)
    rcases x.1.isPrime.mem_or_mem h1 with (h1 | rid1)
    rcases x.1.isPrime.mem_or_mem h1 with (h1 | h2)
    · left;
      simp only [show (Localization.mk a1 ⟨f ^ n1, _⟩ : Away f) =
        Localization.mk a1 1 * Localization.mk 1 (⟨f ^ n1, ⟨n1, rfl⟩⟩ : Submonoid.powers f) by
          rw [Localization.mk_mul, mul_one, one_mul]]
      exact Ideal.mul_mem_right _ _ (Ideal.subset_span ⟨_, h1, rfl⟩)
    · right;
      simp only [show (mk a2 ⟨f ^ n2, _⟩ : Away f) =
        mk a2 1 * Localization.mk 1 (⟨f ^ n2, ⟨n2, rfl⟩⟩ : Submonoid.powers f) by
          rw [Localization.mk_mul, mul_one, one_mul]]
      exact Ideal.mul_mem_right _ _ (Ideal.subset_span ⟨_, h2, rfl⟩)
    · exact False.elim (x.2 (x.1.isPrime.mem_of_pow_mem N rid1))
    · exact False.elim (x.2 (x.1.isPrime.mem_of_pow_mem M rid2))
    · rw [← mul_comm (f ^ M), ← mul_comm (f ^ N), eq1]
      refine' mul_mem_left _ _ (mul_mem_left _ _ (sum_mem _ fun i _ => mul_mem_left _ _ _))
      generalize_proofs h₁ h₂; exact (Classical.choose_spec h₂).1⟩
#align algebraic_geometry.Proj_iso_Spec_Top_component.to_Spec.to_fun AlgebraicGeometry.ProjIsoSpecTopComponent.ToSpec.toFun

/-
The preimage of basic open set `D(a/f^n)` in `Spec A⁰_f` under the forward map from `Proj A` to
`Spec A⁰_f` is the basic open set `D(a) ∩ D(f)` in `Proj A`. This lemma is used to prove that the
forward map is continuous.
-/
theorem preimage_eq (a b : A) (k : ℕ) (a_mem : a ∈ 𝒜 k) (b_mem1 : b ∈ 𝒜 k)
    (b_mem2 : b ∈ Submonoid.powers f) :
    toFun f ⁻¹'
        (@PrimeSpectrum.basicOpen (A⁰_ f) _ (Quotient.mk'' ⟨k, ⟨a, a_mem⟩, ⟨b, b_mem1⟩, b_mem2⟩) :
          Set (PrimeSpectrum (HomogeneousLocalization.Away 𝒜 f))) =
      {x | x.1 ∈ (pbo f) ⊓ pbo a} := by
  classical
  ext1 y
  constructor <;> intro hy
  · refine' ⟨y.2, _⟩
    rw [Set.mem_preimage, SetLike.mem_coe, PrimeSpectrum.mem_basicOpen] at hy
    rw [ProjectiveSpectrum.mem_coe_basicOpen]
    intro a_mem_y
    apply hy
    rw [toFun, mem_carrier_iff, HomogeneousLocalization.val_mk'', Subtype.coe_mk]
    dsimp; rcases b_mem2 with ⟨k, hk⟩
    dsimp at hk
    simp only [show (mk a ⟨b, ⟨k, hk⟩⟩ : Away f) =
      Localization.mk 1 (⟨f ^ k, ⟨_, rfl⟩⟩ : Submonoid.powers f) * mk a 1 by
        rw [mk_mul, one_mul, mul_one]; congr; rw [hk]]
    exact Ideal.mul_mem_left _ _ (Ideal.subset_span ⟨_, a_mem_y, rfl⟩)
  · change y.1 ∈ ProjectiveSpectrum.basicOpen 𝒜 f ⊓ ProjectiveSpectrum.basicOpen 𝒜 a at hy
    rcases hy with ⟨hy1, hy2⟩
    rw [ProjectiveSpectrum.mem_coe_basicOpen] at hy1 hy2
    rw [Set.mem_preimage, toFun, SetLike.mem_coe, PrimeSpectrum.mem_basicOpen]
    intro rid; dsimp at rid
    rcases MemCarrier.clear_denominator _ rid with ⟨c, N, acd, eq1⟩
    rw [Algebra.smul_def] at eq1
    change Localization.mk (f ^ N) 1 * Localization.mk _ _ = Localization.mk _ _ at eq1
    rw [mk_mul, one_mul, mk_eq_mk', IsLocalization.eq] at eq1
    rcases eq1 with ⟨⟨_, ⟨M, rfl⟩⟩, eq1⟩
    rw [Submonoid.coe_one, one_mul] at eq1
    simp only [Subtype.coe_mk] at eq1
    have : a * f ^ N * f ^ M ∈ y.val.asHomogeneousIdeal.toIdeal := by
      rw [mul_comm _ (f ^ N), mul_comm _ (f ^ M), eq1]
      refine' mul_mem_left _ _ (mul_mem_left _ _ (sum_mem _ fun i _ => mul_mem_left _ _ _))
      generalize_proofs h₁ h₂; exact (Classical.choose_spec h₂).1
    rcases y.1.isPrime.mem_or_mem this with (H1 | H3)
    rcases y.1.isPrime.mem_or_mem H1 with (H1 | H2)
    · exact hy2 H1
    · exact y.2 (y.1.isPrime.mem_of_pow_mem N H2)
    · exact y.2 (y.1.isPrime.mem_of_pow_mem M H3)
#align algebraic_geometry.Proj_iso_Spec_Top_component.to_Spec.preimage_eq AlgebraicGeometry.ProjIsoSpecTopComponent.ToSpec.preimage_eq

end ToSpec

section

variable {𝒜}

/-- The continuous function between the basic open set `D(f)` in `Proj` to the corresponding basic
open set in `Spec A⁰_f`.
-/
def toSpec {f : A} : (Proj.T| pbo f) ⟶ Spec.T A⁰_ f where
  toFun := ToSpec.toFun f
  continuous_toFun := by
    rw [PrimeSpectrum.isTopologicalBasis_basic_opens.continuous_iff]
    rintro _ ⟨⟨k, ⟨a, ha⟩, ⟨b, hb1⟩, ⟨k', hb2⟩⟩, rfl⟩; dsimp
    erw [ToSpec.preimage_eq f a b k ha hb1 ⟨k', hb2⟩]
    refine' isOpen_induced_iff.mpr ⟨(pbo f).1 ⊓ (pbo a).1, IsOpen.inter (pbo f).2 (pbo a).2, _⟩
    ext z; constructor
    · intro hz; simpa [Set.mem_preimage]
    · intro hz; simpa only [Set.inf_eq_inter,Set.mem_inter_iff,Set.mem_preimage]
#align algebraic_geometry.Proj_iso_Spec_Top_component.to_Spec AlgebraicGeometry.ProjIsoSpecTopComponent.toSpec

end

namespace FromSpec

open GradedAlgebra SetLike

open Finset hiding mk_zero

-- Porting note: _root_ doesn't work here
open HomogeneousLocalization

variable {𝒜} {f : A} {m : ℕ} (f_deg : f ∈ 𝒜 m)

open Lean Meta Elab Tactic

macro "mem_tac_aux" : tactic =>
  `(tactic| first | exact pow_mem_graded _ (Submodule.coe_mem _) | exact nat_cast_mem_graded _ _ |
    exact pow_mem_graded _ f_deg)

macro "mem_tac" : tactic =>
  `(tactic| first | mem_tac_aux |
    repeat (all_goals (apply SetLike.GradedMonoid.toGradedMul.mul_mem)); mem_tac_aux)

/-- The function from `Spec A⁰_f` to `Proj|D(f)` is defined by `q ↦ {a | aᵢᵐ/fⁱ ∈ q}`, i.e. sending
`q` a prime ideal in `A⁰_f` to the homogeneous prime relevant ideal containing only and all the
elements `a : A` such that for every `i`, the degree 0 element formed by dividing the `m`-th power
of the `i`-th projection of `a` by the `i`-th power of the degree-`m` homogeneous element `f`,
lies in `q`.

The set `{a | aᵢᵐ/fⁱ ∈ q}`
* is an ideal, as proved in `carrier.asIdeal`;
* is homogeneous, as proved in `carrier.asHomogeneousIdeal`;
* is prime, as proved in `carrier.asIdeal.prime`;
* is relevant, as proved in `carrier.relevant`.
-/
def carrier (q : Spec.T A⁰_ f) : Set A :=
  {a | ∀ i, (Quotient.mk'' ⟨m * i, ⟨proj 𝒜 i a ^ m, by mem_tac⟩,
              ⟨f ^ i, by rw [mul_comm]; mem_tac⟩, ⟨_, rfl⟩⟩ : A⁰_ f) ∈ q.1}
#align algebraic_geometry.Proj_iso_Spec_Top_component.from_Spec.carrier AlgebraicGeometry.ProjIsoSpecTopComponent.FromSpec.carrier

theorem mem_carrier_iff (q : Spec.T A⁰_ f) (a : A) :
    a ∈ carrier f_deg q ↔ ∀ i, (Quotient.mk'' ⟨m * i, ⟨proj 𝒜 i a ^ m, by mem_tac⟩,
      ⟨f ^ i, by rw [mul_comm]; mem_tac⟩, ⟨_, rfl⟩⟩ : A⁰_ f) ∈ q.1 :=
  Iff.rfl
#align algebraic_geometry.Proj_iso_Spec_Top_component.from_Spec.mem_carrier_iff AlgebraicGeometry.ProjIsoSpecTopComponent.FromSpec.mem_carrier_iff

theorem mem_carrier_iff' (q : Spec.T A⁰_ f) (a : A) :
    a ∈ carrier f_deg q ↔
      ∀ i, (Localization.mk (proj 𝒜 i a ^ m) ⟨f ^ i, ⟨i, rfl⟩⟩ : Localization.Away f) ∈
          algebraMap (HomogeneousLocalization.Away 𝒜 f) (Localization.Away f) '' { s | s ∈ q.1 } :=
  (mem_carrier_iff f_deg q a).trans
    (by
      constructor <;> intro h i <;> specialize h i
      · rw [Set.mem_image]; refine' ⟨_, h, rfl⟩
      · rw [Set.mem_image] at h; rcases h with ⟨x, h, hx⟩
        change x ∈ q.asIdeal at h
        convert h
        rw [HomogeneousLocalization.ext_iff_val, HomogeneousLocalization.val_mk'']
        dsimp only [Subtype.coe_mk]; rw [← hx]; rfl)
#align algebraic_geometry.Proj_iso_Spec_Top_component.from_Spec.mem_carrier_iff' AlgebraicGeometry.ProjIsoSpecTopComponent.FromSpec.mem_carrier_iff'

theorem carrier.add_mem (q : Spec.T A⁰_ f) {a b : A} (ha : a ∈ carrier f_deg q)
    (hb : b ∈ carrier f_deg q) : a + b ∈ carrier f_deg q := by
  refine' fun i => (q.2.mem_or_mem _).elim id id
  change (Quotient.mk'' ⟨_, _, _, _⟩ : A⁰_ f) ∈ q.1; dsimp only [Subtype.coe_mk]
  simp_rw [← pow_add, map_add, add_pow, mul_comm, ← nsmul_eq_mul]
  let g : ℕ → A⁰_ f := fun j => (m + m).choose j •
      if h2 : m + m < j then (0 : A⁰_ f)
      else
        -- Porting note: inlining `l`, `r` causes a "can't synth HMul A⁰_ f A⁰_ f ?" error
        if h1 : j ≤ m then
          letI l : A⁰_ f := Quotient.mk''
            ⟨m * i, ⟨proj 𝒜 i a ^ j * proj 𝒜 i b ^ (m - j), ?_⟩,
              ⟨_, by rw [mul_comm]; mem_tac⟩, ⟨i, rfl⟩⟩
          letI r : A⁰_ f := Quotient.mk''
            ⟨m * i, ⟨proj 𝒜 i b ^ m, by mem_tac⟩,
              ⟨_, by rw [mul_comm]; mem_tac⟩, ⟨i, rfl⟩⟩
          l * r
        else
          letI l : A⁰_ f := Quotient.mk''
            ⟨m * i, ⟨proj 𝒜 i a ^ m, by mem_tac⟩,
              ⟨_, by rw [mul_comm]; mem_tac⟩, ⟨i, rfl⟩⟩
          letI r : A⁰_ f := Quotient.mk''
            ⟨m * i, ⟨proj 𝒜 i a ^ (j - m) * proj 𝒜 i b ^ (m + m - j), ?_⟩,
              ⟨_, by rw [mul_comm]; mem_tac⟩, ⟨i, rfl⟩⟩
          l * r
  rotate_left
  · rw [(_ : m * i = _)]
    -- Porting note: it seems unification with mul_mem is more fiddly reducing value of mem_tac
    apply GradedMonoid.toGradedMul.mul_mem (i := j • i) (j := (m - j) • i) <;> mem_tac_aux
    rw [← add_smul, Nat.add_sub_of_le h1]; rfl
  · rw [(_ : m * i = _)]
    apply GradedMonoid.toGradedMul.mul_mem (i := (j-m) • i) (j := (m + m - j) • i) <;> mem_tac_aux
    rw [← add_smul]; congr; zify [le_of_not_lt h2, le_of_not_le h1]; abel
  convert_to ∑ i in range (m + m + 1), g i ∈ q.1; swap
  · refine' q.1.sum_mem fun j _ => nsmul_mem _ _; split_ifs
    exacts [q.1.zero_mem, q.1.mul_mem_left _ (hb i), q.1.mul_mem_right _ (ha i)]
  rw [HomogeneousLocalization.ext_iff_val, HomogeneousLocalization.val_mk'']
  change _ = (algebraMap (HomogeneousLocalization.Away 𝒜 f) (Localization.Away f)) _
  dsimp only [Subtype.coe_mk]; rw [map_sum, mk_sum]
  apply Finset.sum_congr rfl fun j hj => _
  intro j hj
  change _ = HomogeneousLocalization.val _
  rw [HomogeneousLocalization.smul_val]
  split_ifs with h2 h1
  · exact ((Finset.mem_range.1 hj).not_le h2).elim
  all_goals simp only [HomogeneousLocalization.mul_val, HomogeneousLocalization.zero_val,
    HomogeneousLocalization.val_mk'', Subtype.coe_mk, mk_mul, ← smul_mk]; congr 2
  · dsimp; rw [mul_assoc, ← pow_add, add_comm (m - j), Nat.add_sub_assoc h1]
  · simp_rw [pow_add]; rfl
  · dsimp; rw [← mul_assoc, ← pow_add, Nat.add_sub_of_le (le_of_not_le h1)]
  · simp_rw [pow_add]; rfl
#align algebraic_geometry.Proj_iso_Spec_Top_component.from_Spec.carrier.add_mem AlgebraicGeometry.ProjIsoSpecTopComponent.FromSpec.carrier.add_mem

variable (hm : 0 < m) (q : Spec.T A⁰_ f)

theorem carrier.zero_mem : (0 : A) ∈ carrier f_deg q := fun i => by
  convert Submodule.zero_mem q.1 using 1
  rw [HomogeneousLocalization.ext_iff_val, HomogeneousLocalization.val_mk'',
    HomogeneousLocalization.zero_val]; simp_rw [map_zero, zero_pow hm]
  convert Localization.mk_zero (S := Submonoid.powers f) _ using 1
#align algebraic_geometry.Proj_iso_Spec_Top_component.from_Spec.carrier.zero_mem AlgebraicGeometry.ProjIsoSpecTopComponent.FromSpec.carrier.zero_mem

theorem carrier.smul_mem (c x : A) (hx : x ∈ carrier f_deg q) : c • x ∈ carrier f_deg q := by
  revert c
  refine' DirectSum.Decomposition.inductionOn 𝒜 _ _ _
  · rw [zero_smul]; exact carrier.zero_mem f_deg hm _
  · rintro n ⟨a, ha⟩ i
    simp_rw [proj_apply, smul_eq_mul, coe_decompose_mul_of_left_mem 𝒜 i ha]
    -- Porting note: having trouble with Mul instance
    let product : A⁰_ f :=
      Mul.mul (Quotient.mk'' ⟨_, ⟨a ^ m, pow_mem_graded m ha⟩, ⟨_, ?_⟩, ⟨n, rfl⟩⟩ : A⁰_ f)
          (Quotient.mk'' ⟨_, ⟨proj 𝒜 (i - n) x ^ m, by mem_tac⟩, ⟨_, ?_⟩, ⟨i - n, rfl⟩⟩ : A⁰_ f)
    split_ifs with h
    · convert_to product ∈ q.1
      · dsimp
        erw [HomogeneousLocalization.ext_iff_val, HomogeneousLocalization.val_mk'',
          HomogeneousLocalization.mul_val, HomogeneousLocalization.val_mk'',
          HomogeneousLocalization.val_mk'']
        simp_rw [mul_pow]; rw [Localization.mk_mul]
        congr; erw [← pow_add, Nat.add_sub_of_le h]
        · rw [(_ : m • n = _)]; mem_tac; simp only [smul_eq_mul, mul_comm]
        · rw [(_ : m • (i - n) = _)]; mem_tac; simp only [smul_eq_mul, mul_comm]
      · apply Ideal.mul_mem_left (α := A⁰_ f) _ _ (hx _)
    · simp_rw [zero_pow hm]; convert carrier.zero_mem f_deg hm q i; rw [map_zero, zero_pow hm]
  · simp_rw [add_smul]; exact fun _ _ => carrier.add_mem f_deg q
#align algebraic_geometry.Proj_iso_Spec_Top_component.from_Spec.carrier.smul_mem AlgebraicGeometry.ProjIsoSpecTopComponent.FromSpec.carrier.smul_mem

/-- For a prime ideal `q` in `A⁰_f`, the set `{a | aᵢᵐ/fⁱ ∈ q}` as an ideal.
-/
def carrier.asIdeal : Ideal A where
  carrier := carrier f_deg q
  zero_mem' := carrier.zero_mem f_deg hm q
  add_mem' := carrier.add_mem f_deg q
  smul_mem' := carrier.smul_mem f_deg hm q
#align algebraic_geometry.Proj_iso_Spec_Top_component.from_Spec.carrier.as_ideal AlgebraicGeometry.ProjIsoSpecTopComponent.FromSpec.carrier.asIdeal


theorem carrier.asIdeal.homogeneous : (carrier.asIdeal f_deg hm q).IsHomogeneous 𝒜 :=
  fun i a ha j =>
  (em (i = j)).elim (fun h => h ▸ by simpa only [proj_apply, decompose_coe, of_eq_same] using ha _)
    fun h => by
    simp only [proj_apply, decompose_of_mem_ne 𝒜 (Submodule.coe_mem (decompose 𝒜 a i)) h,
      zero_pow hm]
    convert carrier.zero_mem f_deg hm q j; rw [map_zero, zero_pow hm]
#align algebraic_geometry.Proj_iso_Spec_Top_component.from_Spec.carrier.as_ideal.homogeneous AlgebraicGeometry.ProjIsoSpecTopComponent.FromSpec.carrier.asIdeal.homogeneous

/-- For a prime ideal `q` in `A⁰_f`, the set `{a | aᵢᵐ/fⁱ ∈ q}` as a homogeneous ideal.
-/
def carrier.asHomogeneousIdeal : HomogeneousIdeal 𝒜 :=
  ⟨carrier.asIdeal f_deg hm q, carrier.asIdeal.homogeneous f_deg hm q⟩
#align algebraic_geometry.Proj_iso_Spec_Top_component.from_Spec.carrier.as_homogeneous_ideal AlgebraicGeometry.ProjIsoSpecTopComponent.FromSpec.carrier.asHomogeneousIdeal

theorem carrier.denom_not_mem : f ∉ carrier.asIdeal f_deg hm q := fun rid =>
  q.IsPrime.ne_top <|
    (Ideal.eq_top_iff_one _).mpr
      (by
        convert rid m
        rw [HomogeneousLocalization.ext_iff_val, HomogeneousLocalization.one_val,
          HomogeneousLocalization.val_mk'']
        dsimp
        simp_rw [decompose_of_mem_same _ f_deg]
        simp only [mk_eq_monoidOf_mk', Submonoid.LocalizationMap.mk'_self])
#align algebraic_geometry.Proj_iso_Spec_Top_component.from_Spec.carrier.denom_not_mem AlgebraicGeometry.ProjIsoSpecTopComponent.FromSpec.carrier.denom_not_mem

theorem carrier.relevant : ¬HomogeneousIdeal.irrelevant 𝒜 ≤ carrier.asHomogeneousIdeal f_deg hm q :=
  fun rid => carrier.denom_not_mem f_deg hm q <| rid <| DirectSum.decompose_of_mem_ne 𝒜 f_deg hm.ne'
#align algebraic_geometry.Proj_iso_Spec_Top_component.from_Spec.carrier.relevant AlgebraicGeometry.ProjIsoSpecTopComponent.FromSpec.carrier.relevant

theorem carrier.asIdeal.ne_top : carrier.asIdeal f_deg hm q ≠ ⊤ := fun rid =>
  carrier.denom_not_mem f_deg hm q (rid.symm ▸ Submodule.mem_top)
#align algebraic_geometry.Proj_iso_Spec_Top_component.from_Spec.carrier.as_ideal.ne_top AlgebraicGeometry.ProjIsoSpecTopComponent.FromSpec.carrier.asIdeal.ne_top

theorem carrier.asIdeal.prime : (carrier.asIdeal f_deg hm q).IsPrime :=
  (carrier.asIdeal.homogeneous f_deg hm q).isPrime_of_homogeneous_mem_or_mem
    (carrier.asIdeal.ne_top f_deg hm q) fun {x y} ⟨nx, hnx⟩ ⟨ny, hny⟩ hxy =>
    show (∀ i, _ ∈ _) ∨ ∀ i, _ ∈ _ by
      rw [← and_forall_ne nx, and_iff_left, ← and_forall_ne ny, and_iff_left]
      · apply q.2.mem_or_mem; convert hxy (nx + ny) using 1
        dsimp
        simp_rw [decompose_of_mem_same 𝒜 hnx, decompose_of_mem_same 𝒜 hny,
          decompose_of_mem_same 𝒜 (SetLike.GradedMonoid.toGradedMul.mul_mem hnx hny),
          mul_pow, pow_add]
        simp only [HomogeneousLocalization.ext_iff_val, HomogeneousLocalization.val_mk'',
          HomogeneousLocalization.mul_val, mk_mul]
        simp only [Submonoid.mk_mul_mk, mk_eq_monoidOf_mk']
      all_goals
        intro n hn; convert q.1.zero_mem using 1
        rw [HomogeneousLocalization.ext_iff_val, HomogeneousLocalization.val_mk'',
          HomogeneousLocalization.zero_val]; simp_rw [proj_apply]
        convert mk_zero (S := Submonoid.powers f) _
        rw [decompose_of_mem_ne 𝒜 _ hn.symm, zero_pow hm]
        · first | exact hnx | exact hny
#align algebraic_geometry.Proj_iso_Spec_Top_component.from_Spec.carrier.as_ideal.prime AlgebraicGeometry.ProjIsoSpecTopComponent.FromSpec.carrier.asIdeal.prime

/-- The function `Spec A⁰_f → Proj|D(f)` by sending `q` to `{a | aᵢᵐ/fⁱ ∈ q}`.
-/
def toFun : (Spec.T A⁰_ f) → Proj.T| pbo f := fun q =>
  ⟨⟨carrier.asHomogeneousIdeal f_deg hm q, carrier.asIdeal.prime f_deg hm q,
      carrier.relevant f_deg hm q⟩,
    (ProjectiveSpectrum.mem_basicOpen _ f _).mp <| carrier.denom_not_mem f_deg hm q⟩
#align algebraic_geometry.Proj_iso_Spec_Top_component.from_Spec.to_fun AlgebraicGeometry.ProjIsoSpecTopComponent.FromSpec.toFun

end FromSpec

section toSpecFromSpec

lemma toSpecFromSpec {f : A} {m : ℕ} (hm : 0 < m) (f_deg : f ∈ 𝒜 m) (x : Spec.T (A⁰_ f)) :
    toSpec (FromSpec.toFun f_deg hm x) = x := show _ = (_ : PrimeSpectrum _) by
  ext (z : A⁰_ f); fconstructor <;> intro hz
  · change z ∈ ToSpec.carrier _ at hz
    erw [ToSpec.carrier_eq_span, mem_span_set] at hz
    obtain ⟨c, support_le, rfl⟩ := hz
    refine Ideal.sum_mem _ fun j hj ↦ Ideal.mul_mem_left _ _ ?_
    obtain ⟨s, _, hs, n, s_mem, F_mem, ⟨k, rfl⟩, rfl⟩ := support_le hj
<<<<<<< HEAD
    specialize hs n
    simp only [CommRingCat.coe_of, GradedAlgebra.proj_apply] at hs
    refine x.IsPrime.mem_of_pow_mem m <| show Quotient.mk'' ⟨_, ⟨s^m, _⟩, _, _⟩ ∈ x.asIdeal from ?_
    simp only [CommRingCat.coe_of, smul_eq_mul]
    convert hs using 1
    rw [HomogeneousLocalization.ext_iff_val, HomogeneousLocalization.val_mk'',
      HomogeneousLocalization.val_mk'']
    simp only [smul_eq_mul, SetLike.coe_gnpow]
=======
    refine x.IsPrime.mem_of_pow_mem m <| show Quotient.mk'' ⟨_, ⟨s^m, _⟩, _, _⟩ ∈ x.asIdeal from ?_
    -- simp only [CommRingCat.coe_of, smul_eq_mul]
    convert hs n using 1
    rw [HomogeneousLocalization.ext_iff_val, HomogeneousLocalization.val_mk'',
      HomogeneousLocalization.val_mk'']
    simp only [smul_eq_mul, SetLike.coe_gnpow, GradedAlgebra.proj_apply,
      DirectSum.decompose_of_mem_same 𝒜 s_mem]
>>>>>>> 1c1bffbb
    by_cases ineq : f^k = 0
    · have := IsLocalization.uniqueOfZeroMem (M := Submonoid.powers f) (S := Localization.Away f)
        ⟨k, ineq⟩
      exact Subsingleton.elim _ _
<<<<<<< HEAD
    · simp_rw [← pow_mul, DirectSum.decompose_of_mem_same 𝒜 s_mem]
      congr
=======
    · simp_rw [← pow_mul]; congr
>>>>>>> 1c1bffbb
      exact DirectSum.degree_eq_of_mem_mem 𝒜 F_mem (SetLike.pow_mem_graded k f_deg) ineq |>.symm

  · erw [ToSpec.mem_carrier_iff]
    obtain ⟨k, (k_spec : f^k = z.den)⟩ := z.den_mem
    rw [show z.val = (Localization.mk z.num ⟨f^k, ⟨k, rfl⟩⟩ : Away f) by
        · rw [z.eq_num_div_den]; congr; exact k_spec.symm,
      show (mk z.num ⟨f^k, ⟨k, rfl⟩⟩ : Away f) = mk z.num 1 * (mk 1 ⟨f^k, ⟨k, rfl⟩⟩ : Away f) by
        · rw [mk_mul, mul_one, one_mul]]
    refine Ideal.mul_mem_right _ _ <| Ideal.subset_span ⟨z.num, ?_, rfl⟩

    intro j
    by_cases ineq : z.deg = j
    · subst ineq
      simp only [CommRingCat.coe_of, GradedAlgebra.proj_apply,
        DirectSum.decompose_of_mem_same 𝒜 z.num_mem_deg]
      convert x.IsPrime.pow_mem_iff_mem m hm |>.mpr hz using 1
      rw [HomogeneousLocalization.ext_iff_val, HomogeneousLocalization.val_mk'',
        HomogeneousLocalization.pow_val, z.eq_num_div_den, Localization.mk_pow]
      by_cases ineq : f^k = 0
      · have := IsLocalization.uniqueOfZeroMem (M := Submonoid.powers f) (S := Localization.Away f)
          ⟨k, ineq⟩
        exact Subsingleton.elim _ _
<<<<<<< HEAD
      · dsimp
        congr 2
=======
      · dsimp; congr 2
>>>>>>> 1c1bffbb
        rw [← k_spec, ← pow_mul, show z.deg = k * m from
          degree_eq_of_mem_mem 𝒜 (k_spec ▸ z.den_mem_deg) (SetLike.pow_mem_graded k f_deg) ineq]
    · simp only [CommRingCat.coe_of, GradedAlgebra.proj_apply, zero_pow hm,
        DirectSum.decompose_of_mem_ne 𝒜 z.num_mem_deg ineq]
      convert x.asIdeal.zero_mem
      rw [HomogeneousLocalization.ext_iff_val, HomogeneousLocalization.val_mk'',
        HomogeneousLocalization.zero_val, Localization.mk_zero]

end toSpecFromSpec

<<<<<<< HEAD
section fromSpecToSpec

set_option maxHeartbeats 400000 in
open GradedAlgebra in
lemma fromSpecToSpec {f : A} {m : ℕ} (hm : 0 < m) (f_deg : f ∈ 𝒜 m) (x : Proj.T| pbo f) :
    FromSpec.toFun f_deg hm (toSpec x) = x := by
  classical
  refine Subtype.ext <| ProjectiveSpectrum.ext _ _ <| HomogeneousIdeal.ext <| Ideal.ext fun z ↦ ?_
  fconstructor <;> intro hz
  · rw [← DirectSum.sum_support_decompose 𝒜 z]
    refine Ideal.sum_mem _ fun i _ ↦ ?_
    specialize hz i
    erw [ToSpec.mem_carrier_iff, HomogeneousLocalization.val_mk'', mem_span_set] at hz
    obtain ⟨c, support_le, (eq1 : Finset.sum _ _ = _)⟩ := hz
    simp only [smul_eq_mul, GradedAlgebra.proj_apply] at eq1
    obtain ⟨N, hN⟩ := Localization.Away.den_one_smul_large_power (c.support.image fun i ↦ c i * i)
    choose acd hacd using hN
    have prop1 : ∀ i ∈ c.support, c i * i ∈ c.support.image fun i ↦ c i * i := by aesop

    have eq2 := calc
      f^(i+N) • (mk ((decompose 𝒜 z i) ^ m) ⟨f^i, ⟨_, rfl⟩⟩ : Away f)
      = f^(i+N) • ∑ i in c.support, c i * i := by rw [eq1]
      _ = f^i • f^N • ∑ i in c.support, c i * i := by rw [← mul_smul, pow_add]
      _ = f^i • ∑ i in c.support, f^N • (c i * i) := by rw [Finset.smul_sum]
      _ = f^i • ∑ i in c.support.attach, f^N • (c i.1 * i.1) := by
        congr 1; exact Finset.sum_attach _ _ |>.symm
      _ = f^i • ∑ i in c.support.attach, algebraMap A (Away f) (acd _ (prop1 _ i.2)) := by
        congr 1; exact Finset.sum_congr rfl fun i _ ↦ by rw [hacd _ (prop1 _ i.2)]
      _ = f^i • algebraMap A (Away f) (∑ i in c.support.attach, acd _ (prop1 _ i.2)) := by
        congr 1; rw [map_sum]
      _ = algebraMap A (Away f) (f^i * ∑ i in c.support.attach, acd _ (prop1 _ i.2)) := by
        rw [map_mul, Algebra.smul_def]

    have eq3 : f^(i+N) • (mk ((decompose 𝒜 z i) ^ m) ⟨f^i, ⟨_, rfl⟩⟩ : Away f) =
      f^N • (mk ((decompose 𝒜 z i) ^ m) 1 : Away f)
    · rw [smul_mk, smul_mk, smul_eq_mul, Localization.mk_eq_mk_iff, Localization.r_iff_exists]
      refine ⟨1, ?_⟩
      simp only [OneMemClass.coe_one, one_mul, smul_eq_mul]
      ring
    conv_rhs at eq3 => rw [mk_one_eq_algebraMap, Algebra.smul_def, ← map_mul]
    rw [eq2, ← mk_one_eq_algebraMap, ← mk_one_eq_algebraMap, Localization.mk_eq_mk_iff,
      Localization.r_iff_exists] at eq3
    obtain ⟨⟨_, ⟨k, rfl⟩⟩, eq3⟩ := eq3
    simp only [OneMemClass.coe_one, one_mul, ← mul_assoc, ← pow_add] at eq3

    suffices m : f^(k + i) * ∑ i in c.support.attach, acd _ (prop1 _ i.2) ∈ x.1.asHomogeneousIdeal
    · exact x.1.isPrime.mem_of_pow_mem _ <| x.1.isPrime.mem_or_mem (eq3 ▸ m)
        |>.resolve_left fun r ↦ ProjectiveSpectrum.mem_basicOpen 𝒜 _ _
        |>.mp x.2 <| x.1.isPrime.mem_of_pow_mem _ r

    refine Ideal.mul_mem_left _ _ <| Ideal.sum_mem _ fun j _ ↦ ?_
    obtain ⟨k, z, eq4⟩ : ∃ (k : ℕ) (z : A), c j.1 = (mk z ⟨f^k, ⟨_, rfl⟩⟩ : Away f)
    · induction' (c j) using Localization.induction_on with d
      rcases d with ⟨z, ⟨_, ⟨k, rfl⟩⟩⟩
      exact ⟨_, _, rfl⟩
    obtain ⟨g, hg1, hg2⟩ := support_le j.2
    specialize hacd _ (prop1 _ j.2)
    conv_rhs at hacd => rw [mul_comm (c j.1) j.1, eq4, ← hg2, ← Algebra.smul_def, smul_mk,
      smul_mk, smul_eq_mul, smul_eq_mul]
    rw [← mk_one_eq_algebraMap, Localization.mk_eq_mk_iff, Localization.r_iff_exists] at hacd
    obtain ⟨⟨_, ⟨l, rfl⟩⟩, eq5⟩ := hacd
    simp only [OneMemClass.coe_one, one_mul, ← mul_assoc, ← pow_add] at eq5
    suffices m : f^(l + N) * g * z ∈ x.1.asHomogeneousIdeal
    · exact x.1.isPrime.mem_or_mem (eq5.symm ▸ m)
          |>.resolve_left fun r ↦ ProjectiveSpectrum.mem_basicOpen 𝒜 _ _
          |>.mp x.2 <| x.1.isPrime.mem_of_pow_mem _ r
    exact Ideal.mul_mem_right _ _ <| Ideal.mul_mem_left _ _ hg1

  · intro i
    erw [ToSpec.mem_carrier_iff, HomogeneousLocalization.val_mk'']
    dsimp only [proj_apply]
    rw [show (mk (decompose 𝒜 z i ^ m) ⟨f^i, ⟨i, rfl⟩⟩: Away f) =
      (decompose 𝒜 z i ^ m : A) • (mk 1 ⟨f^i, ⟨i, rfl⟩⟩ : Away f) by
      · rw [smul_mk, smul_eq_mul, mul_one], Algebra.smul_def]
    exact Ideal.mul_mem_right _ _ <|
      Ideal.subset_span ⟨_, ⟨Ideal.pow_mem_of_mem _ (x.1.asHomogeneousIdeal.2 i hz) _ hm, rfl⟩⟩

lemma toSpec_injective {f : A} {m : ℕ} (hm : 0 < m) (f_deg : f ∈ 𝒜 m):
    Function.Injective (toSpec (𝒜 := 𝒜) (f := f)) := by
  intro x₁ x₂ h
  have := congr_arg (FromSpec.toFun f_deg hm) h
  rwa [fromSpecToSpec, fromSpecToSpec] at this

lemma toSpec_surjective {f : A} {m : ℕ} (hm : 0 < m) (f_deg : f ∈ 𝒜 m):
    Function.Surjective (toSpec (𝒜 := 𝒜) (f := f)) :=
  Function.surjective_iff_hasRightInverse |>.mpr
    ⟨FromSpec.toFun f_deg hm, toSpecFromSpec 𝒜 hm f_deg⟩

lemma toSpec_bijective {f : A} {m : ℕ} (hm : 0 < m) (f_deg : f ∈ 𝒜 m):
    Function.Bijective (toSpec (𝒜 := 𝒜) (f := f)) :=
  ⟨toSpec_injective 𝒜 hm f_deg, toSpec_surjective 𝒜 hm f_deg⟩

end fromSpecToSpec

=======
>>>>>>> 1c1bffbb
end ProjIsoSpecTopComponent

end AlgebraicGeometry<|MERGE_RESOLUTION|>--- conflicted
+++ resolved
@@ -159,103 +159,6 @@
     z ∈ carrier x ↔ z.val ∈ Ideal.span (algebraMap A (Away f) '' x.1.asHomogeneousIdeal) :=
   Iff.rfl
 #align algebraic_geometry.Proj_iso_Spec_Top_component.to_Spec.mem_carrier_iff AlgebraicGeometry.ProjIsoSpecTopComponent.ToSpec.mem_carrier_iff
-
-lemma carrier_eq_span :
-    carrier x =
-    Ideal.span { z : HomogeneousLocalization.Away 𝒜 f |
-      ∃ (s F : A) (_ : s ∈ x.1.asHomogeneousIdeal) (n : ℕ)
-        (s_mem : s ∈ 𝒜 n) (F_mem1 : F ∈ 𝒜 n) (F_mem2 : F ∈ Submonoid.powers f),
-        z = Quotient.mk'' ⟨n, ⟨s, s_mem⟩, ⟨F, F_mem1⟩,F_mem2⟩ } := by
-  classical
-  refine le_antisymm ?_ <| Ideal.span_le.mpr ?_
-  · intro z hz
-    let k : ℕ :=
-      Submonoid.mem_powers_iff _ _ |>.mp (z.den_mem : z.den ∈ Submonoid.powers f) |>.choose
-    have hk : f^k = z.den :=
-      Submonoid.mem_powers_iff _ _ |>.mp (z.den_mem : z.den ∈ Submonoid.powers f) |>.choose_spec
-    erw [mem_carrier_iff, mem_span_set] at hz
-    obtain ⟨c, support_le, eq1⟩ := hz
-    erw [Finsupp.sum] at eq1
-
-    suffices mem1 : z.num ∈ x.1.asHomogeneousIdeal
-    · refine Ideal.subset_span ⟨_, _, mem1, _, z.num_mem_deg, z.den_mem_deg, z.den_mem, ?_⟩
-      rw [HomogeneousLocalization.ext_iff_val, HomogeneousLocalization.val_mk'',
-        HomogeneousLocalization.eq_num_div_den]
-
-    obtain ⟨⟨_, N, rfl⟩, hN⟩ := IsLocalization.exist_integer_multiples_of_finset
-      (Submonoid.powers f) (c.support.image (fun i ↦ c i * i))
-    choose acd hacd using hN
-    change ∀ _ _, Localization.mk (acd _ _) _ = _ at hacd
-    have prop1 : ∀ i, i ∈ c.support → c i * i ∈ (c.support.image (fun i ↦ c i * i))
-    · intros i hi; rw [Finset.mem_image]; exact ⟨_, hi, rfl⟩
-    have eq1 : (Localization.mk (z.num * f ^ N) 1 : Localization.Away f) =
-      Localization.mk
-        (∑ i in c.support.attach, f ^ k * acd (c i * i) (prop1 i.1 i.2)) 1
-    · rw [mk_sum]
-      rw [z.eq_num_div_den] at eq1
-      replace eq1 : ∑ i in c.support, c i • i =
-        (Localization.mk z.num ⟨f ^ k, ⟨k, rfl⟩⟩ : Localization.Away f)
-      · simp_rw [eq1, hk]
-      convert_to _ =
-        ∑ i in c.support.attach, (Localization.mk (f ^ k) 1 : Localization.Away f) *
-          (Localization.mk (acd (c i * i) (prop1 i.1 i.2)) 1 : Localization.Away f)
-      · refine Finset.sum_congr rfl ?_
-        rintro x _
-        rw [mk_mul, mul_one]
-      rw [← Finset.sum_attach] at eq1
-      simp_rw [← Finset.mul_sum, hacd, ← Finset.smul_sum]
-      erw [eq1, Localization.smul_mk, mk_mul, smul_eq_mul, one_mul, Localization.mk_eq_mk',
-        IsLocalization.eq]
-      refine ⟨1, by simp [mul_comm]⟩
-
-    rw [Localization.mk_eq_mk_iff, Localization.r_iff_exists] at eq1
-    obtain ⟨⟨_, ⟨l, rfl⟩⟩, (eq1 : f ^ l * (1 * (z.num * f ^ N)) = f ^ l * (1 * _))⟩ := eq1
-    rw [one_mul, one_mul] at eq1
-
-    suffices : f^l * ∑ i in c.support.attach, f^k * acd (c i * i) (prop1 i.1 i.2) ∈
-      x.1.asHomogeneousIdeal
-    · rw [← eq1] at this
-      refine x.1.isPrime.mem_or_mem ((x.1.isPrime.mem_or_mem this).resolve_left ?_)
-        |>.resolve_right ?_ <;>
-      intro r <;> apply (ProjectiveSpectrum.mem_basicOpen 𝒜 _ _).mp x.2 <;>
-      exact x.1.isPrime.mem_of_pow_mem _ r
-
-    refine Ideal.mul_mem_left _ _ (Ideal.sum_mem _ (fun ⟨j, hj⟩ _ ↦ Ideal.mul_mem_left _ _ ?_))
-    set g := (support_le hj).choose
-    obtain ⟨(_ : g ∈ x.1.asHomogeneousIdeal), (hg : Localization.mk g 1 = j)⟩ :=
-      (support_le hj).choose_spec
-    obtain ⟨a, z, hz⟩ : ∃ (a : A) (z : ℕ), c j = (Localization.mk a ⟨f^z, ⟨z, rfl⟩⟩ : Away f)
-    · induction' (c j) using Localization.induction_on with data
-      rcases data with ⟨a, ⟨_, ⟨z, rfl⟩⟩⟩
-      exact ⟨a, z, rfl⟩
-    have eq3 : (Localization.mk (acd (c j * j) (prop1 _ hj)) 1 : Away f) =
-      (Localization.mk (a * g * f^N) ⟨f^z, ⟨z, rfl⟩⟩ : Away f)
-    · rw [(hacd (c j * j) (prop1 _ hj)), hz, Algebra.smul_def, ← mk_one_eq_algebraMap,
-        Subtype.coe_mk, ← hg, Localization.mk_mul, Localization.mk_mul, mul_one, one_mul]
-      congr 1
-      ring
-
-    rw [Localization.mk_eq_mk_iff, Localization.r_iff_exists] at eq3
-    obtain ⟨⟨_, ⟨v, rfl⟩⟩, eq3⟩ := eq3
-    simp only [OneMemClass.coe_one, SetLike.mem_coe, one_mul] at eq3
-
-    suffices mem : f ^ v * (f ^ z * acd (c j * j) (prop1 _ hj)) ∈ x.1.asHomogeneousIdeal
-    · refine x.1.isPrime.mem_or_mem (x.1.isPrime.mem_or_mem mem |>.resolve_left ?_)
-        |>.resolve_left ?_  <;>
-      intro r <;> apply (ProjectiveSpectrum.mem_basicOpen 𝒜 _ _).mp x.2 <;>
-      exact x.1.isPrime.mem_of_pow_mem _ r
-
-    rw [eq3]
-    refine Ideal.mul_mem_left _ _ <| Ideal.mul_mem_right _ _ <| Ideal.mul_mem_left _ _ ?_
-    generalize_proofs _ h
-    exact h.choose_spec |>.1
-
-  · rintro _ ⟨s, _, hs, n, s_mem, F_mem, ⟨l, rfl⟩, rfl⟩
-    erw [mem_carrier_iff, HomogeneousLocalization.val_mk'']
-    erw [show (Localization.mk s ⟨f ^ l, ⟨_, rfl⟩⟩ : Localization.Away f) =
-      (Localization.mk 1 ⟨f^l, ⟨_, rfl⟩⟩ : Localization.Away f) * Localization.mk s 1 by
-      · rw [Localization.mk_mul, mul_one, one_mul]]
-    exact Ideal.mul_mem_left _ _ <| Ideal.subset_span ⟨s, hs, rfl⟩
 
 theorem MemCarrier.clear_denominator' [DecidableEq (Away f)] {z : Localization.Away f}
     (hz : z ∈ span (algebraMap A (Away f) '' x.val.asHomogeneousIdeal)) :
@@ -716,16 +619,6 @@
     obtain ⟨c, support_le, rfl⟩ := hz
     refine Ideal.sum_mem _ fun j hj ↦ Ideal.mul_mem_left _ _ ?_
     obtain ⟨s, _, hs, n, s_mem, F_mem, ⟨k, rfl⟩, rfl⟩ := support_le hj
-<<<<<<< HEAD
-    specialize hs n
-    simp only [CommRingCat.coe_of, GradedAlgebra.proj_apply] at hs
-    refine x.IsPrime.mem_of_pow_mem m <| show Quotient.mk'' ⟨_, ⟨s^m, _⟩, _, _⟩ ∈ x.asIdeal from ?_
-    simp only [CommRingCat.coe_of, smul_eq_mul]
-    convert hs using 1
-    rw [HomogeneousLocalization.ext_iff_val, HomogeneousLocalization.val_mk'',
-      HomogeneousLocalization.val_mk'']
-    simp only [smul_eq_mul, SetLike.coe_gnpow]
-=======
     refine x.IsPrime.mem_of_pow_mem m <| show Quotient.mk'' ⟨_, ⟨s^m, _⟩, _, _⟩ ∈ x.asIdeal from ?_
     -- simp only [CommRingCat.coe_of, smul_eq_mul]
     convert hs n using 1
@@ -733,17 +626,11 @@
       HomogeneousLocalization.val_mk'']
     simp only [smul_eq_mul, SetLike.coe_gnpow, GradedAlgebra.proj_apply,
       DirectSum.decompose_of_mem_same 𝒜 s_mem]
->>>>>>> 1c1bffbb
     by_cases ineq : f^k = 0
     · have := IsLocalization.uniqueOfZeroMem (M := Submonoid.powers f) (S := Localization.Away f)
         ⟨k, ineq⟩
       exact Subsingleton.elim _ _
-<<<<<<< HEAD
-    · simp_rw [← pow_mul, DirectSum.decompose_of_mem_same 𝒜 s_mem]
-      congr
-=======
     · simp_rw [← pow_mul]; congr
->>>>>>> 1c1bffbb
       exact DirectSum.degree_eq_of_mem_mem 𝒜 F_mem (SetLike.pow_mem_graded k f_deg) ineq |>.symm
 
   · erw [ToSpec.mem_carrier_iff]
@@ -766,12 +653,7 @@
       · have := IsLocalization.uniqueOfZeroMem (M := Submonoid.powers f) (S := Localization.Away f)
           ⟨k, ineq⟩
         exact Subsingleton.elim _ _
-<<<<<<< HEAD
-      · dsimp
-        congr 2
-=======
       · dsimp; congr 2
->>>>>>> 1c1bffbb
         rw [← k_spec, ← pow_mul, show z.deg = k * m from
           degree_eq_of_mem_mem 𝒜 (k_spec ▸ z.den_mem_deg) (SetLike.pow_mem_graded k f_deg) ineq]
     · simp only [CommRingCat.coe_of, GradedAlgebra.proj_apply, zero_pow hm,
@@ -782,7 +664,6 @@
 
 end toSpecFromSpec
 
-<<<<<<< HEAD
 section fromSpecToSpec
 
 set_option maxHeartbeats 400000 in
@@ -877,8 +758,6 @@
 
 end fromSpecToSpec
 
-=======
->>>>>>> 1c1bffbb
 end ProjIsoSpecTopComponent
 
 end AlgebraicGeometry