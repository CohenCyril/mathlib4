/-
Copyright (c) 2022 Andrew Yang. All rights reserved.
Released under Apache 2.0 license as described in the file LICENSE.
Authors: Andrew Yang
-/
import Mathlib.AlgebraicGeometry.Gluing
import Mathlib.CategoryTheory.Limits.Opposites
import Mathlib.AlgebraicGeometry.AffineScheme
import Mathlib.CategoryTheory.Limits.Shapes.Diagonal

#align_import algebraic_geometry.pullbacks from "leanprover-community/mathlib"@"7316286ff2942aa14e540add9058c6b0aa1c8070"

/-!
# Fibred products of schemes

In this file we construct the fibred product of schemes via gluing.
We roughly follow [har77] Theorem 3.3.

In particular, the main construction is to show that for an open cover `{ Uᵢ }` of `X`, if there
exist fibred products `Uᵢ ×[Z] Y` for each `i`, then there exists a fibred product `X ×[Z] Y`.

Then, for constructing the fibred product for arbitrary schemes `X, Y, Z`, we can use the
construction to reduce to the case where `X, Y, Z` are all affine, where fibred products are
constructed via tensor products.

-/

set_option linter.uppercaseLean3 false

universe v u

noncomputable section

open CategoryTheory CategoryTheory.Limits AlgebraicGeometry

namespace AlgebraicGeometry.Scheme

namespace Pullback

variable {C : Type u} [Category.{v} C]
variable {X Y Z : Scheme.{u}} (𝒰 : OpenCover.{u} X) (f : X ⟶ Z) (g : Y ⟶ Z)
variable [∀ i, HasPullback (𝒰.map i ≫ f) g]

/-- The intersection of `Uᵢ ×[Z] Y` and `Uⱼ ×[Z] Y` is given by (Uᵢ ×[Z] Y) ×[X] Uⱼ -/
def v (i j : 𝒰.J) : Scheme :=
  pullback ((pullback.fst : pullback (𝒰.map i ≫ f) g ⟶ _) ≫ 𝒰.map i) (𝒰.map j)
#align algebraic_geometry.Scheme.pullback.V AlgebraicGeometry.Scheme.Pullback.v

/-- The canonical transition map `(Uᵢ ×[Z] Y) ×[X] Uⱼ ⟶ (Uⱼ ×[Z] Y) ×[X] Uᵢ` given by the fact
that pullbacks are associative and symmetric. -/
def t (i j : 𝒰.J) : v 𝒰 f g i j ⟶ v 𝒰 f g j i := by
  have : HasPullback (pullback.snd ≫ 𝒰.map i ≫ f) g :=
    hasPullback_assoc_symm (𝒰.map j) (𝒰.map i) (𝒰.map i ≫ f) g
  have : HasPullback (pullback.snd ≫ 𝒰.map j ≫ f) g :=
    hasPullback_assoc_symm (𝒰.map i) (𝒰.map j) (𝒰.map j ≫ f) g
  refine (pullbackSymmetry ..).hom ≫ (pullbackAssoc ..).inv ≫ ?_
  refine ?_ ≫ (pullbackAssoc ..).hom ≫ (pullbackSymmetry ..).hom
  refine pullback.map _ _ _ _ (pullbackSymmetry _ _).hom (𝟙 _) (𝟙 _) ?_ ?_
  · rw [pullbackSymmetry_hom_comp_snd_assoc, pullback.condition_assoc, Category.comp_id]
  · rw [Category.comp_id, Category.id_comp]
#align algebraic_geometry.Scheme.pullback.t AlgebraicGeometry.Scheme.Pullback.t

@[simp, reassoc]
theorem t_fst_fst (i j : 𝒰.J) : t 𝒰 f g i j ≫ pullback.fst ≫ pullback.fst = pullback.snd := by
  simp only [t, Category.assoc, pullbackSymmetry_hom_comp_fst_assoc, pullbackAssoc_hom_snd_fst,
    pullback.lift_fst_assoc, pullbackSymmetry_hom_comp_snd, pullbackAssoc_inv_fst_fst,
    pullbackSymmetry_hom_comp_fst]
#align algebraic_geometry.Scheme.pullback.t_fst_fst AlgebraicGeometry.Scheme.Pullback.t_fst_fst

@[simp, reassoc]
theorem t_fst_snd (i j : 𝒰.J) :
    t 𝒰 f g i j ≫ pullback.fst ≫ pullback.snd = pullback.fst ≫ pullback.snd := by
  simp only [t, Category.assoc, pullbackSymmetry_hom_comp_fst_assoc, pullbackAssoc_hom_snd_snd,
    pullback.lift_snd, Category.comp_id, pullbackAssoc_inv_snd, pullbackSymmetry_hom_comp_snd_assoc]
#align algebraic_geometry.Scheme.pullback.t_fst_snd AlgebraicGeometry.Scheme.Pullback.t_fst_snd

@[simp, reassoc]
theorem t_snd (i j : 𝒰.J) : t 𝒰 f g i j ≫ pullback.snd = pullback.fst ≫ pullback.fst := by
  simp only [t, Category.assoc, pullbackSymmetry_hom_comp_snd, pullbackAssoc_hom_fst,
    pullback.lift_fst_assoc, pullbackSymmetry_hom_comp_fst, pullbackAssoc_inv_fst_snd,
    pullbackSymmetry_hom_comp_snd_assoc]
#align algebraic_geometry.Scheme.pullback.t_snd AlgebraicGeometry.Scheme.Pullback.t_snd

theorem t_id (i : 𝒰.J) : t 𝒰 f g i i = 𝟙 _ := by
  apply pullback.hom_ext <;> rw [Category.id_comp]
  · apply pullback.hom_ext
    · rw [← cancel_mono (𝒰.map i)]; simp only [pullback.condition, Category.assoc, t_fst_fst]
    · simp only [Category.assoc, t_fst_snd]
  · rw [← cancel_mono (𝒰.map i)]; simp only [pullback.condition, t_snd, Category.assoc]
#align algebraic_geometry.Scheme.pullback.t_id AlgebraicGeometry.Scheme.Pullback.t_id

/-- The inclusion map of `V i j = (Uᵢ ×[Z] Y) ×[X] Uⱼ ⟶ Uᵢ ×[Z] Y`-/
abbrev fV (i j : 𝒰.J) : v 𝒰 f g i j ⟶ pullback (𝒰.map i ≫ f) g :=
  pullback.fst
#align algebraic_geometry.Scheme.pullback.fV AlgebraicGeometry.Scheme.Pullback.fV

/-- The map `((Xᵢ ×[Z] Y) ×[X] Xⱼ) ×[Xᵢ ×[Z] Y] ((Xᵢ ×[Z] Y) ×[X] Xₖ)` ⟶
  `((Xⱼ ×[Z] Y) ×[X] Xₖ) ×[Xⱼ ×[Z] Y] ((Xⱼ ×[Z] Y) ×[X] Xᵢ)` needed for gluing   -/
def t' (i j k : 𝒰.J) :
    pullback (fV 𝒰 f g i j) (fV 𝒰 f g i k) ⟶ pullback (fV 𝒰 f g j k) (fV 𝒰 f g j i) := by
  refine (pullbackRightPullbackFstIso ..).hom ≫ ?_
  refine ?_ ≫ (pullbackSymmetry _ _).hom
  refine ?_ ≫ (pullbackRightPullbackFstIso ..).inv
  refine pullback.map _ _ _ _ (t 𝒰 f g i j) (𝟙 _) (𝟙 _) ?_ ?_
  · simp_rw [Category.comp_id, t_fst_fst_assoc, ← pullback.condition]
  · rw [Category.comp_id, Category.id_comp]
#align algebraic_geometry.Scheme.pullback.t' AlgebraicGeometry.Scheme.Pullback.t'

@[simp, reassoc]
theorem t'_fst_fst_fst (i j k : 𝒰.J) :
    t' 𝒰 f g i j k ≫ pullback.fst ≫ pullback.fst ≫ pullback.fst = pullback.fst ≫ pullback.snd := by
  simp only [t', Category.assoc, pullbackSymmetry_hom_comp_fst_assoc,
    pullbackRightPullbackFstIso_inv_snd_fst_assoc, pullback.lift_fst_assoc, t_fst_fst,
    pullbackRightPullbackFstIso_hom_fst_assoc]
#align algebraic_geometry.Scheme.pullback.t'_fst_fst_fst AlgebraicGeometry.Scheme.Pullback.t'_fst_fst_fst

@[simp, reassoc]
theorem t'_fst_fst_snd (i j k : 𝒰.J) :
    t' 𝒰 f g i j k ≫ pullback.fst ≫ pullback.fst ≫ pullback.snd =
      pullback.fst ≫ pullback.fst ≫ pullback.snd := by
  simp only [t', Category.assoc, pullbackSymmetry_hom_comp_fst_assoc,
    pullbackRightPullbackFstIso_inv_snd_fst_assoc, pullback.lift_fst_assoc, t_fst_snd,
    pullbackRightPullbackFstIso_hom_fst_assoc]
#align algebraic_geometry.Scheme.pullback.t'_fst_fst_snd AlgebraicGeometry.Scheme.Pullback.t'_fst_fst_snd

@[simp, reassoc]
theorem t'_fst_snd (i j k : 𝒰.J) :
    t' 𝒰 f g i j k ≫ pullback.fst ≫ pullback.snd = pullback.snd ≫ pullback.snd := by
  simp only [t', Category.assoc, pullbackSymmetry_hom_comp_fst_assoc,
    pullbackRightPullbackFstIso_inv_snd_snd, pullback.lift_snd, Category.comp_id,
    pullbackRightPullbackFstIso_hom_snd]
#align algebraic_geometry.Scheme.pullback.t'_fst_snd AlgebraicGeometry.Scheme.Pullback.t'_fst_snd

@[simp, reassoc]
theorem t'_snd_fst_fst (i j k : 𝒰.J) :
    t' 𝒰 f g i j k ≫ pullback.snd ≫ pullback.fst ≫ pullback.fst = pullback.fst ≫ pullback.snd := by
  simp only [t', Category.assoc, pullbackSymmetry_hom_comp_snd_assoc,
    pullbackRightPullbackFstIso_inv_fst_assoc, pullback.lift_fst_assoc, t_fst_fst,
    pullbackRightPullbackFstIso_hom_fst_assoc]
#align algebraic_geometry.Scheme.pullback.t'_snd_fst_fst AlgebraicGeometry.Scheme.Pullback.t'_snd_fst_fst

@[simp, reassoc]
theorem t'_snd_fst_snd (i j k : 𝒰.J) :
    t' 𝒰 f g i j k ≫ pullback.snd ≫ pullback.fst ≫ pullback.snd =
      pullback.fst ≫ pullback.fst ≫ pullback.snd := by
  simp only [t', Category.assoc, pullbackSymmetry_hom_comp_snd_assoc,
    pullbackRightPullbackFstIso_inv_fst_assoc, pullback.lift_fst_assoc, t_fst_snd,
    pullbackRightPullbackFstIso_hom_fst_assoc]
#align algebraic_geometry.Scheme.pullback.t'_snd_fst_snd AlgebraicGeometry.Scheme.Pullback.t'_snd_fst_snd

@[simp, reassoc]
theorem t'_snd_snd (i j k : 𝒰.J) :
    t' 𝒰 f g i j k ≫ pullback.snd ≫ pullback.snd = pullback.fst ≫ pullback.fst ≫ pullback.fst := by
  simp only [t', Category.assoc, pullbackSymmetry_hom_comp_snd_assoc,
    pullbackRightPullbackFstIso_inv_fst_assoc, pullback.lift_fst_assoc, t_snd,
    pullbackRightPullbackFstIso_hom_fst_assoc]
#align algebraic_geometry.Scheme.pullback.t'_snd_snd AlgebraicGeometry.Scheme.Pullback.t'_snd_snd

theorem cocycle_fst_fst_fst (i j k : 𝒰.J) :
    t' 𝒰 f g i j k ≫ t' 𝒰 f g j k i ≫ t' 𝒰 f g k i j ≫ pullback.fst ≫ pullback.fst ≫ pullback.fst =
      pullback.fst ≫ pullback.fst ≫ pullback.fst := by
  simp only [t'_fst_fst_fst, t'_fst_snd, t'_snd_snd]
#align algebraic_geometry.Scheme.pullback.cocycle_fst_fst_fst AlgebraicGeometry.Scheme.Pullback.cocycle_fst_fst_fst

theorem cocycle_fst_fst_snd (i j k : 𝒰.J) :
    t' 𝒰 f g i j k ≫ t' 𝒰 f g j k i ≫ t' 𝒰 f g k i j ≫ pullback.fst ≫ pullback.fst ≫ pullback.snd =
      pullback.fst ≫ pullback.fst ≫ pullback.snd := by
  simp only [t'_fst_fst_snd]
#align algebraic_geometry.Scheme.pullback.cocycle_fst_fst_snd AlgebraicGeometry.Scheme.Pullback.cocycle_fst_fst_snd

theorem cocycle_fst_snd (i j k : 𝒰.J) :
    t' 𝒰 f g i j k ≫ t' 𝒰 f g j k i ≫ t' 𝒰 f g k i j ≫ pullback.fst ≫ pullback.snd =
      pullback.fst ≫ pullback.snd := by
  simp only [t'_fst_snd, t'_snd_snd, t'_fst_fst_fst]
#align algebraic_geometry.Scheme.pullback.cocycle_fst_snd AlgebraicGeometry.Scheme.Pullback.cocycle_fst_snd

theorem cocycle_snd_fst_fst (i j k : 𝒰.J) :
    t' 𝒰 f g i j k ≫ t' 𝒰 f g j k i ≫ t' 𝒰 f g k i j ≫ pullback.snd ≫ pullback.fst ≫ pullback.fst =
      pullback.snd ≫ pullback.fst ≫ pullback.fst := by
  rw [← cancel_mono (𝒰.map i)]
  simp only [pullback.condition_assoc, t'_snd_fst_fst, t'_fst_snd, t'_snd_snd]
#align algebraic_geometry.Scheme.pullback.cocycle_snd_fst_fst AlgebraicGeometry.Scheme.Pullback.cocycle_snd_fst_fst

theorem cocycle_snd_fst_snd (i j k : 𝒰.J) :
    t' 𝒰 f g i j k ≫ t' 𝒰 f g j k i ≫ t' 𝒰 f g k i j ≫ pullback.snd ≫ pullback.fst ≫ pullback.snd =
      pullback.snd ≫ pullback.fst ≫ pullback.snd := by
  simp only [pullback.condition_assoc, t'_snd_fst_snd]
#align algebraic_geometry.Scheme.pullback.cocycle_snd_fst_snd AlgebraicGeometry.Scheme.Pullback.cocycle_snd_fst_snd

theorem cocycle_snd_snd (i j k : 𝒰.J) :
    t' 𝒰 f g i j k ≫ t' 𝒰 f g j k i ≫ t' 𝒰 f g k i j ≫ pullback.snd ≫ pullback.snd =
      pullback.snd ≫ pullback.snd := by
  simp only [t'_snd_snd, t'_fst_fst_fst, t'_fst_snd]
#align algebraic_geometry.Scheme.pullback.cocycle_snd_snd AlgebraicGeometry.Scheme.Pullback.cocycle_snd_snd

-- `by tidy` should solve it, but it times out.
theorem cocycle (i j k : 𝒰.J) : t' 𝒰 f g i j k ≫ t' 𝒰 f g j k i ≫ t' 𝒰 f g k i j = 𝟙 _ := by
  apply pullback.hom_ext <;> rw [Category.id_comp]
  · apply pullback.hom_ext
    · apply pullback.hom_ext
      · simp_rw [Category.assoc, cocycle_fst_fst_fst 𝒰 f g i j k]
      · simp_rw [Category.assoc, cocycle_fst_fst_snd 𝒰 f g i j k]
    · simp_rw [Category.assoc, cocycle_fst_snd 𝒰 f g i j k]
  · apply pullback.hom_ext
    · apply pullback.hom_ext
      · simp_rw [Category.assoc, cocycle_snd_fst_fst 𝒰 f g i j k]
      · simp_rw [Category.assoc, cocycle_snd_fst_snd 𝒰 f g i j k]
    · simp_rw [Category.assoc, cocycle_snd_snd 𝒰 f g i j k]
#align algebraic_geometry.Scheme.pullback.cocycle AlgebraicGeometry.Scheme.Pullback.cocycle

/-- Given `Uᵢ ×[Z] Y`, this is the glued fibered product `X ×[Z] Y`. -/
@[simps U V f t t', simps (config := .lemmasOnly) J]
def gluing : Scheme.GlueData.{u} where
  J := 𝒰.J
  U i := pullback (𝒰.map i ≫ f) g
  V := fun ⟨i, j⟩ => v 𝒰 f g i j
  -- `p⁻¹(Uᵢ ∩ Uⱼ)` where `p : Uᵢ ×[Z] Y ⟶ Uᵢ ⟶ X`.
  f i j := pullback.fst
  f_id i := inferInstance
  f_open := inferInstance
  t i j := t 𝒰 f g i j
  t_id i := t_id 𝒰 f g i
  t' i j k := t' 𝒰 f g i j k
  t_fac i j k := by
    apply pullback.hom_ext
    on_goal 1 => apply pullback.hom_ext
    all_goals
      simp only [t'_snd_fst_fst, t'_snd_fst_snd, t'_snd_snd, t_fst_fst, t_fst_snd, t_snd,
        Category.assoc]
  cocycle i j k := cocycle 𝒰 f g i j k
#align algebraic_geometry.Scheme.pullback.gluing AlgebraicGeometry.Scheme.Pullback.gluing

@[simp]
lemma gluing_ι (j : 𝒰.J) :
    (gluing 𝒰 f g).ι j = Multicoequalizer.π (gluing 𝒰 f g).diagram j := rfl

/-- The first projection from the glued scheme into `X`. -/
def p1 : (gluing 𝒰 f g).glued ⟶ X := by
  apply Multicoequalizer.desc (gluing 𝒰 f g).diagram _ fun i ↦ pullback.fst ≫ 𝒰.map i
  simp [t_fst_fst_assoc, ← pullback.condition]
#align algebraic_geometry.Scheme.pullback.p1 AlgebraicGeometry.Scheme.Pullback.p1

/-- The second projection from the glued scheme into `Y`. -/
def p2 : (gluing 𝒰 f g).glued ⟶ Y := by
  apply Multicoequalizer.desc _ _ fun i ↦ pullback.snd
  simp [t_fst_snd]
#align algebraic_geometry.Scheme.pullback.p2 AlgebraicGeometry.Scheme.Pullback.p2

theorem p_comm : p1 𝒰 f g ≫ f = p2 𝒰 f g ≫ g := by
  apply Multicoequalizer.hom_ext
  simp [p1, p2, pullback.condition]
#align algebraic_geometry.Scheme.pullback.p_comm AlgebraicGeometry.Scheme.Pullback.p_comm

variable (s : PullbackCone f g)

/-- (Implementation)
The canonical map `(s.X ×[X] Uᵢ) ×[s.X] (s.X ×[X] Uⱼ) ⟶ (Uᵢ ×[Z] Y) ×[X] Uⱼ`

This is used in `gluedLift`. -/
def gluedLiftPullbackMap (i j : 𝒰.J) :
    pullback ((𝒰.pullbackCover s.fst).map i) ((𝒰.pullbackCover s.fst).map j) ⟶
      (gluing 𝒰 f g).V ⟨i, j⟩ := by
  refine (pullbackRightPullbackFstIso _ _ _).hom ≫ ?_
<<<<<<< HEAD
  refine' pullback.map _ _ _ _ _ (𝟙 _) (𝟙 _) _ _
=======
  refine pullback.map _ _ _ _ ?_ (𝟙 _) (𝟙 _) ?_ ?_
>>>>>>> d97a437a
  · exact (pullbackSymmetry _ _).hom ≫
      pullback.map _ _ _ _ (𝟙 _) s.snd f (Category.id_comp _).symm s.condition
  · simpa using pullback.condition
  · simp only [Category.comp_id, Category.id_comp]
#align algebraic_geometry.Scheme.pullback.glued_lift_pullback_map AlgebraicGeometry.Scheme.Pullback.gluedLiftPullbackMap

@[reassoc]
theorem gluedLiftPullbackMap_fst (i j : 𝒰.J) :
    gluedLiftPullbackMap 𝒰 f g s i j ≫ pullback.fst =
      pullback.fst ≫
        (pullbackSymmetry _ _).hom ≫
          pullback.map _ _ _ _ (𝟙 _) s.snd f (Category.id_comp _).symm s.condition := by
  simp [gluedLiftPullbackMap]
#align algebraic_geometry.Scheme.pullback.glued_lift_pullback_map_fst AlgebraicGeometry.Scheme.Pullback.gluedLiftPullbackMap_fst

@[reassoc]
theorem gluedLiftPullbackMap_snd (i j : 𝒰.J) :
    gluedLiftPullbackMap 𝒰 f g s i j ≫ pullback.snd = pullback.snd ≫ pullback.snd := by
  simp [gluedLiftPullbackMap]
#align algebraic_geometry.Scheme.pullback.glued_lift_pullback_map_snd AlgebraicGeometry.Scheme.Pullback.gluedLiftPullbackMap_snd

/-- The lifted map `s.X ⟶ (gluing 𝒰 f g).glued` in order to show that `(gluing 𝒰 f g).glued` is
indeed the pullback.

Given a pullback cone `s`, we have the maps `s.fst ⁻¹' Uᵢ ⟶ Uᵢ` and
`s.fst ⁻¹' Uᵢ ⟶ s.X ⟶ Y` that we may lift to a map `s.fst ⁻¹' Uᵢ ⟶ Uᵢ ×[Z] Y`.

to glue these into a map `s.X ⟶ Uᵢ ×[Z] Y`, we need to show that the maps agree on
`(s.fst ⁻¹' Uᵢ) ×[s.X] (s.fst ⁻¹' Uⱼ) ⟶ Uᵢ ×[Z] Y`. This is achieved by showing that both of these
maps factors through `gluedLiftPullbackMap`.
-/
def gluedLift : s.pt ⟶ (gluing 𝒰 f g).glued := by
  fapply (𝒰.pullbackCover s.fst).glueMorphisms
  · exact fun i ↦ (pullbackSymmetry _ _).hom ≫
      pullback.map _ _ _ _ (𝟙 _) s.snd f (Category.id_comp _).symm s.condition ≫ (gluing 𝒰 f g).ι i
  intro i j
  rw [← gluedLiftPullbackMap_fst_assoc, ← gluing_f, ← (gluing 𝒰 f g).glue_condition i j,
    gluing_t, gluing_f]
  simp_rw [← Category.assoc]
  congr 1
  apply pullback.hom_ext <;> simp_rw [Category.assoc]
  · rw [t_fst_fst, gluedLiftPullbackMap_snd]
    congr 1
    rw [← Iso.inv_comp_eq, pullbackSymmetry_inv_comp_snd, pullback.lift_fst, Category.comp_id]
  · rw [t_fst_snd, gluedLiftPullbackMap_fst_assoc, pullback.lift_snd, pullback.lift_snd]
    simp_rw [pullbackSymmetry_hom_comp_snd_assoc]
    exact pullback.condition_assoc _
#align algebraic_geometry.Scheme.pullback.glued_lift AlgebraicGeometry.Scheme.Pullback.gluedLift

theorem gluedLift_p1 : gluedLift 𝒰 f g s ≫ p1 𝒰 f g = s.fst := by
  rw [← cancel_epi (𝒰.pullbackCover s.fst).fromGlued]
  apply Multicoequalizer.hom_ext
  intro b
  simp_rw [OpenCover.fromGlued, Multicoequalizer.π_desc_assoc, gluedLift, ← Category.assoc]
  simp_rw [(𝒰.pullbackCover s.fst).ι_glueMorphisms]
  simp [p1, pullback.condition]
#align algebraic_geometry.Scheme.pullback.glued_lift_p1 AlgebraicGeometry.Scheme.Pullback.gluedLift_p1

theorem gluedLift_p2 : gluedLift 𝒰 f g s ≫ p2 𝒰 f g = s.snd := by
  rw [← cancel_epi (𝒰.pullbackCover s.fst).fromGlued]
  apply Multicoequalizer.hom_ext
  intro b
  simp_rw [OpenCover.fromGlued, Multicoequalizer.π_desc_assoc, gluedLift, ← Category.assoc]
  simp_rw [(𝒰.pullbackCover s.fst).ι_glueMorphisms]
  simp [p2, pullback.condition]
#align algebraic_geometry.Scheme.pullback.glued_lift_p2 AlgebraicGeometry.Scheme.Pullback.gluedLift_p2

/-- (Implementation)
The canonical map `(W ×[X] Uᵢ) ×[W] (Uⱼ ×[Z] Y) ⟶ (Uⱼ ×[Z] Y) ×[X] Uᵢ = V j i` where `W` is
the glued fibred product.

This is used in `lift_comp_ι`. -/
def pullbackFstιToV (i j : 𝒰.J) :
    pullback (pullback.fst : pullback (p1 𝒰 f g) (𝒰.map i) ⟶ _) ((gluing 𝒰 f g).ι j) ⟶
      v 𝒰 f g j i :=
  (pullbackSymmetry _ _ ≪≫ pullbackRightPullbackFstIso (p1 𝒰 f g) (𝒰.map i) _).hom ≫
    (pullback.congrHom (Multicoequalizer.π_desc ..) rfl).hom
#align algebraic_geometry.Scheme.pullback.pullback_fst_ι_to_V AlgebraicGeometry.Scheme.Pullback.pullbackFstιToV

@[simp, reassoc]
theorem pullbackFstιToV_fst (i j : 𝒰.J) :
    pullbackFstιToV 𝒰 f g i j ≫ pullback.fst = pullback.snd := by
  simp [pullbackFstιToV, p1]
#align algebraic_geometry.Scheme.pullback.pullback_fst_ι_to_V_fst AlgebraicGeometry.Scheme.Pullback.pullbackFstιToV_fst

@[simp, reassoc]
theorem pullbackFstιToV_snd (i j : 𝒰.J) :
    pullbackFstιToV 𝒰 f g i j ≫ pullback.snd = pullback.fst ≫ pullback.snd := by
  simp [pullbackFstιToV, p1]
#align algebraic_geometry.Scheme.pullback.pullback_fst_ι_to_V_snd AlgebraicGeometry.Scheme.Pullback.pullbackFstιToV_snd

/-- We show that the map `W ×[X] Uᵢ ⟶ Uᵢ ×[Z] Y ⟶ W` is the first projection, where the
first map is given by the lift of `W ×[X] Uᵢ ⟶ Uᵢ` and `W ×[X] Uᵢ ⟶ W ⟶ Y`.

It suffices to show that the two map agrees when restricted onto `Uⱼ ×[Z] Y`. In this case,
both maps factor through `V j i` via `pullback_fst_ι_to_V` -/
theorem lift_comp_ι (i : 𝒰.J) :
    pullback.lift pullback.snd (pullback.fst ≫ p2 𝒰 f g)
          (by rw [← pullback.condition_assoc, Category.assoc, p_comm]) ≫
        (gluing 𝒰 f g).ι i =
      (pullback.fst : pullback (p1 𝒰 f g) (𝒰.map i) ⟶ _) := by
  apply ((gluing 𝒰 f g).openCover.pullbackCover pullback.fst).hom_ext
  intro j
  dsimp only [OpenCover.pullbackCover]
  trans pullbackFstιToV 𝒰 f g i j ≫ fV 𝒰 f g j i ≫ (gluing 𝒰 f g).ι _
  · rw [← show _ = fV 𝒰 f g j i ≫ _ from (gluing 𝒰 f g).glue_condition j i]
    simp_rw [← Category.assoc]
    congr 1
    rw [gluing_f, gluing_t]
    apply pullback.hom_ext <;> simp_rw [Category.assoc]
    · simp_rw [t_fst_fst, pullback.lift_fst, pullbackFstιToV_snd, GlueData.openCover_map]
    · simp_rw [t_fst_snd, pullback.lift_snd, pullbackFstιToV_fst_assoc, pullback.condition_assoc,
        GlueData.openCover_map, p2]
      simp
  · rw [pullback.condition, ← Category.assoc]
    simp_rw [pullbackFstιToV_fst, GlueData.openCover_map]
#align algebraic_geometry.Scheme.pullback.lift_comp_ι AlgebraicGeometry.Scheme.Pullback.lift_comp_ι

/-- The canonical isomorphism between `W ×[X] Uᵢ` and `Uᵢ ×[X] Y`. That is, the preimage of `Uᵢ` in
`W` along `p1` is indeed `Uᵢ ×[X] Y`. -/
def pullbackP1Iso (i : 𝒰.J) : pullback (p1 𝒰 f g) (𝒰.map i) ≅ pullback (𝒰.map i ≫ f) g := by
  fconstructor
  · exact
      pullback.lift pullback.snd (pullback.fst ≫ p2 𝒰 f g)
        (by rw [← pullback.condition_assoc, Category.assoc, p_comm])
  · apply pullback.lift ((gluing 𝒰 f g).ι i) pullback.fst
    rw [gluing_ι, p1, Multicoequalizer.π_desc]
  · apply pullback.hom_ext
    · simpa using lift_comp_ι 𝒰 f g i
    · simp_rw [Category.assoc, pullback.lift_snd, pullback.lift_fst, Category.id_comp]
  · apply pullback.hom_ext
    · simp_rw [Category.assoc, pullback.lift_fst, pullback.lift_snd, Category.id_comp]
    · simp [p2]
#align algebraic_geometry.Scheme.pullback.pullback_p1_iso AlgebraicGeometry.Scheme.Pullback.pullbackP1Iso

@[simp, reassoc]
theorem pullbackP1Iso_hom_fst (i : 𝒰.J) :
    (pullbackP1Iso 𝒰 f g i).hom ≫ pullback.fst = pullback.snd := by
  simp_rw [pullbackP1Iso, pullback.lift_fst]
#align algebraic_geometry.Scheme.pullback.pullback_p1_iso_hom_fst AlgebraicGeometry.Scheme.Pullback.pullbackP1Iso_hom_fst

@[simp, reassoc]
theorem pullbackP1Iso_hom_snd (i : 𝒰.J) :
    (pullbackP1Iso 𝒰 f g i).hom ≫ pullback.snd = pullback.fst ≫ p2 𝒰 f g := by
  simp_rw [pullbackP1Iso, pullback.lift_snd]
#align algebraic_geometry.Scheme.pullback.pullback_p1_iso_hom_snd AlgebraicGeometry.Scheme.Pullback.pullbackP1Iso_hom_snd

@[simp, reassoc]
theorem pullbackP1Iso_inv_fst (i : 𝒰.J) :
    (pullbackP1Iso 𝒰 f g i).inv ≫ pullback.fst = (gluing 𝒰 f g).ι i := by
  simp_rw [pullbackP1Iso, pullback.lift_fst]
#align algebraic_geometry.Scheme.pullback.pullback_p1_iso_inv_fst AlgebraicGeometry.Scheme.Pullback.pullbackP1Iso_inv_fst

@[simp, reassoc]
theorem pullbackP1Iso_inv_snd (i : 𝒰.J) :
    (pullbackP1Iso 𝒰 f g i).inv ≫ pullback.snd = pullback.fst := by
  simp_rw [pullbackP1Iso, pullback.lift_snd]
#align algebraic_geometry.Scheme.pullback.pullback_p1_iso_inv_snd AlgebraicGeometry.Scheme.Pullback.pullbackP1Iso_inv_snd

@[simp, reassoc]
theorem pullbackP1Iso_hom_ι (i : 𝒰.J) :
    (pullbackP1Iso 𝒰 f g i).hom ≫ Multicoequalizer.π (gluing 𝒰 f g).diagram i = pullback.fst := by
  rw [← gluing_ι, ← pullbackP1Iso_inv_fst, Iso.hom_inv_id_assoc]
#align algebraic_geometry.Scheme.pullback.pullback_p1_iso_hom_ι AlgebraicGeometry.Scheme.Pullback.pullbackP1Iso_hom_ι

/-- The glued scheme (`(gluing 𝒰 f g).glued`) is indeed the pullback of `f` and `g`. -/
def gluedIsLimit : IsLimit (PullbackCone.mk _ _ (p_comm 𝒰 f g)) := by
  apply PullbackCone.isLimitAux'
  intro s
  refine ⟨gluedLift 𝒰 f g s, gluedLift_p1 𝒰 f g s, gluedLift_p2 𝒰 f g s, ?_⟩
  intro m h₁ h₂
  simp_rw [PullbackCone.mk_pt, PullbackCone.mk_π_app] at h₁ h₂
  apply (𝒰.pullbackCover s.fst).hom_ext
  intro i
  rw [gluedLift, (𝒰.pullbackCover s.fst).ι_glueMorphisms, 𝒰.pullbackCover_map]
  rw [← cancel_epi
    (pullbackRightPullbackFstIso (p1 𝒰 f g) (𝒰.map i) m ≪≫ pullback.congrHom h₁ rfl).hom,
    Iso.trans_hom, Category.assoc, pullback.congrHom_hom, pullback.lift_fst_assoc,
    Category.comp_id, pullbackRightPullbackFstIso_hom_fst_assoc, pullback.condition]
  conv_lhs => rhs; rw [← pullbackP1Iso_hom_ι]
  simp_rw [← Category.assoc]
  congr 1
  apply pullback.hom_ext
  · simp_rw [Category.assoc, pullbackP1Iso_hom_fst, pullback.lift_fst, Category.comp_id,
      pullbackSymmetry_hom_comp_fst, pullback.lift_snd, Category.comp_id,
      pullbackRightPullbackFstIso_hom_snd]
  · simp_rw [Category.assoc, pullbackP1Iso_hom_snd, pullback.lift_snd,
      pullbackSymmetry_hom_comp_snd_assoc, pullback.lift_fst_assoc, Category.comp_id,
      pullbackRightPullbackFstIso_hom_fst_assoc, ← pullback.condition_assoc, h₂]
#align algebraic_geometry.Scheme.pullback.glued_is_limit AlgebraicGeometry.Scheme.Pullback.gluedIsLimit

theorem hasPullback_of_cover : HasPullback f g :=
  ⟨⟨⟨_, gluedIsLimit 𝒰 f g⟩⟩⟩
#align algebraic_geometry.Scheme.pullback.has_pullback_of_cover AlgebraicGeometry.Scheme.Pullback.hasPullback_of_cover

instance affine_hasPullback {A B C : CommRingCat}
    (f : Spec.obj (Opposite.op A) ⟶ Spec.obj (Opposite.op C))
    (g : Spec.obj (Opposite.op B) ⟶ Spec.obj (Opposite.op C)) : HasPullback f g := by
  rw [← Spec.map_preimage f, ← Spec.map_preimage g]
  exact
    ⟨⟨⟨_, isLimitOfHasPullbackOfPreservesLimit Spec (Spec.preimage f) (Spec.preimage g)⟩⟩⟩
#align algebraic_geometry.Scheme.pullback.affine_has_pullback AlgebraicGeometry.Scheme.Pullback.affine_hasPullback

theorem affine_affine_hasPullback {B C : CommRingCat} {X : Scheme}
    (f : X ⟶ Spec.obj (Opposite.op C)) (g : Spec.obj (Opposite.op B) ⟶ Spec.obj (Opposite.op C)) :
    HasPullback f g :=
  hasPullback_of_cover X.affineCover f g
#align algebraic_geometry.Scheme.pullback.affine_affine_has_pullback AlgebraicGeometry.Scheme.Pullback.affine_affine_hasPullback

instance base_affine_hasPullback {C : CommRingCat} {X Y : Scheme} (f : X ⟶ Spec.obj (Opposite.op C))
    (g : Y ⟶ Spec.obj (Opposite.op C)) : HasPullback f g :=
  @hasPullback_symmetry _ _ _ _ _ _ _
    (@hasPullback_of_cover _ _ _ Y.affineCover g f fun _ =>
      @hasPullback_symmetry _ _ _ _ _ _ _ <| affine_affine_hasPullback _ _)
#align algebraic_geometry.Scheme.pullback.base_affine_has_pullback AlgebraicGeometry.Scheme.Pullback.base_affine_hasPullback

instance left_affine_comp_pullback_hasPullback {X Y Z : Scheme} (f : X ⟶ Z) (g : Y ⟶ Z)
    (i : Z.affineCover.J) : HasPullback ((Z.affineCover.pullbackCover f).map i ≫ f) g := by
  let Xᵢ := pullback f (Z.affineCover.map i)
  let Yᵢ := pullback g (Z.affineCover.map i)
  let W := pullback (pullback.snd : Yᵢ ⟶ _) (pullback.snd : Xᵢ ⟶ _)
  have :=
    bigSquareIsPullback (pullback.fst : W ⟶ _) (pullback.fst : Yᵢ ⟶ _) (pullback.snd : Xᵢ ⟶ _)
      (Z.affineCover.map i) pullback.snd pullback.snd g pullback.condition.symm
      pullback.condition.symm (PullbackCone.isLimitOfFlip <| pullbackIsPullback _ _)
      (PullbackCone.isLimitOfFlip <| pullbackIsPullback _ _)
  have : HasPullback (pullback.snd ≫ Z.affineCover.map i : Xᵢ ⟶ _) g := ⟨⟨⟨_, this⟩⟩⟩
  rw [← pullback.condition] at this
  exact this
#align algebraic_geometry.Scheme.pullback.left_affine_comp_pullback_HasPullback AlgebraicGeometry.Scheme.Pullback.left_affine_comp_pullback_hasPullback

instance {X Y Z : Scheme} (f : X ⟶ Z) (g : Y ⟶ Z) : HasPullback f g :=
  hasPullback_of_cover (Z.affineCover.pullbackCover f) f g

instance : HasPullbacks Scheme :=
  hasPullbacks_of_hasLimit_cospan _

instance isAffine_of_isAffine_isAffine_isAffine {X Y Z : Scheme}
    (f : X ⟶ Z) (g : Y ⟶ Z) [IsAffine X] [IsAffine Y] [IsAffine Z] :
    IsAffine (pullback f g) :=
  isAffineOfIso
    (pullback.map f g (Spec.map (Γ.map f.op).op) (Spec.map (Γ.map g.op).op)
        (ΓSpec.adjunction.unit.app X) (ΓSpec.adjunction.unit.app Y) (ΓSpec.adjunction.unit.app Z)
        (ΓSpec.adjunction.unit.naturality f) (ΓSpec.adjunction.unit.naturality g) ≫
      (PreservesPullback.iso Spec _ _).inv)

/-- Given an open cover `{ Xᵢ }` of `X`, then `X ×[Z] Y` is covered by `Xᵢ ×[Z] Y`. -/
@[simps! J obj map]
def openCoverOfLeft (𝒰 : OpenCover X) (f : X ⟶ Z) (g : Y ⟶ Z) : OpenCover (pullback f g) := by
  fapply
    ((gluing 𝒰 f g).openCover.pushforwardIso
          (limit.isoLimitCone ⟨_, gluedIsLimit 𝒰 f g⟩).inv).copy
      𝒰.J (fun i => pullback (𝒰.map i ≫ f) g)
      (fun i => pullback.map _ _ _ _ (𝒰.map i) (𝟙 _) (𝟙 _) (Category.comp_id _) (by simp))
      (Equiv.refl 𝒰.J) fun _ => Iso.refl _
  rintro (i : 𝒰.J)
  simp_rw [OpenCover.pushforwardIso_J, OpenCover.pushforwardIso_map, GlueData.openCover_map,
    GlueData.openCover_J, gluing_J]
  exact pullback.hom_ext (by simp [p1]) (by simp [p2])
#align algebraic_geometry.Scheme.pullback.open_cover_of_left AlgebraicGeometry.Scheme.Pullback.openCoverOfLeft

/-- Given an open cover `{ Yᵢ }` of `Y`, then `X ×[Z] Y` is covered by `X ×[Z] Yᵢ`. -/
@[simps! J obj map]
def openCoverOfRight (𝒰 : OpenCover Y) (f : X ⟶ Z) (g : Y ⟶ Z) : OpenCover (pullback f g) := by
  fapply
    ((openCoverOfLeft 𝒰 g f).pushforwardIso (pullbackSymmetry _ _).hom).copy 𝒰.J
      (fun i => pullback f (𝒰.map i ≫ g))
      (fun i => pullback.map _ _ _ _ (𝟙 _) (𝒰.map i) (𝟙 _) (by simp) (Category.comp_id _))
      (Equiv.refl _) fun i => pullbackSymmetry _ _
  intro i
  dsimp [OpenCover.bind]
  apply pullback.hom_ext <;> simp
#align algebraic_geometry.Scheme.pullback.open_cover_of_right AlgebraicGeometry.Scheme.Pullback.openCoverOfRight

/-- Given an open cover `{ Xᵢ }` of `X` and an open cover `{ Yⱼ }` of `Y`, then
`X ×[Z] Y` is covered by `Xᵢ ×[Z] Yⱼ`. -/
@[simps! J obj map]
def openCoverOfLeftRight (𝒰X : X.OpenCover) (𝒰Y : Y.OpenCover) (f : X ⟶ Z) (g : Y ⟶ Z) :
    (pullback f g).OpenCover := by
  fapply
    ((openCoverOfLeft 𝒰X f g).bind fun x => openCoverOfRight 𝒰Y (𝒰X.map x ≫ f) g).copy
      (𝒰X.J × 𝒰Y.J) (fun ij => pullback (𝒰X.map ij.1 ≫ f) (𝒰Y.map ij.2 ≫ g))
      (fun ij =>
        pullback.map _ _ _ _ (𝒰X.map ij.1) (𝒰Y.map ij.2) (𝟙 _) (Category.comp_id _)
          (Category.comp_id _))
      (Equiv.sigmaEquivProd _ _).symm fun _ => Iso.refl _
  rintro ⟨i, j⟩
  apply pullback.hom_ext <;> simp
#align algebraic_geometry.Scheme.pullback.open_cover_of_left_right AlgebraicGeometry.Scheme.Pullback.openCoverOfLeftRight

/-- (Implementation). Use `openCoverOfBase` instead. -/
@[simps! map]
def openCoverOfBase' (𝒰 : OpenCover Z) (f : X ⟶ Z) (g : Y ⟶ Z) : OpenCover (pullback f g) := by
  apply (openCoverOfLeft (𝒰.pullbackCover f) f g).bind
  intro i
  let Xᵢ := pullback f (𝒰.map i)
  let Yᵢ := pullback g (𝒰.map i)
  let W := pullback (pullback.snd : Yᵢ ⟶ _) (pullback.snd : Xᵢ ⟶ _)
  have :=
    bigSquareIsPullback (pullback.fst : W ⟶ _) (pullback.fst : Yᵢ ⟶ _) (pullback.snd : Xᵢ ⟶ _)
      (𝒰.map i) pullback.snd pullback.snd g pullback.condition.symm pullback.condition.symm
      (PullbackCone.isLimitOfFlip <| pullbackIsPullback _ _)
      (PullbackCone.isLimitOfFlip <| pullbackIsPullback _ _)
  refine
    @openCoverOfIsIso
      (f := (pullbackSymmetry _ _).hom ≫ (limit.isoLimitCone ⟨_, this⟩).inv ≫
        pullback.map _ _ _ _ (𝟙 _) (𝟙 _) (𝟙 _) ?_ ?_) ?_
  · simp [← pullback.condition]
  · simp only [Category.comp_id, Category.id_comp]
  · infer_instance
#align algebraic_geometry.Scheme.pullback.open_cover_of_base' AlgebraicGeometry.Scheme.Pullback.openCoverOfBase'

/-- Given an open cover `{ Zᵢ }` of `Z`, then `X ×[Z] Y` is covered by `Xᵢ ×[Zᵢ] Yᵢ`, where
  `Xᵢ = X ×[Z] Zᵢ` and `Yᵢ = Y ×[Z] Zᵢ` is the preimage of `Zᵢ` in `X` and `Y`. -/
@[simps! J obj map]
def openCoverOfBase (𝒰 : OpenCover Z) (f : X ⟶ Z) (g : Y ⟶ Z) : OpenCover (pullback f g) := by
  apply
    (openCoverOfBase'.{u, u} 𝒰 f g).copy 𝒰.J
      (fun i =>
        pullback (pullback.snd : pullback f (𝒰.map i) ⟶ _)
          (pullback.snd : pullback g (𝒰.map i) ⟶ _))
      (fun i =>
        pullback.map _ _ _ _ pullback.fst pullback.fst (𝒰.map i) pullback.condition.symm
          pullback.condition.symm)
      ((Equiv.prodPUnit 𝒰.J).symm.trans (Equiv.sigmaEquivProd 𝒰.J PUnit).symm) fun _ => Iso.refl _
  intro i
  rw [Iso.refl_hom, Category.id_comp, openCoverOfBase'_map]
  apply pullback.hom_ext <;> dsimp <;>
  · simp only [limit.lift_π, PullbackCone.mk_pt, PullbackCone.mk_π_app, Category.assoc,
      limit.lift_π_assoc, cospan_left, Category.comp_id, limit.isoLimitCone_inv_π,
      limit.isoLimitCone_inv_π_assoc, pullbackSymmetry_hom_comp_fst_assoc,
      pullbackSymmetry_hom_comp_snd_assoc]
    rfl
#align algebraic_geometry.Scheme.pullback.open_cover_of_base AlgebraicGeometry.Scheme.Pullback.openCoverOfBase

end Pullback

end AlgebraicGeometry.Scheme

namespace AlgebraicGeometry

instance Scheme.pullback_map_isOpenImmersion {X Y S X' Y' S' : Scheme}
    (f : X ⟶ S) (g : Y ⟶ S) (f' : X' ⟶ S') (g' : Y' ⟶ S')
    (i₁ : X ⟶ X') (i₂ : Y ⟶ Y') (i₃ : S ⟶ S') (e₁ : f ≫ i₃ = i₁ ≫ f') (e₂ : g ≫ i₃ = i₂ ≫ g')
    [IsOpenImmersion i₁] [IsOpenImmersion i₂] [Mono i₃] :
    IsOpenImmersion (pullback.map f g f' g' i₁ i₂ i₃ e₁ e₂) := by
  rw [pullback_map_eq_pullbackFstFstIso_inv]
  infer_instance

end AlgebraicGeometry<|MERGE_RESOLUTION|>--- conflicted
+++ resolved
@@ -261,11 +261,7 @@
     pullback ((𝒰.pullbackCover s.fst).map i) ((𝒰.pullbackCover s.fst).map j) ⟶
       (gluing 𝒰 f g).V ⟨i, j⟩ := by
   refine (pullbackRightPullbackFstIso _ _ _).hom ≫ ?_
-<<<<<<< HEAD
-  refine' pullback.map _ _ _ _ _ (𝟙 _) (𝟙 _) _ _
-=======
   refine pullback.map _ _ _ _ ?_ (𝟙 _) (𝟙 _) ?_ ?_
->>>>>>> d97a437a
   · exact (pullbackSymmetry _ _).hom ≫
       pullback.map _ _ _ _ (𝟙 _) s.snd f (Category.id_comp _).symm s.condition
   · simpa using pullback.condition
