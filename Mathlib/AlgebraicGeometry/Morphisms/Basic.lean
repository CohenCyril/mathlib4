--- conflicted
+++ resolved
@@ -245,7 +245,6 @@
           P (pullback.snd : pullback f g ⟶ U),
         ∃ (ι : Type u) (U : ι → Opens Y.carrier) (_ : iSup U = ⊤) (hU' : ∀ i, IsAffineOpen (U i)),
           ∀ i, @P _ _ (f ∣_ U i) (hU' i)] := by
-<<<<<<< HEAD
   tfae
     1 → 4
     | H, U, g, h₁, h₂ => by
@@ -278,40 +277,6 @@
         ?_, fun i => rangeIsAffineOpenOfOpenImmersion _, ?_⟩
       · rw [eq_top_iff]; intro x _; erw [Opens.mem_iSup]; exact ⟨x, Y.affineCover.Covers x⟩
       · intro i; exact H ⟨_, rangeIsAffineOpenOfOpenImmersion _⟩
-=======
-  tfae_have 1 → 4
-  | H, U, g, h₁, h₂ => by
-    -- Porting note: I need to add `i1` manually, so to save some typing, named this variable
-    set U' : Opens _ := ⟨_, h₂.base_open.open_range⟩
-    replace H := H ⟨U', rangeIsAffineOpenOfOpenImmersion g⟩
-    haveI i1 : IsAffine (Y.restrict U'.openEmbedding) := rangeIsAffineOpenOfOpenImmersion g
-    rw [← P.toProperty_apply] at H ⊢
-    rwa [← hP.1.arrow_mk_iso_iff (morphismRestrictOpensRange f _)]
-  tfae_have 4 → 3
-  | H, 𝒰, h𝒰, i => by apply H
-  tfae_have 3 → 2 := fun H => ⟨Y.affineCover, inferInstance, H Y.affineCover⟩
-  tfae_have 2 → 1 := by
-    rintro ⟨𝒰, h𝒰, H⟩; exact targetAffineLocallyOfOpenCover hP f 𝒰 H
-  tfae_have 5 → 2 := by
-    rintro ⟨ι, U, hU, hU', H⟩
-    refine' ⟨Y.openCoverOfSuprEqTop U hU, hU', _⟩
-    intro i
-    specialize H i
-    -- Porting note (#10754): added these two instances manually
-    haveI i2 : IsAffine (Scheme.OpenCover.obj (Scheme.openCoverOfSuprEqTop Y U hU) i) := hU' i
-    haveI i3 : IsAffine (Y.restrict (U i).openEmbedding) := hU' i
-    rw [← P.toProperty_apply, ← hP.1.arrow_mk_iso_iff (morphismRestrictOpensRange f _)]
-    rw [← P.toProperty_apply] at H
-    convert H
-    all_goals ext1; exact Subtype.range_coe
-  tfae_have 1 → 5
-  | H => by
-    refine ⟨Y.carrier, fun x => (Scheme.Hom.opensRange <| Y.affineCover.map x),
-      ?_, fun i => rangeIsAffineOpenOfOpenImmersion _, ?_⟩
-    · rw [eq_top_iff]; intro x _; erw [Opens.mem_iSup]; exact ⟨x, Y.affineCover.Covers x⟩
-    · intro i; exact H ⟨_, rangeIsAffineOpenOfOpenImmersion _⟩
-  tfae_finish
->>>>>>> ed027c1a
 #align algebraic_geometry.affine_target_morphism_property.is_local.affine_open_cover_tfae AlgebraicGeometry.AffineTargetMorphismProperty.IsLocal.affine_openCover_TFAE
 
 theorem AffineTargetMorphismProperty.isLocalOfOpenCoverImply (P : AffineTargetMorphismProperty)
