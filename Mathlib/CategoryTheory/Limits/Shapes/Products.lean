/-
Copyright (c) 2018 Scott Morrison. All rights reserved.
Released under Apache 2.0 license as described in the file LICENSE.
Authors: Scott Morrison, Bhavik Mehta
-/
import Mathlib.CategoryTheory.Limits.HasLimits
import Mathlib.CategoryTheory.DiscreteCategory

#align_import category_theory.limits.shapes.products from "leanprover-community/mathlib"@"e11bafa5284544728bd3b189942e930e0d4701de"

/-!
# Categorical (co)products

This file defines (co)products as special cases of (co)limits.

A product is the categorical generalization of the object `Π i, f i` where `f : ι → C`. It is a
limit cone over the diagram formed by `f`, implemented by converting `f` into a functor
`Discrete ι ⥤ C`.

A coproduct is the dual concept.

## Main definitions

* a `Fan` is a cone over a discrete category
* `Fan.mk` constructs a fan from an indexed collection of maps
* a `Pi` is a `limit (Discrete.functor f)`

Each of these has a dual.

## Implementation notes
As with the other special shapes in the limits library, all the definitions here are given as
`abbreviation`s of the general statements for limits, so all the `simp` lemmas and theorems about
general limits can be used.
-/

noncomputable section

universe w w' w₂ w₃ v v₂ u u₂

open CategoryTheory

namespace CategoryTheory.Limits

variable {β : Type w} {α : Type w₂} {γ : Type w₃}
variable {C : Type u} [Category.{v} C]

-- We don't need an analogue of `Pair` (for binary products), `ParallelPair` (for equalizers),
-- or `(Co)span`, since we already have `Discrete.functor`.

/-- A fan over `f : β → C` consists of a collection of maps from an object `P` to every `f b`. -/
abbrev Fan (f : β → C) :=
  Cone (Discrete.functor f)
#align category_theory.limits.fan CategoryTheory.Limits.Fan

/-- A cofan over `f : β → C` consists of a collection of maps from every `f b` to an object `P`. -/
abbrev Cofan (f : β → C) :=
  Cocone (Discrete.functor f)
#align category_theory.limits.cofan CategoryTheory.Limits.Cofan

/-- A fan over `f : β → C` consists of a collection of maps from an object `P` to every `f b`. -/
@[simps! pt π_app]
def Fan.mk {f : β → C} (P : C) (p : ∀ b, P ⟶ f b) : Fan f where
  pt := P
  π := Discrete.natTrans (fun X => p X.as)
#align category_theory.limits.fan.mk CategoryTheory.Limits.Fan.mk

/-- A cofan over `f : β → C` consists of a collection of maps from every `f b` to an object `P`. -/
@[simps! pt ι_app]
def Cofan.mk {f : β → C} (P : C) (p : ∀ b, f b ⟶ P) : Cofan f where
  pt := P
  ι := Discrete.natTrans (fun X => p X.as)
#align category_theory.limits.cofan.mk CategoryTheory.Limits.Cofan.mk

/-- Get the `j`th "projection" in the fan.
(Note that the initial letter of `proj` matches the greek letter in `Cone.π`.) -/
def Fan.proj {f : β → C} (p : Fan f) (j : β) : p.pt ⟶ f j :=
  p.π.app (Discrete.mk j)
#align category_theory.limits.fan.proj CategoryTheory.Limits.Fan.proj

/-- Get the `j`th "injection" in the cofan.
(Note that the initial letter of `inj` matches the greek letter in `Cocone.ι`.) -/
def Cofan.inj {f : β → C} (p : Cofan f) (j : β) : f j ⟶ p.pt :=
  p.ι.app (Discrete.mk j)

@[simp]
theorem fan_mk_proj {f : β → C} (P : C) (p : ∀ b, P ⟶ f b) (j : β) : (Fan.mk P p).proj j = p j :=
  rfl
#align category_theory.limits.fan_mk_proj CategoryTheory.Limits.fan_mk_proj

@[simp]
theorem cofan_mk_inj {f : β → C} (P : C) (p : ∀ b, f b ⟶ P) (j : β) :
    (Cofan.mk P p).inj j = p j :=
  rfl

/-- An abbreviation for `HasLimit (Discrete.functor f)`. -/
abbrev HasProduct (f : β → C) :=
  HasLimit (Discrete.functor f)
#align category_theory.limits.has_product CategoryTheory.Limits.HasProduct

/-- An abbreviation for `HasColimit (Discrete.functor f)`. -/
abbrev HasCoproduct (f : β → C) :=
  HasColimit (Discrete.functor f)
#align category_theory.limits.has_coproduct CategoryTheory.Limits.HasCoproduct

lemma hasCoproduct_of_equiv_of_iso (f : α → C) (g : β → C)
    [HasCoproduct f] (e : β ≃ α) (iso : ∀ j, g j ≅ f (e j)) : HasCoproduct g := by
  have : HasColimit ((Discrete.equivalence e).functor ⋙ Discrete.functor f) :=
    hasColimit_equivalence_comp _
  have α : Discrete.functor g ≅ (Discrete.equivalence e).functor ⋙ Discrete.functor f :=
    Discrete.natIso (fun ⟨j⟩ => iso j)
  exact hasColimitOfIso α

lemma hasProduct_of_equiv_of_iso (f : α → C) (g : β → C)
    [HasProduct f] (e : β ≃ α) (iso : ∀ j, g j ≅ f (e j)) : HasProduct g := by
  have : HasLimit ((Discrete.equivalence e).functor ⋙ Discrete.functor f) :=
    hasLimitEquivalenceComp _
  have α : Discrete.functor g ≅ (Discrete.equivalence e).functor ⋙ Discrete.functor f :=
    Discrete.natIso (fun ⟨j⟩ => iso j)
  exact hasLimitOfIso α.symm

/-- Make a fan `f` into a limit fan by providing `lift`, `fac`, and `uniq` --
  just a convenience lemma to avoid having to go through `Discrete` -/
@[simps]
def mkFanLimit {f : β → C} (t : Fan f) (lift : ∀ s : Fan f, s.pt ⟶ t.pt)
    (fac : ∀ (s : Fan f) (j : β), lift s ≫ t.proj j = s.proj j := by aesop_cat)
    (uniq : ∀ (s : Fan f) (m : s.pt ⟶ t.pt) (_ : ∀ j : β, m ≫ t.proj j = s.proj j),
      m = lift s := by aesop_cat) :
    IsLimit t :=
  { lift }
#align category_theory.limits.mk_fan_limit CategoryTheory.Limits.mkFanLimit

/-- Constructor for morphisms to the point of a limit fan. -/
def Fan.IsLimit.desc {F : β → C} {c : Fan F} (hc : IsLimit c) {A : C}
    (f : ∀ i, A ⟶ F i) : A ⟶ c.pt :=
  hc.lift (Fan.mk A f)

@[reassoc (attr := simp)]
lemma Fan.IsLimit.fac {F : β → C} {c : Fan F} (hc : IsLimit c) {A : C}
    (f : ∀ i, A ⟶ F i) (i : β) :
    Fan.IsLimit.desc hc f ≫ c.proj i = f i :=
  hc.fac (Fan.mk A f) ⟨i⟩

lemma Fan.IsLimit.hom_ext {I : Type*} {F : I → C} {c : Fan F} (hc : IsLimit c) {A : C}
    (f g : A ⟶ c.pt) (h : ∀ i, f ≫ c.proj i = g ≫ c.proj i) : f = g :=
  hc.hom_ext (fun ⟨i⟩ => h i)

/-- Make a cofan `f` into a colimit cofan by providing `desc`, `fac`, and `uniq` --
  just a convenience lemma to avoid having to go through `Discrete` -/
@[simps]
def mkCofanColimit {f : β → C} (s : Cofan f) (desc : ∀ t : Cofan f, s.pt ⟶ t.pt)
    (fac : ∀ (t : Cofan f) (j : β), s.inj j ≫ desc t = t.inj j := by aesop_cat)
    (uniq : ∀ (t : Cofan f) (m : s.pt ⟶ t.pt) (_ : ∀ j : β, s.inj j ≫ m = t.inj j),
      m = desc t := by aesop_cat) :
    IsColimit s :=
  { desc }

/-- Constructor for morphisms from the point of a colimit cofan. -/
def Cofan.IsColimit.desc {F : β → C} {c : Cofan F} (hc : IsColimit c) {A : C}
    (f : ∀ i, F i ⟶ A) : c.pt ⟶ A :=
  hc.desc (Cofan.mk A f)

@[reassoc (attr := simp)]
lemma Cofan.IsColimit.fac {F : β → C} {c : Cofan F} (hc : IsColimit c) {A : C}
    (f : ∀ i, F i ⟶ A) (i : β) :
    c.inj i ≫ Cofan.IsColimit.desc hc f = f i :=
  hc.fac (Cofan.mk A f) ⟨i⟩

lemma Cofan.IsColimit.hom_ext {I : Type*} {F : I → C} {c : Cofan F} (hc : IsColimit c) {A : C}
    (f g : c.pt ⟶ A) (h : ∀ i, c.inj i ≫ f = c.inj i ≫ g) : f = g :=
  hc.hom_ext (fun ⟨i⟩ => h i)

section

variable (C)

/-- An abbreviation for `HasLimitsOfShape (Discrete f)`. -/
abbrev HasProductsOfShape (β : Type v) :=
  HasLimitsOfShape.{v} (Discrete β)
#align category_theory.limits.has_products_of_shape CategoryTheory.Limits.HasProductsOfShape

/-- An abbreviation for `HasColimitsOfShape (Discrete f)`. -/
abbrev HasCoproductsOfShape (β : Type v) :=
  HasColimitsOfShape.{v} (Discrete β)
#align category_theory.limits.has_coproducts_of_shape CategoryTheory.Limits.HasCoproductsOfShape

end

/-- `piObj f` computes the product of a family of elements `f`.
(It is defined as an abbreviation for `limit (Discrete.functor f)`,
so for most facts about `piObj f`, you will just use general facts about limits.) -/
abbrev piObj (f : β → C) [HasProduct f] :=
  limit (Discrete.functor f)
#align category_theory.limits.pi_obj CategoryTheory.Limits.piObj

/-- `sigmaObj f` computes the coproduct of a family of elements `f`.
(It is defined as an abbreviation for `colimit (Discrete.functor f)`,
so for most facts about `sigmaObj f`, you will just use general facts about colimits.) -/
abbrev sigmaObj (f : β → C) [HasCoproduct f] :=
  colimit (Discrete.functor f)
#align category_theory.limits.sigma_obj CategoryTheory.Limits.sigmaObj

/-- notation for categorical products. We need `ᶜ` to avoid conflict with `Finset.prod`. -/
notation "∏ᶜ " f:60 => piObj f

/-- notation for categorical coproducts -/
notation "∐ " f:60 => sigmaObj f

/-- The `b`-th projection from the pi object over `f` has the form `∏ᶜ f ⟶ f b`. -/
abbrev Pi.π (f : β → C) [HasProduct f] (b : β) : ∏ᶜ f ⟶ f b :=
  limit.π (Discrete.functor f) (Discrete.mk b)
#align category_theory.limits.pi.π CategoryTheory.Limits.Pi.π

/-- The `b`-th inclusion into the sigma object over `f` has the form `f b ⟶ ∐ f`. -/
abbrev Sigma.ι (f : β → C) [HasCoproduct f] (b : β) : f b ⟶ ∐ f :=
  colimit.ι (Discrete.functor f) (Discrete.mk b)
#align category_theory.limits.sigma.ι CategoryTheory.Limits.Sigma.ι

-- porting note (#10688): added the next two lemmas to ease automation; without these lemmas,
-- `limit.hom_ext` would be applied, but the goal would involve terms
-- in `Discrete β` rather than `β` itself
@[ext 1050]
lemma Pi.hom_ext {f : β → C} [HasProduct f] {X : C} (g₁ g₂ : X ⟶ ∏ᶜ f)
    (h : ∀ (b : β), g₁ ≫ Pi.π f b = g₂ ≫ Pi.π f b) : g₁ = g₂ :=
  limit.hom_ext (fun ⟨j⟩ => h j)

@[ext 1050]
lemma Sigma.hom_ext {f : β → C} [HasCoproduct f] {X : C} (g₁ g₂ : ∐ f ⟶ X)
    (h : ∀ (b : β), Sigma.ι f b ≫ g₁ = Sigma.ι f b ≫ g₂) : g₁ = g₂ :=
  colimit.hom_ext (fun ⟨j⟩ => h j)

/-- The fan constructed of the projections from the product is limiting. -/
def productIsProduct (f : β → C) [HasProduct f] : IsLimit (Fan.mk _ (Pi.π f)) :=
  IsLimit.ofIsoLimit (limit.isLimit (Discrete.functor f)) (Cones.ext (Iso.refl _))
#align category_theory.limits.product_is_product CategoryTheory.Limits.productIsProduct

/-- The cofan constructed of the inclusions from the coproduct is colimiting. -/
def coproductIsCoproduct (f : β → C) [HasCoproduct f] : IsColimit (Cofan.mk _ (Sigma.ι f)) :=
  IsColimit.ofIsoColimit (colimit.isColimit (Discrete.functor f)) (Cocones.ext (Iso.refl _))
#align category_theory.limits.coproduct_is_coproduct CategoryTheory.Limits.coproductIsCoproduct

-- The `simpNF` linter incorrectly identifies these as simp lemmas that could never apply.
-- https://github.com/leanprover-community/mathlib4/issues/5049
-- They are used by `simp` in `Pi.whiskerEquiv` below.
@[reassoc (attr := simp, nolint simpNF)]
theorem Pi.π_comp_eqToHom {J : Type*} (f : J → C) [HasProduct f] {j j' : J} (w : j = j') :
    Pi.π f j ≫ eqToHom (by simp [w]) = Pi.π f j' := by
  cases w
  simp

-- The `simpNF` linter incorrectly identifies these as simp lemmas that could never apply.
-- https://github.com/leanprover-community/mathlib4/issues/5049
-- They are used by `simp` in `Sigma.whiskerEquiv` below.
@[reassoc (attr := simp, nolint simpNF)]
theorem Sigma.eqToHom_comp_ι {J : Type*} (f : J → C) [HasCoproduct f] {j j' : J} (w : j = j') :
    eqToHom (by simp [w]) ≫ Sigma.ι f j' = Sigma.ι f j := by
  cases w
  simp

/-- A collection of morphisms `P ⟶ f b` induces a morphism `P ⟶ ∏ᶜ f`. -/
abbrev Pi.lift {f : β → C} [HasProduct f] {P : C} (p : ∀ b, P ⟶ f b) : P ⟶ ∏ᶜ f :=
  limit.lift _ (Fan.mk P p)
#align category_theory.limits.pi.lift CategoryTheory.Limits.Pi.lift

theorem Pi.lift_π {β : Type w} {f : β → C} [HasProduct f] {P : C} (p : ∀ b, P ⟶ f b) (b : β) :
    Pi.lift p ≫ Pi.π f b = p b := by
  simp only [limit.lift_π, Fan.mk_pt, Fan.mk_π_app]

/-- A collection of morphisms `f b ⟶ P` induces a morphism `∐ f ⟶ P`. -/
abbrev Sigma.desc {f : β → C} [HasCoproduct f] {P : C} (p : ∀ b, f b ⟶ P) : ∐ f ⟶ P :=
  colimit.desc _ (Cofan.mk P p)
#align category_theory.limits.sigma.desc CategoryTheory.Limits.Sigma.desc

theorem Sigma.ι_desc {β : Type w} {f : β → C} [HasCoproduct f] {P : C} (p : ∀ b, f b ⟶ P) (b : β) :
    Sigma.ι f b ≫ Sigma.desc p = p b := by
  simp only [colimit.ι_desc, Cofan.mk_pt, Cofan.mk_ι_app]

instance {f : β → C} [HasCoproduct f] : IsIso (Sigma.desc (fun a ↦ Sigma.ι f a)) := by
  convert IsIso.id _
  ext
  simp

/-- A version of `Cocones.ext` for `Cofan`s. -/
@[simps!]
def Cofan.ext {f : β → C} {c₁ c₂ : Cofan f} (e : c₁.pt ≅ c₂.pt)
    (w : ∀ (b : β), c₁.inj b ≫ e.hom = c₂.inj b := by aesop_cat) : c₁ ≅ c₂ :=
  Cocones.ext e (fun ⟨j⟩ => w j)

/-- A cofan `c` on `f` such that the induced map `∐ f ⟶ c.pt` is an iso, is a coproduct. -/
def Cofan.isColimitOfIsIsoSigmaDesc {f : β → C} [HasCoproduct f] (c : Cofan f)
    [hc : IsIso (Sigma.desc c.inj)] : IsColimit c :=
  IsColimit.ofIsoColimit (colimit.isColimit (Discrete.functor f))
    (Cofan.ext (@asIso _ _ _ _ _ hc) (fun _ => colimit.ι_desc _ _))

<<<<<<< HEAD
lemma Cofan.isColimit_iff_isIso_sigmaDesc
    {β : Type*} {f : β → C} [HasCoproduct f] (c : Cofan f) :
=======
lemma Cofan.isColimit_iff_isIso_sigmaDesc {f : β → C} [HasCoproduct f] (c : Cofan f) :
>>>>>>> 402ae165
    IsIso (Sigma.desc c.inj) ↔ Nonempty (IsColimit c) := by
  refine ⟨fun h ↦ ⟨isColimitOfIsIsoSigmaDesc c⟩, fun ⟨hc⟩ ↦ ?_⟩
  have : IsIso (((coproductIsCoproduct f).coconePointUniqueUpToIso hc).hom ≫ hc.desc c) :=
    by simp; infer_instance
  convert this
  ext
  simp only [colimit.ι_desc, mk_pt, mk_ι_app, IsColimit.coconePointUniqueUpToIso,
    coproductIsCoproduct, colimit.cocone_x, Functor.mapIso_hom, IsColimit.uniqueUpToIso_hom,
    Cocones.forget_map, IsColimit.descCoconeMorphism_hom, IsColimit.ofIsoColimit_desc,
    Cocones.ext_inv_hom, Iso.refl_inv, colimit.isColimit_desc, Category.id_comp,
    IsColimit.desc_self, Category.comp_id]
  rfl

/-- A coproduct of coproducts is a coproduct -/
<<<<<<< HEAD
def Cofan.isColimitTrans {α : Type*} {X : α → C} (c : Cofan X) (hc : IsColimit c)
=======
def Cofan.isColimitTrans {X : α → C} (c : Cofan X) (hc : IsColimit c)
>>>>>>> 402ae165
    {β : α → Type*} {Y : (a : α) → β a → C} (π : (a : α) → (b : β a) → Y a b ⟶ X a)
      (hs : ∀ a, IsColimit (Cofan.mk (X a) (π a))) :
        IsColimit (Cofan.mk (f := fun ⟨a,b⟩ => Y a b) c.pt
          (fun (⟨a, b⟩ : Σ a, _) ↦ π a b ≫ c.inj a)) := by
  refine mkCofanColimit _ ?_ ?_ ?_
  · exact fun t ↦ hc.desc (Cofan.mk _ fun a ↦ (hs a).desc (Cofan.mk t.pt (fun b ↦ t.inj ⟨a, b⟩)))
  · intro t ⟨a, b⟩
    simp only [mk_pt, cofan_mk_inj, Category.assoc]
    erw [hc.fac, (hs a).fac]
    rfl
  · intro t m h
    refine hc.hom_ext fun ⟨a⟩ ↦ (hs a).hom_ext fun ⟨b⟩ ↦ ?_
    erw [hc.fac, (hs a).fac]
    simpa using h ⟨a, b⟩

/-- Construct a morphism between categorical products (indexed by the same type)
from a family of morphisms between the factors.
-/
abbrev Pi.map {f g : β → C} [HasProduct f] [HasProduct g] (p : ∀ b, f b ⟶ g b) : ∏ᶜ f ⟶ ∏ᶜ g :=
  limMap (Discrete.natTrans fun X => p X.as)
#align category_theory.limits.pi.map CategoryTheory.Limits.Pi.map

@[simp]
lemma Pi.map_id {f : α → C} [HasProduct f] : Pi.map (fun a => 𝟙 (f a)) = 𝟙 (∏ᶜ f) := by
  ext; simp

lemma Pi.map_comp_map {f g h : α → C} [HasProduct f] [HasProduct g] [HasProduct h]
    (q : ∀ (a : α), f a ⟶ g a) (q' : ∀ (a : α), g a ⟶ h a) :
    Pi.map q ≫ Pi.map q' = Pi.map (fun a => q a ≫ q' a) := by
  ext; simp

instance Pi.map_mono {f g : β → C} [HasProduct f] [HasProduct g] (p : ∀ b, f b ⟶ g b)
    [∀ i, Mono (p i)] : Mono <| Pi.map p :=
  @Limits.limMap_mono _ _ _ _ (Discrete.functor f) (Discrete.functor g) _ _
    (Discrete.natTrans fun X => p X.as) (by dsimp; infer_instance)
#align category_theory.limits.pi.map_mono CategoryTheory.Limits.Pi.map_mono

/-- Construct a morphism between categorical products from a family of morphisms between the
    factors. -/
def Pi.map' {f : α → C} {g : β → C} [HasProduct f] [HasProduct g] (p : β → α)
    (q : ∀ (b : β), f (p b) ⟶ g b) : ∏ᶜ f ⟶ ∏ᶜ g :=
  Pi.lift (fun a => Pi.π _ _ ≫ q a)

@[reassoc (attr := simp)]
lemma Pi.map'_comp_π {f : α → C} {g : β → C} [HasProduct f] [HasProduct g] (p : β → α)
    (q : ∀ (b : β), f (p b) ⟶ g b) (b : β) : Pi.map' p q ≫ Pi.π g b = Pi.π f (p b) ≫ q b :=
  limit.lift_π _ _

lemma Pi.map'_id_id {f : α → C} [HasProduct f] : Pi.map' id (fun a => 𝟙 (f a)) = 𝟙 (∏ᶜ f) := by
  ext; simp

@[simp]
lemma Pi.map'_id {f g : α → C} [HasProduct f] [HasProduct g] (p : ∀ b, f b ⟶ g b) :
    Pi.map' id p = Pi.map p :=
  rfl

lemma Pi.map'_comp_map' {f : α → C} {g : β → C} {h : γ → C} [HasProduct f] [HasProduct g]
    [HasProduct h] (p : β → α) (p' : γ → β) (q : ∀ (b : β), f (p b) ⟶ g b)
    (q' : ∀ (c : γ), g (p' c) ⟶ h c) :
    Pi.map' p q ≫ Pi.map' p' q' = Pi.map' (p ∘ p') (fun c => q (p' c) ≫ q' c) := by
  ext; simp

lemma Pi.map'_comp_map {f : α → C} {g h : β → C} [HasProduct f] [HasProduct g] [HasProduct h]
    (p : β → α) (q : ∀ (b : β), f (p b) ⟶ g b) (q' : ∀ (b : β), g b ⟶ h b) :
    Pi.map' p q ≫ Pi.map q' = Pi.map' p (fun b => q b ≫ q' b) := by
  ext; simp

lemma Pi.map_comp_map' {f g : α → C} {h : β → C} [HasProduct f] [HasProduct g] [HasProduct h]
    (p : β → α) (q : ∀ (a : α), f a ⟶ g a) (q' : ∀ (b : β), g (p b) ⟶ h b) :
    Pi.map q ≫ Pi.map' p q' = Pi.map' p (fun b => q (p b) ≫ q' b) := by
  ext; simp

lemma Pi.map'_eq {f : α → C} {g : β → C} [HasProduct f] [HasProduct g] {p p' : β → α}
    {q : ∀ (b : β), f (p b) ⟶ g b} {q' : ∀ (b : β), f (p' b) ⟶ g b} (hp : p = p')
    (hq : ∀ (b : β), eqToHom (hp ▸ rfl) ≫ q b = q' b) : Pi.map' p q = Pi.map' p' q' := by
  aesop_cat

/-- Construct an isomorphism between categorical products (indexed by the same type)
from a family of isomorphisms between the factors.
-/
abbrev Pi.mapIso {f g : β → C} [HasProductsOfShape β C] (p : ∀ b, f b ≅ g b) : ∏ᶜ f ≅ ∏ᶜ g :=
  lim.mapIso (Discrete.natIso fun X => p X.as)
#align category_theory.limits.pi.map_iso CategoryTheory.Limits.Pi.mapIso

section

/- In this section, we provide some API for products when we are given a functor
`Discrete α ⥤ C` instead of a map `α → C`. -/

variable (X : Discrete α ⥤ C) [HasProduct (fun j => X.obj (Discrete.mk j))]

/-- A limit cone for `X : Discrete α ⥤ C` that is given
by `∏ᶜ (fun j => X.obj (Discrete.mk j))`. -/
@[simps]
def Pi.cone : Cone X where
  pt := ∏ᶜ (fun j => X.obj (Discrete.mk j))
  π := Discrete.natTrans (fun _ => Pi.π _ _)

/-- The cone `Pi.cone X` is a limit cone. -/
def productIsProduct' :
    IsLimit (Pi.cone X) where
  lift s := Pi.lift (fun j => s.π.app ⟨j⟩)
  fac s := by simp
  uniq s m hm := by
    dsimp
    ext
    simp only [limit.lift_π, Fan.mk_pt, Fan.mk_π_app]
    apply hm

variable [HasLimit X]

/-- The isomorphism `∏ᶜ (fun j => X.obj (Discrete.mk j)) ≅ limit X`. -/
def Pi.isoLimit :
    ∏ᶜ (fun j => X.obj (Discrete.mk j)) ≅ limit X :=
  IsLimit.conePointUniqueUpToIso (productIsProduct' X) (limit.isLimit X)

@[reassoc (attr := simp)]
lemma Pi.isoLimit_inv_π (j : α) :
    (Pi.isoLimit X).inv ≫ Pi.π _ j = limit.π _ (Discrete.mk j) :=
  IsLimit.conePointUniqueUpToIso_inv_comp _ _ _

@[reassoc (attr := simp)]
lemma Pi.isoLimit_hom_π (j : α) :
    (Pi.isoLimit X).hom ≫ limit.π _ (Discrete.mk j) = Pi.π _ j :=
  IsLimit.conePointUniqueUpToIso_hom_comp _ _ _

end

/-- Construct a morphism between categorical coproducts (indexed by the same type)
from a family of morphisms between the factors.
-/
abbrev Sigma.map {f g : β → C} [HasCoproduct f] [HasCoproduct g] (p : ∀ b, f b ⟶ g b) :
    ∐ f ⟶ ∐ g :=
  colimMap (Discrete.natTrans fun X => p X.as)
#align category_theory.limits.sigma.map CategoryTheory.Limits.Sigma.map

@[simp]
lemma Sigma.map_id {f : α → C} [HasCoproduct f] : Sigma.map (fun a => 𝟙 (f a)) = 𝟙 (∐ f) := by
  ext; simp

lemma Sigma.map_comp_map {f g h : α → C} [HasCoproduct f] [HasCoproduct g] [HasCoproduct h]
    (q : ∀ (a : α), f a ⟶ g a) (q' : ∀ (a : α), g a ⟶ h a) :
    Sigma.map q ≫ Sigma.map q' = Sigma.map (fun a => q a ≫ q' a) := by
  ext; simp

instance Sigma.map_epi {f g : β → C} [HasCoproduct f] [HasCoproduct g] (p : ∀ b, f b ⟶ g b)
    [∀ i, Epi (p i)] : Epi <| Sigma.map p :=
  @Limits.colimMap_epi _ _ _ _ (Discrete.functor f) (Discrete.functor g) _ _
    (Discrete.natTrans fun X => p X.as) (by dsimp; infer_instance)
#align category_theory.limits.sigma.map_epi CategoryTheory.Limits.Sigma.map_epi

/-- Construct a morphism between categorical coproducts from a family of morphisms between the
    factors. -/
def Sigma.map' {f : α → C} {g : β → C} [HasCoproduct f] [HasCoproduct g] (p : α → β)
    (q : ∀ (a : α), f a ⟶ g (p a)) : ∐ f ⟶ ∐ g :=
  Sigma.desc (fun a => q a ≫ Sigma.ι _ _)

@[reassoc (attr := simp)]
lemma Sigma.ι_comp_map' {f : α → C} {g : β → C} [HasCoproduct f] [HasCoproduct g]
    (p : α → β) (q : ∀ (a : α), f a ⟶ g (p a)) (a : α) :
    Sigma.ι f a ≫ Sigma.map' p q = q a ≫ Sigma.ι g (p a) :=
  colimit.ι_desc _ _

lemma Sigma.map'_id_id {f : α → C} [HasCoproduct f] :
    Sigma.map' id (fun a => 𝟙 (f a)) = 𝟙 (∐ f) := by
  ext; simp

@[simp]
lemma Sigma.map'_id {f g : α → C} [HasCoproduct f] [HasCoproduct g] (p : ∀ b, f b ⟶ g b) :
    Sigma.map' id p = Sigma.map p :=
  rfl

lemma Sigma.map'_comp_map' {f : α → C} {g : β → C} {h : γ → C} [HasCoproduct f] [HasCoproduct g]
    [HasCoproduct h] (p : α → β) (p' : β → γ) (q : ∀ (a : α), f a ⟶ g (p a))
    (q' : ∀ (b : β), g b ⟶ h (p' b)) :
    Sigma.map' p q ≫ Sigma.map' p' q' = Sigma.map' (p' ∘ p) (fun a => q a ≫ q' (p a)) := by
  ext; simp

lemma Sigma.map'_comp_map {f : α → C} {g h : β → C} [HasCoproduct f] [HasCoproduct g]
    [HasCoproduct h] (p : α → β) (q : ∀ (a : α), f a ⟶ g (p a)) (q' : ∀ (b : β), g b ⟶ h b) :
    Sigma.map' p q ≫ Sigma.map q' = Sigma.map' p (fun a => q a ≫ q' (p a)) := by
  ext; simp

lemma Sigma.map_comp_map' {f g : α → C} {h : β → C} [HasCoproduct f] [HasCoproduct g]
    [HasCoproduct h] (p : α → β) (q : ∀ (a : α), f a ⟶ g a) (q' : ∀ (a : α), g a ⟶ h (p a)) :
    Sigma.map q ≫ Sigma.map' p q' = Sigma.map' p (fun a => q a ≫ q' a) := by
  ext; simp

lemma Sigma.map'_eq {f : α → C} {g : β → C} [HasCoproduct f] [HasCoproduct g]
    {p p' : α → β} {q : ∀ (a : α), f a ⟶ g (p a)} {q' : ∀ (a : α), f a ⟶ g (p' a)}
    (hp : p = p') (hq : ∀ (a : α), q a ≫ eqToHom (hp ▸ rfl) = q' a) :
    Sigma.map' p q = Sigma.map' p' q' := by
  aesop_cat

/-- Construct an isomorphism between categorical coproducts (indexed by the same type)
from a family of isomorphisms between the factors.
-/
abbrev Sigma.mapIso {f g : β → C} [HasCoproductsOfShape β C] (p : ∀ b, f b ≅ g b) : ∐ f ≅ ∐ g :=
  colim.mapIso (Discrete.natIso fun X => p X.as)
#align category_theory.limits.sigma.map_iso CategoryTheory.Limits.Sigma.mapIso

/-- Two products which differ by an equivalence in the indexing type,
and up to isomorphism in the factors, are isomorphic.
-/
@[simps]
def Pi.whiskerEquiv {J K : Type*} {f : J → C} {g : K → C} (e : J ≃ K) (w : ∀ j, g (e j) ≅ f j)
    [HasProduct f] [HasProduct g] : ∏ᶜ f ≅ ∏ᶜ g where
  hom := Pi.map' e.symm fun k => (w (e.symm k)).inv ≫ eqToHom (by simp)
  inv := Pi.map' e fun j => (w j).hom

/-- Two coproducts which differ by an equivalence in the indexing type,
and up to isomorphism in the factors, are isomorphic.
-/
@[simps]
def Sigma.whiskerEquiv {J K : Type*} {f : J → C} {g : K → C} (e : J ≃ K) (w : ∀ j, g (e j) ≅ f j)
    [HasCoproduct f] [HasCoproduct g] : ∐ f ≅ ∐ g where
  hom := Sigma.map' e fun j => (w j).inv
  inv := Sigma.map' e.symm fun k => eqToHom (by simp) ≫ (w (e.symm k)).hom

#adaptation_note /-- nightly-2024-04-01
The last proof was previously by `aesop_cat`. -/
instance {ι : Type*} (f : ι → Type*) (g : (i : ι) → (f i) → C)
    [∀ i, HasProduct (g i)] [HasProduct fun i => ∏ᶜ g i] :
    HasProduct fun p : Σ i, f i => g p.1 p.2 where
  exists_limit := Nonempty.intro
    { cone := Fan.mk (∏ᶜ fun i => ∏ᶜ g i) (fun X => Pi.π (fun i => ∏ᶜ g i) X.1 ≫ Pi.π (g X.1) X.2)
      isLimit := mkFanLimit _ (fun s => Pi.lift fun b => Pi.lift fun c => s.proj ⟨b, c⟩)
        (by aesop_cat) (by intro s m w; simp only [Fan.mk_pt]; symm; ext i x; simp_all) }

/-- An iterated product is a product over a sigma type. -/
@[simps]
def piPiIso {ι : Type*} (f : ι → Type*) (g : (i : ι) → (f i) → C)
    [∀ i, HasProduct (g i)] [HasProduct fun i => ∏ᶜ g i] :
    (∏ᶜ fun i => ∏ᶜ g i) ≅ (∏ᶜ fun p : Σ i, f i => g p.1 p.2) where
  hom := Pi.lift fun ⟨i, x⟩ => Pi.π _ i ≫ Pi.π _ x
  inv := Pi.lift fun i => Pi.lift fun x => Pi.π _ (⟨i, x⟩ : Σ i, f i)

#adaptation_note /-- nightly-2024-04-01
The last proof was previously by `aesop_cat`. -/
instance {ι : Type*} (f : ι → Type*) (g : (i : ι) → (f i) → C)
    [∀ i, HasCoproduct (g i)] [HasCoproduct fun i => ∐ g i] :
    HasCoproduct fun p : Σ i, f i => g p.1 p.2 where
  exists_colimit := Nonempty.intro
    { cocone := Cofan.mk (∐ fun i => ∐ g i)
        (fun X => Sigma.ι (g X.1) X.2 ≫ Sigma.ι (fun i => ∐ g i) X.1)
      isColimit := mkCofanColimit _
        (fun s => Sigma.desc fun b => Sigma.desc fun c => s.inj ⟨b, c⟩)
        (by aesop_cat) (by intro s m w; simp only [Cofan.mk_pt]; symm; ext i x; simp_all) }

/-- An iterated coproduct is a coproduct over a sigma type. -/
@[simps]
def sigmaSigmaIso {ι : Type*} (f : ι → Type*) (g : (i : ι) → (f i) → C)
    [∀ i, HasCoproduct (g i)] [HasCoproduct fun i => ∐ g i] :
    (∐ fun i => ∐ g i) ≅ (∐ fun p : Σ i, f i => g p.1 p.2) where
  hom := Sigma.desc fun i => Sigma.desc fun x => Sigma.ι (fun p : Σ i, f i => g p.1 p.2) ⟨i, x⟩
  inv := Sigma.desc fun ⟨i, x⟩ => Sigma.ι (g i) x ≫ Sigma.ι (fun i => ∐ g i) i

section Comparison

variable {D : Type u₂} [Category.{v₂} D] (G : C ⥤ D)
variable (f : β → C)

/-- The comparison morphism for the product of `f`. This is an iso iff `G` preserves the product
of `f`, see `PreservesProduct.ofIsoComparison`. -/
def piComparison [HasProduct f] [HasProduct fun b => G.obj (f b)] :
    G.obj (∏ᶜ f) ⟶ ∏ᶜ fun b => G.obj (f b) :=
  Pi.lift fun b => G.map (Pi.π f b)
#align category_theory.limits.pi_comparison CategoryTheory.Limits.piComparison

@[reassoc (attr := simp)]
theorem piComparison_comp_π [HasProduct f] [HasProduct fun b => G.obj (f b)] (b : β) :
    piComparison G f ≫ Pi.π _ b = G.map (Pi.π f b) :=
  limit.lift_π _ (Discrete.mk b)
#align category_theory.limits.pi_comparison_comp_π CategoryTheory.Limits.piComparison_comp_π

@[reassoc (attr := simp)]
theorem map_lift_piComparison [HasProduct f] [HasProduct fun b => G.obj (f b)] (P : C)
    (g : ∀ j, P ⟶ f j) : G.map (Pi.lift g) ≫ piComparison G f = Pi.lift fun j => G.map (g j) := by
  ext j
  simp only [Discrete.functor_obj, Category.assoc, piComparison_comp_π, ← G.map_comp,
    limit.lift_π, Fan.mk_pt, Fan.mk_π_app]
#align category_theory.limits.map_lift_pi_comparison CategoryTheory.Limits.map_lift_piComparison

/-- The comparison morphism for the coproduct of `f`. This is an iso iff `G` preserves the coproduct
of `f`, see `PreservesCoproduct.ofIsoComparison`. -/
def sigmaComparison [HasCoproduct f] [HasCoproduct fun b => G.obj (f b)] :
    ∐ (fun b => G.obj (f b)) ⟶ G.obj (∐ f) :=
  Sigma.desc fun b => G.map (Sigma.ι f b)
#align category_theory.limits.sigma_comparison CategoryTheory.Limits.sigmaComparison

@[reassoc (attr := simp)]
theorem ι_comp_sigmaComparison [HasCoproduct f] [HasCoproduct fun b => G.obj (f b)] (b : β) :
    Sigma.ι _ b ≫ sigmaComparison G f = G.map (Sigma.ι f b) :=
  colimit.ι_desc _ (Discrete.mk b)
#align category_theory.limits.ι_comp_sigma_comparison CategoryTheory.Limits.ι_comp_sigmaComparison

@[reassoc (attr := simp)]
theorem sigmaComparison_map_desc [HasCoproduct f] [HasCoproduct fun b => G.obj (f b)] (P : C)
    (g : ∀ j, f j ⟶ P) :
    sigmaComparison G f ≫ G.map (Sigma.desc g) = Sigma.desc fun j => G.map (g j) := by
  ext j
  simp only [Discrete.functor_obj, ι_comp_sigmaComparison_assoc, ← G.map_comp, colimit.ι_desc,
    Cofan.mk_pt, Cofan.mk_ι_app]
#align category_theory.limits.sigma_comparison_map_desc CategoryTheory.Limits.sigmaComparison_map_desc

end Comparison

variable (C)

/-- An abbreviation for `Π J, HasLimitsOfShape (Discrete J) C` -/
abbrev HasProducts :=
  ∀ J : Type w, HasLimitsOfShape (Discrete J) C
#align category_theory.limits.has_products CategoryTheory.Limits.HasProducts

/-- An abbreviation for `Π J, HasColimitsOfShape (Discrete J) C` -/
abbrev HasCoproducts :=
  ∀ J : Type w, HasColimitsOfShape (Discrete J) C
#align category_theory.limits.has_coproducts CategoryTheory.Limits.HasCoproducts

variable {C}

theorem has_smallest_products_of_hasProducts [HasProducts.{w} C] : HasProducts.{0} C := fun J =>
  hasLimitsOfShape_of_equivalence (Discrete.equivalence Equiv.ulift : Discrete (ULift.{w} J) ≌ _)
#align category_theory.limits.has_smallest_products_of_has_products CategoryTheory.Limits.has_smallest_products_of_hasProducts

theorem has_smallest_coproducts_of_hasCoproducts [HasCoproducts.{w} C] : HasCoproducts.{0} C :=
  fun J =>
  hasColimitsOfShape_of_equivalence (Discrete.equivalence Equiv.ulift : Discrete (ULift.{w} J) ≌ _)
#align category_theory.limits.has_smallest_coproducts_of_has_coproducts CategoryTheory.Limits.has_smallest_coproducts_of_hasCoproducts

theorem hasProducts_of_limit_fans (lf : ∀ {J : Type w} (f : J → C), Fan f)
    (lf_is_limit : ∀ {J : Type w} (f : J → C), IsLimit (lf f)) : HasProducts.{w} C :=
  fun _ : Type w =>
  { has_limit := fun F =>
      HasLimit.mk
        ⟨(Cones.postcompose Discrete.natIsoFunctor.inv).obj (lf fun j => F.obj ⟨j⟩),
          (IsLimit.postcomposeInvEquiv _ _).symm (lf_is_limit _)⟩ }
#align category_theory.limits.has_products_of_limit_fans CategoryTheory.Limits.hasProducts_of_limit_fans

/-!
(Co)products over a type with a unique term.
-/


section Unique

variable [Unique β] (f : β → C)

/-- The limit cone for the product over an index type with exactly one term. -/
@[simps]
def limitConeOfUnique : LimitCone (Discrete.functor f) where
  cone :=
    { pt := f default
      π := Discrete.natTrans (fun ⟨j⟩ => eqToHom (by
        dsimp
        congr
        apply Subsingleton.elim)) }
  isLimit :=
    { lift := fun s => s.π.app default
      fac := fun s j => by
        have h := Subsingleton.elim j default
        subst h
        simp
      uniq := fun s m w => by
        specialize w default
        simpa using w }
#align category_theory.limits.limit_cone_of_unique CategoryTheory.Limits.limitConeOfUnique

instance (priority := 100) hasProduct_unique : HasProduct f :=
  HasLimit.mk (limitConeOfUnique f)
#align category_theory.limits.has_product_unique CategoryTheory.Limits.hasProduct_unique

/-- A product over an index type with exactly one term is just the object over that term. -/
@[simps!]
def productUniqueIso : ∏ᶜ f ≅ f default :=
  IsLimit.conePointUniqueUpToIso (limit.isLimit _) (limitConeOfUnique f).isLimit
#align category_theory.limits.product_unique_iso CategoryTheory.Limits.productUniqueIso

/-- The colimit cocone for the coproduct over an index type with exactly one term. -/
@[simps]
def colimitCoconeOfUnique : ColimitCocone (Discrete.functor f) where
  cocone :=
    { pt := f default
      ι := Discrete.natTrans (fun ⟨j⟩ => eqToHom (by
        dsimp
        congr
        apply Subsingleton.elim)) }
  isColimit :=
    { desc := fun s => s.ι.app default
      fac := fun s j => by
        have h := Subsingleton.elim j default
        subst h
        apply Category.id_comp
      uniq := fun s m w => by
        specialize w default
        erw [Category.id_comp] at w
        exact w }
#align category_theory.limits.colimit_cocone_of_unique CategoryTheory.Limits.colimitCoconeOfUnique

instance (priority := 100) hasCoproduct_unique : HasCoproduct f :=
  HasColimit.mk (colimitCoconeOfUnique f)
#align category_theory.limits.has_coproduct_unique CategoryTheory.Limits.hasCoproduct_unique

/-- A coproduct over an index type with exactly one term is just the object over that term. -/
@[simps!]
def coproductUniqueIso : ∐ f ≅ f default :=
  IsColimit.coconePointUniqueUpToIso (colimit.isColimit _) (colimitCoconeOfUnique f).isColimit
#align category_theory.limits.coproduct_unique_iso CategoryTheory.Limits.coproductUniqueIso

end Unique

section Reindex

variable {γ : Type w'} (ε : β ≃ γ) (f : γ → C)

section

variable [HasProduct f] [HasProduct (f ∘ ε)]

/-- Reindex a categorical product via an equivalence of the index types. -/
def Pi.reindex : piObj (f ∘ ε) ≅ piObj f :=
  HasLimit.isoOfEquivalence (Discrete.equivalence ε) (Discrete.natIso fun _ => Iso.refl _)
#align category_theory.limits.pi.reindex CategoryTheory.Limits.Pi.reindex

@[reassoc (attr := simp)]
theorem Pi.reindex_hom_π (b : β) : (Pi.reindex ε f).hom ≫ Pi.π f (ε b) = Pi.π (f ∘ ε) b := by
  dsimp [Pi.reindex]
  simp only [HasLimit.isoOfEquivalence_hom_π, Discrete.equivalence_inverse, Discrete.functor_obj,
    Function.comp_apply, Functor.id_obj, Discrete.equivalence_functor, Functor.comp_obj,
    Discrete.natIso_inv_app, Iso.refl_inv, Category.id_comp]
  exact limit.w (Discrete.functor (f ∘ ε)) (Discrete.eqToHom' (ε.symm_apply_apply b))
#align category_theory.limits.pi.reindex_hom_π CategoryTheory.Limits.Pi.reindex_hom_π

@[reassoc (attr := simp)]
theorem Pi.reindex_inv_π (b : β) : (Pi.reindex ε f).inv ≫ Pi.π (f ∘ ε) b = Pi.π f (ε b) := by
  simp [Iso.inv_comp_eq]
#align category_theory.limits.pi.reindex_inv_π CategoryTheory.Limits.Pi.reindex_inv_π

end

section

variable [HasCoproduct f] [HasCoproduct (f ∘ ε)]

/-- Reindex a categorical coproduct via an equivalence of the index types. -/
def Sigma.reindex : sigmaObj (f ∘ ε) ≅ sigmaObj f :=
  HasColimit.isoOfEquivalence (Discrete.equivalence ε) (Discrete.natIso fun _ => Iso.refl _)
#align category_theory.limits.sigma.reindex CategoryTheory.Limits.Sigma.reindex

@[reassoc (attr := simp)]
theorem Sigma.ι_reindex_hom (b : β) :
    Sigma.ι (f ∘ ε) b ≫ (Sigma.reindex ε f).hom = Sigma.ι f (ε b) := by
  dsimp [Sigma.reindex]
  simp only [HasColimit.isoOfEquivalence_hom_π, Functor.id_obj, Discrete.functor_obj,
    Function.comp_apply, Discrete.equivalence_functor, Discrete.equivalence_inverse,
    Functor.comp_obj, Discrete.natIso_inv_app, Iso.refl_inv, Category.id_comp]
  have h := colimit.w (Discrete.functor f) (Discrete.eqToHom' (ε.apply_symm_apply (ε b)))
  simp only [Discrete.functor_obj] at h
  erw [← h, eqToHom_map, eqToHom_map, eqToHom_trans_assoc]
  all_goals { simp }
#align category_theory.limits.sigma.ι_reindex_hom CategoryTheory.Limits.Sigma.ι_reindex_hom

@[reassoc (attr := simp)]
theorem Sigma.ι_reindex_inv (b : β) :
    Sigma.ι f (ε b) ≫ (Sigma.reindex ε f).inv = Sigma.ι (f ∘ ε) b := by simp [Iso.comp_inv_eq]
#align category_theory.limits.sigma.ι_reindex_inv CategoryTheory.Limits.Sigma.ι_reindex_inv

end

end Reindex

end CategoryTheory.Limits<|MERGE_RESOLUTION|>--- conflicted
+++ resolved
@@ -291,12 +291,7 @@
   IsColimit.ofIsoColimit (colimit.isColimit (Discrete.functor f))
     (Cofan.ext (@asIso _ _ _ _ _ hc) (fun _ => colimit.ι_desc _ _))
 
-<<<<<<< HEAD
-lemma Cofan.isColimit_iff_isIso_sigmaDesc
-    {β : Type*} {f : β → C} [HasCoproduct f] (c : Cofan f) :
-=======
 lemma Cofan.isColimit_iff_isIso_sigmaDesc {f : β → C} [HasCoproduct f] (c : Cofan f) :
->>>>>>> 402ae165
     IsIso (Sigma.desc c.inj) ↔ Nonempty (IsColimit c) := by
   refine ⟨fun h ↦ ⟨isColimitOfIsIsoSigmaDesc c⟩, fun ⟨hc⟩ ↦ ?_⟩
   have : IsIso (((coproductIsCoproduct f).coconePointUniqueUpToIso hc).hom ≫ hc.desc c) :=
@@ -311,11 +306,7 @@
   rfl
 
 /-- A coproduct of coproducts is a coproduct -/
-<<<<<<< HEAD
-def Cofan.isColimitTrans {α : Type*} {X : α → C} (c : Cofan X) (hc : IsColimit c)
-=======
 def Cofan.isColimitTrans {X : α → C} (c : Cofan X) (hc : IsColimit c)
->>>>>>> 402ae165
     {β : α → Type*} {Y : (a : α) → β a → C} (π : (a : α) → (b : β a) → Y a b ⟶ X a)
       (hs : ∀ a, IsColimit (Cofan.mk (X a) (π a))) :
         IsColimit (Cofan.mk (f := fun ⟨a,b⟩ => Y a b) c.pt
