--- conflicted
+++ resolved
@@ -503,17 +503,10 @@
 
 variable {D : Type*} [Category D] [HasZeroMorphisms D]
 
-<<<<<<< HEAD
-/-- If `F : D ⥤ C` is a functor to an abelian category, `i : X ⟶ Y` is a morphisms
-admitting a cokernel such that `F` preserves this cokernel and  `F.map i` is a mono,
-then `F.map X` identifies to the kernel of `F.map (cokernel.π i)`. -/
-noncomputable def isLimitMapConeOfKernelForkOfιCokernelConditionOfMono
-=======
 /-- If `F : D ⥤ C` is a functor to an abelian category, `i : X ⟶ Y` is a morphism
 admitting a cokernel such that `F` preserves this cokernel and `F.map i` is a mono,
 then `F.map X` identifies to the kernel of `F.map (cokernel.π i)`. -/
 noncomputable def isLimitMapConeOfKernelForkOfι
->>>>>>> 406d7bb6
     {X Y : D} (i : X ⟶ Y) [HasCokernel i] (F : D ⥤ C)
     [F.PreservesZeroMorphisms] [Mono (F.map i)]
     [PreservesColimit (parallelPair i 0) F] :
@@ -527,15 +520,9 @@
   rw [Category.comp_id, Category.id_comp]
 
 /-- If `F : D ⥤ C` is a functor to an abelian category, `p : X ⟶ Y` is a morphisms
-<<<<<<< HEAD
-admitting a kernel such that `F` preserves this kernel and  `F.map p` is an epi,
-then `F.map Y` identifies to the cokernel of `F.map (kernel.ι p)`. -/
-noncomputable def isColimitMapCoconeOfCokernelCoforkOfπKernelConditionOfEpi
-=======
 admitting a kernel such that `F` preserves this kernel and `F.map p` is an epi,
 then `F.map Y` identifies to the cokernel of `F.map (kernel.ι p)`. -/
 noncomputable def isColimitMapCoconeOfCokernelCoforkOfπ
->>>>>>> 406d7bb6
     {X Y : D} (p : X ⟶ Y) [HasKernel p] (F : D ⥤ C)
     [F.PreservesZeroMorphisms] [Epi (F.map p)]
     [PreservesLimit (parallelPair p 0) F] :
