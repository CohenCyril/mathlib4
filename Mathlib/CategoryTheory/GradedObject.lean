--- conflicted
+++ resolved
@@ -26,15 +26,6 @@
 
 When `C` has coproducts we construct the `total` functor `GradedObject β C ⥤ C`,
 show that it is faithful, and deduce that when `C` is concrete so is `GradedObject β C`.
-<<<<<<< HEAD
-
-A covariant functoriality of `GradedObject β C` with respect to the index set `β` is also
-introduced: if `p : I → J` is a map such that `C` has coproducts indexed by `p ⁻¹' {j}`, we
-have a functor `map : GradedObject I C ⥤ GradedObject J C`.
-
--/
-=======
->>>>>>> f6d4f4c4
 
 A covariant functoriality of `GradedObject β C` with respect to the index set `β` is also
 introduced: if `p : I → J` is a map such that `C` has coproducts indexed by `p ⁻¹' {j}`, we
@@ -104,10 +95,7 @@
 
 variable {X Y}
 
-<<<<<<< HEAD
-=======
 -- this lemma is not an instance as it may create a loop with `isIso_apply_of_isIso`
->>>>>>> f6d4f4c4
 lemma isIso_of_isIso_apply (f : X ⟶ Y) [hf : ∀ i, IsIso (f i)] :
     IsIso f := by
   change IsIso (isoMk X Y (fun i => asIso (f i))).hom
@@ -123,11 +111,7 @@
     e.inv i ≫ e.hom i = 𝟙 _ :=
   congr_fun e.inv_hom_id i
 
-<<<<<<< HEAD
-instance (f : X ⟶ Y) [IsIso f] (i : β) : IsIso (f i) := by
-=======
 instance isIso_apply_of_isIso (f : X ⟶ Y) [IsIso f] (i : β) : IsIso (f i) := by
->>>>>>> f6d4f4c4
   change IsIso ((eval i).map f)
   infer_instance
 
@@ -295,20 +279,12 @@
 
 namespace GradedObject
 
-<<<<<<< HEAD
-variable {I J : Type*} {C : Type*} [Category C]
-=======
 variable {I J K : Type*} {C : Type*} [Category C]
->>>>>>> f6d4f4c4
   (X Y Z : GradedObject I C) (φ : X ⟶ Y) (e : X ≅ Y) (ψ : Y ⟶ Z) (p : I → J)
 
 /-- If `X : GradedObject I C` and `p : I → J`, `X.mapObjFun p j` is the family of objects `X i`
 for `i : I` such that `p i = j`. -/
-<<<<<<< HEAD
-abbrev mapObjFun (j : J) := (fun (i : (p ⁻¹' {j})) => X i)
-=======
 abbrev mapObjFun (j : J) (i : p ⁻¹' {j}) : C := X i
->>>>>>> f6d4f4c4
 
 variable (j : J)
 
@@ -325,20 +301,12 @@
 /-- The canonical inclusion `X i ⟶ X.mapObj p j` when `i : I` and `j : J` are such
 that `p i = j`. -/
 noncomputable def ιMapObj (i : I) (j : J) (hij : p i = j) : X i ⟶ X.mapObj p j :=
-<<<<<<< HEAD
-  Sigma.ι (fun (i' : (p ⁻¹' {j})) => X i') ⟨i, hij⟩
-=======
   Sigma.ι (X.mapObjFun p j) ⟨i, hij⟩
->>>>>>> f6d4f4c4
 
 /-- Given `X : GradedObject I C`, `p : I → J` and `j : J`,
 `CofanMapObjFun X p j` is the type `Cofan (X.mapObjFun p j)`. The point object of
 such colimits cofans are isomorphic to `X.mapObj p j`, see `CofanMapObjFun.iso`. -/
-<<<<<<< HEAD
-abbrev CofanMapObjFun (j : J) := Cofan (X.mapObjFun p j)
-=======
 abbrev CofanMapObjFun (j : J) : Type _ := Cofan (X.mapObjFun p j)
->>>>>>> f6d4f4c4
 
 -- in order to use the cofan API, some definitions below
 -- have a `simp` attribute rather than `simps`
@@ -445,8 +413,6 @@
   obj X := X.mapObj p
   map φ := mapMap φ p
 
-<<<<<<< HEAD
-=======
 variable {C} (X Y)
 variable (q : J → K) (r : I → K) (hpqr : ∀ i, q (p i) = r i)
 
@@ -515,7 +481,6 @@
 
 lemma ιMapObjOrZero_eq_zero (h : p i ≠ j) : X.ιMapObjOrZero p i j = 0 := dif_neg h
 
->>>>>>> f6d4f4c4
 end GradedObject
 
 end CategoryTheory