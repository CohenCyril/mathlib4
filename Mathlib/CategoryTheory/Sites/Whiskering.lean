/-
Copyright (c) 2021 Adam Topaz. All rights reserved.
Released under Apache 2.0 license as described in the file LICENSE.
Authors: Adam Topaz
-/
import Mathlib.CategoryTheory.Sites.Sheaf

#align_import category_theory.sites.whiskering from "leanprover-community/mathlib"@"9f9015c645d85695581237cc761981036be8bd37"

/-!

In this file we construct the functor `Sheaf J A ⥤ Sheaf J B` between sheaf categories
obtained by composition with a functor `F : A ⥤ B`.

In order for the sheaf condition to be preserved, `F` must preserve the correct limits.
The lemma `Presheaf.IsSheaf.comp` says that composition with such an `F` indeed preserves the
sheaf condition.

The functor between sheaf categories is called `sheafCompose J F`.
Given a natural transformation `η : F ⟶ G`, we obtain a natural transformation
`sheafCompose J F ⟶ sheafCompose J G`, which we call `sheafCompose_map J η`.

-/


namespace CategoryTheory

open CategoryTheory.Limits

universe v₁ v₂ v₃ u₁ u₂ u₃

variable {C : Type u₁} [Category.{v₁} C]
variable {A : Type u₂} [Category.{v₂} A]
variable {B : Type u₃} [Category.{v₃} B]
variable (J : GrothendieckTopology C)
variable {U : C} (R : Presieve U)
variable (F G H : A ⥤ B) (η : F ⟶ G) (γ : G ⟶ H)

/-- Describes the property of a functor to "preserve sheaves". -/
class GrothendieckTopology.HasSheafCompose : Prop where
  /-- For every sheaf `P`, `P ⋙ F` is a sheaf. -/
  isSheaf (P : Cᵒᵖ ⥤ A) (hP : Presheaf.IsSheaf J P) : Presheaf.IsSheaf J (P ⋙ F)

variable [J.HasSheafCompose F] [J.HasSheafCompose G] [J.HasSheafCompose H]

/-- Composing a functor which `HasSheafCompose`, yields a functor between sheaf categories. -/
@[simps]
def sheafCompose : Sheaf J A ⥤ Sheaf J B where
  obj G := ⟨G.val ⋙ F, GrothendieckTopology.HasSheafCompose.isSheaf G.val G.2⟩
  map η := ⟨whiskerRight η.val _⟩
  map_id _ := Sheaf.Hom.ext _ _ <| whiskerRight_id _
  map_comp _ _ := Sheaf.Hom.ext _ _ <| whiskerRight_comp _ _ _
set_option linter.uppercaseLean3 false in
#align category_theory.Sheaf_compose CategoryTheory.sheafCompose

<<<<<<< HEAD
instance [Faithful F] : Faithful (sheafCompose J F) where
  map_injective h := by
    ext X
    apply F.map_injective
    exact (sheafToPresheaf _ _ ⋙ (evaluation _ _).obj X).congr_map h
=======
instance [F.Faithful] : (sheafCompose J F ⋙ sheafToPresheaf _ _).Faithful :=
  show (sheafToPresheaf _ _ ⋙ (whiskeringRight Cᵒᵖ A B).obj F).Faithful from inferInstance

instance [F.Faithful] [F.Full] : (sheafCompose J F ⋙ sheafToPresheaf _ _).Full :=
  show (sheafToPresheaf _ _ ⋙ (whiskeringRight Cᵒᵖ A B).obj F).Full from inferInstance

instance [F.Faithful] : (sheafCompose J F).Faithful :=
  Functor.Faithful.of_comp (sheafCompose J F) (sheafToPresheaf _ _)

instance [F.Full] [F.Faithful] : (sheafCompose J F).Full :=
  Functor.Full.of_comp_faithful (sheafCompose J F) (sheafToPresheaf _ _)

instance [F.ReflectsIsomorphisms] : (sheafCompose J F).ReflectsIsomorphisms where
  reflects {G₁ G₂} f _ := by
    rw [← isIso_iff_of_reflects_iso _ (sheafToPresheaf _ _),
      ← isIso_iff_of_reflects_iso _ ((whiskeringRight Cᵒᵖ A B).obj F)]
    change IsIso ((sheafToPresheaf _ _).map ((sheafCompose J F).map f))
    infer_instance
>>>>>>> 24939415

variable {F G}

/--
If `η : F ⟶ G` is a natural transformation then we obtain a morphism of functors
`sheafCompose J F ⟶ sheafCompose J G` by whiskering with `η` on the level of presheaves.
-/
def sheafCompose_map : sheafCompose J F ⟶ sheafCompose J G where
  app := fun X => .mk <| whiskerLeft _ η

@[simp]
lemma sheafCompose_id : sheafCompose_map (F := F) J (𝟙 _) = 𝟙 _ := rfl

@[simp]
lemma sheafCompose_comp :
    sheafCompose_map J (η ≫ γ) = sheafCompose_map J η ≫ sheafCompose_map J γ := rfl

namespace GrothendieckTopology.Cover

variable (F G) {J}
variable (P : Cᵒᵖ ⥤ A) {X : C} (S : J.Cover X)

/-- The multicospan associated to a cover `S : J.Cover X` and a presheaf of the form `P ⋙ F`
is isomorphic to the composition of the multicospan associated to `S` and `P`,
composed with `F`. -/
def multicospanComp : (S.index (P ⋙ F)).multicospan ≅ (S.index P).multicospan ⋙ F :=
  NatIso.ofComponents
    (fun t =>
      match t with
      | WalkingMulticospan.left a => eqToIso rfl
      | WalkingMulticospan.right b => eqToIso rfl)
    (by
      rintro (a | b) (a | b) (f | f | f)
      all_goals aesop_cat)
#align category_theory.grothendieck_topology.cover.multicospan_comp CategoryTheory.GrothendieckTopology.Cover.multicospanComp

@[simp]
theorem multicospanComp_app_left (a) :
    (S.multicospanComp F P).app (WalkingMulticospan.left a) = eqToIso rfl :=
  rfl
#align category_theory.grothendieck_topology.cover.multicospan_comp_app_left CategoryTheory.GrothendieckTopology.Cover.multicospanComp_app_left

@[simp]
theorem multicospanComp_app_right (b) :
    (S.multicospanComp F P).app (WalkingMulticospan.right b) = eqToIso rfl :=
  rfl
#align category_theory.grothendieck_topology.cover.multicospan_comp_app_right CategoryTheory.GrothendieckTopology.Cover.multicospanComp_app_right

@[simp]
theorem multicospanComp_hom_app_left (a) :
    (S.multicospanComp F P).hom.app (WalkingMulticospan.left a) = eqToHom rfl :=
  rfl
#align category_theory.grothendieck_topology.cover.multicospan_comp_hom_app_left CategoryTheory.GrothendieckTopology.Cover.multicospanComp_hom_app_left

@[simp]
theorem multicospanComp_hom_app_right (b) :
    (S.multicospanComp F P).hom.app (WalkingMulticospan.right b) = eqToHom rfl :=
  rfl
#align category_theory.grothendieck_topology.cover.multicospan_comp_hom_app_right CategoryTheory.GrothendieckTopology.Cover.multicospanComp_hom_app_right

@[simp]
theorem multicospanComp_hom_inv_left (P : Cᵒᵖ ⥤ A) {X : C} (S : J.Cover X) (a) :
    (S.multicospanComp F P).inv.app (WalkingMulticospan.left a) = eqToHom rfl :=
  rfl
#align category_theory.grothendieck_topology.cover.multicospan_comp_hom_inv_left CategoryTheory.GrothendieckTopology.Cover.multicospanComp_hom_inv_left

@[simp]
theorem multicospanComp_hom_inv_right (P : Cᵒᵖ ⥤ A) {X : C} (S : J.Cover X) (b) :
    (S.multicospanComp F P).inv.app (WalkingMulticospan.right b) = eqToHom rfl :=
  rfl
#align category_theory.grothendieck_topology.cover.multicospan_comp_hom_inv_right CategoryTheory.GrothendieckTopology.Cover.multicospanComp_hom_inv_right

/-- Mapping the multifork associated to a cover `S : J.Cover X` and a presheaf `P` with
respect to a functor `F` is isomorphic (upto a natural isomorphism of the underlying functors)
to the multifork associated to `S` and `P ⋙ F`. -/
def mapMultifork :
    F.mapCone (S.multifork P) ≅
      (Limits.Cones.postcompose (S.multicospanComp F P).hom).obj (S.multifork (P ⋙ F)) :=
  Cones.ext (eqToIso rfl)
    (by
      rintro (a | b)
      · dsimp
        erw [Category.id_comp, multicospanComp_hom_app_left, eqToHom_refl, Category.comp_id]
      · dsimp
        erw [Functor.map_comp, Category.assoc, Category.id_comp,
          multicospanComp_hom_app_right, eqToHom_refl, Category.comp_id]
        rfl)
#align category_theory.grothendieck_topology.cover.map_multifork CategoryTheory.GrothendieckTopology.Cover.mapMultifork

end GrothendieckTopology.Cover

/--
Composing a sheaf with a functor preserving the limit of `(S.index P).multicospan` yields a functor
between sheaf categories.
-/
instance hasSheafCompose_of_preservesMulticospan (F : A ⥤ B)
    [∀ (X : C) (S : J.Cover X) (P : Cᵒᵖ ⥤ A), PreservesLimit (S.index P).multicospan F] :
    J.HasSheafCompose F where
  isSheaf P hP := by
    rw [Presheaf.isSheaf_iff_multifork] at hP ⊢
    intro X S
    obtain ⟨h⟩ := hP X S
    replace h := isLimitOfPreserves F h
    replace h := Limits.IsLimit.ofIsoLimit h (S.mapMultifork F P)
    exact ⟨Limits.IsLimit.postcomposeHomEquiv (S.multicospanComp F P) _ h⟩

/--
Composing a sheaf with a functor preserving limits of the same size as the hom sets in `C` yields a
functor between sheaf categories.

Note: the size of the limit that `F` is required to preserve in
`hasSheafCompose_of_preservesMulticospan` is in general larger than this.
-/
instance hasSheafCompose_of_preservesLimitsOfSize [PreservesLimitsOfSize.{v₁, max u₁ v₁} F] :
    J.HasSheafCompose F where
  isSheaf _ hP := Presheaf.isSheaf_comp_of_isSheaf J _ F hP

variable {J}

lemma Sheaf.isSeparated [ConcreteCategory A] [J.HasSheafCompose (forget A)]
    (F : Sheaf J A) : Presheaf.IsSeparated J F.val := by
  rintro X S hS x y h
  exact (Presieve.isSeparated_of_isSheaf _ _ ((isSheaf_iff_isSheaf_of_type _ _).1
    ((sheafCompose J (forget A)).obj F).2) S hS).ext (fun _ _ hf => h _ _ hf)

lemma Presheaf.IsSheaf.isSeparated {F : Cᵒᵖ ⥤ A} [ConcreteCategory A]
    [J.HasSheafCompose (forget A)] (hF : Presheaf.IsSheaf J F) :
    Presheaf.IsSeparated J F :=
  Sheaf.isSeparated ⟨F, hF⟩

end CategoryTheory<|MERGE_RESOLUTION|>--- conflicted
+++ resolved
@@ -53,13 +53,6 @@
 set_option linter.uppercaseLean3 false in
 #align category_theory.Sheaf_compose CategoryTheory.sheafCompose
 
-<<<<<<< HEAD
-instance [Faithful F] : Faithful (sheafCompose J F) where
-  map_injective h := by
-    ext X
-    apply F.map_injective
-    exact (sheafToPresheaf _ _ ⋙ (evaluation _ _).obj X).congr_map h
-=======
 instance [F.Faithful] : (sheafCompose J F ⋙ sheafToPresheaf _ _).Faithful :=
   show (sheafToPresheaf _ _ ⋙ (whiskeringRight Cᵒᵖ A B).obj F).Faithful from inferInstance
 
@@ -78,7 +71,6 @@
       ← isIso_iff_of_reflects_iso _ ((whiskeringRight Cᵒᵖ A B).obj F)]
     change IsIso ((sheafToPresheaf _ _).map ((sheafCompose J F).map f))
     infer_instance
->>>>>>> 24939415
 
 variable {F G}
 
