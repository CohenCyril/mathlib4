--- conflicted
+++ resolved
@@ -655,164 +655,6 @@
 
 end contDiffGroupoid
 
-<<<<<<< HEAD
-=======
-section analyticGroupoid
-
-variable {𝕜 : Type*} [NontriviallyNormedField 𝕜] {E : Type*} [NormedAddCommGroup E]
-  [NormedSpace 𝕜 E] {H : Type*} [TopologicalSpace H] (I : ModelWithCorners 𝕜 E H) {M : Type*}
-  [TopologicalSpace M]
-
-/-- Given a model with corners `(E, H)`, we define the groupoid of analytic transformations of `H`
-as the maps that are analytic and map interior to interior when read in `E` through `I`. We also
-explicitly define that they are `C^∞` on the whole domain, since we are only requiring
-analyticity on the interior of the domain. -/
-def analyticGroupoid : StructureGroupoid H :=
-  (contDiffGroupoid ∞ I) ⊓ Pregroupoid.groupoid
-    { property := fun f s => AnalyticOn 𝕜 (I ∘ f ∘ I.symm) (I.symm ⁻¹' s ∩ interior (range I)) ∧
-        (I.symm ⁻¹' s ∩ interior (range I)).image (I ∘ f ∘ I.symm) ⊆ interior (range I)
-      comp := fun {f g u v} hf hg _ _ _ => by
-        simp only [] at hf hg ⊢
-        have comp : I ∘ (g ∘ f) ∘ I.symm = (I ∘ g ∘ I.symm) ∘ I ∘ f ∘ I.symm := by ext x; simp
-        apply And.intro
-        · simp only [comp, preimage_inter]
-          refine hg.left.comp (hf.left.mono ?_) ?_
-          · simp only [subset_inter_iff, inter_subset_right]
-            rw [inter_assoc]
-            simp
-          · intro x hx
-            apply And.intro
-            · rw [mem_preimage, comp_apply, I.left_inv]
-              exact hx.left.right
-            · apply hf.right
-              rw [mem_image]
-              exact ⟨x, ⟨⟨hx.left.left, hx.right⟩, rfl⟩⟩
-        · simp only [comp]
-          rw [image_comp]
-          intro x hx
-          rw [mem_image] at hx
-          rcases hx with ⟨x', hx'⟩
-          refine hg.right ⟨x', And.intro ?_ hx'.right⟩
-          apply And.intro
-          · have hx'1 : x' ∈ ((v.preimage f).preimage (I.symm)).image (I ∘ f ∘ I.symm) := by
-              refine image_subset (I ∘ f ∘ I.symm) ?_ hx'.left
-              rw [preimage_inter]
-              refine Subset.trans ?_ (u.preimage I.symm).inter_subset_right
-              apply inter_subset_left
-            rcases hx'1 with ⟨x'', hx''⟩
-            rw [hx''.right.symm]
-            simp only [comp_apply, mem_preimage, I.left_inv]
-            exact hx''.left
-          · rw [mem_image] at hx'
-            rcases hx'.left with ⟨x'', hx''⟩
-            exact hf.right ⟨x'', ⟨⟨hx''.left.left.left, hx''.left.right⟩, hx''.right⟩⟩
-      id_mem := by
-        apply And.intro
-        · simp only [preimage_univ, univ_inter]
-          exact AnalyticOn.congr isOpen_interior
-            (f := (1 : E →L[𝕜] E)) (fun x _ => (1 : E →L[𝕜] E).analyticAt x)
-            (fun z hz => (I.right_inv (interior_subset hz)).symm)
-        · intro x hx
-          simp only [id_comp, comp_apply, preimage_univ, univ_inter, mem_image] at hx
-          rcases hx with ⟨y, hy⟩
-          rw [← hy.right, I.right_inv (interior_subset hy.left)]
-          exact hy.left
-      locality := fun {f u} _ h => by
-        simp only [] at h
-        simp only [AnalyticOn]
-        apply And.intro
-        · intro x hx
-          rcases h (I.symm x) (mem_preimage.mp hx.left) with ⟨v, hv⟩
-          exact hv.right.right.left x ⟨mem_preimage.mpr ⟨hx.left, hv.right.left⟩, hx.right⟩
-        · apply mapsTo'.mp
-          simp only [MapsTo]
-          intro x hx
-          rcases h (I.symm x) hx.left with ⟨v, hv⟩
-          apply hv.right.right.right
-          rw [mem_image]
-          have hx' := And.intro hx (mem_preimage.mpr hv.right.left)
-          rw [← mem_inter_iff, inter_comm, ← inter_assoc, ← preimage_inter, inter_comm v u] at hx'
-          exact ⟨x, ⟨hx', rfl⟩⟩
-      congr := fun {f g u} hu fg hf => by
-        simp only [] at hf ⊢
-        apply And.intro
-        · refine AnalyticOn.congr (IsOpen.inter (hu.preimage I.continuous_symm) isOpen_interior)
-            hf.left ?_
-          intro z hz
-          simp only [comp_apply]
-          rw [fg (I.symm z) hz.left]
-        · intro x hx
-          apply hf.right
-          rw [mem_image] at hx ⊢
-          rcases hx with ⟨y, hy⟩
-          refine ⟨y, ⟨hy.left, ?_⟩⟩
-          rw [comp_apply, comp_apply, fg (I.symm y) hy.left.left] at hy
-          exact hy.right }
-
-/-- An identity partial homeomorphism belongs to the analytic groupoid. -/
-theorem ofSet_mem_analyticGroupoid {s : Set H} (hs : IsOpen s) :
-    PartialHomeomorph.ofSet s hs ∈ analyticGroupoid I := by
-  rw [analyticGroupoid]
-  refine And.intro (ofSet_mem_contDiffGroupoid ∞ I hs) ?_
-  apply mem_groupoid_of_pregroupoid.mpr
-  suffices h : AnalyticOn 𝕜 (I ∘ I.symm) (I.symm ⁻¹' s ∩ interior (range I)) ∧
-      (I.symm ⁻¹' s ∩ interior (range I)).image (I ∘ I.symm) ⊆ interior (range I) by
-    simp only [PartialHomeomorph.ofSet_apply, id_comp, PartialHomeomorph.ofSet_toPartialEquiv,
-      PartialEquiv.ofSet_source, h, comp_apply, mem_range, image_subset_iff, true_and,
-      PartialHomeomorph.ofSet_symm, PartialEquiv.ofSet_target, and_self]
-    intro x hx
-    refine mem_preimage.mpr ?_
-    rw [← I.right_inv (interior_subset hx.right)] at hx
-    exact hx.right
-  apply And.intro
-  · have : AnalyticOn 𝕜 (1 : E →L[𝕜] E) (univ : Set E) := (fun x _ => (1 : E →L[𝕜] E).analyticAt x)
-    exact (this.mono (subset_univ (s.preimage (I.symm) ∩ interior (range I)))).congr
-      ((hs.preimage I.continuous_symm).inter isOpen_interior)
-      fun z hz => (I.right_inv (interior_subset hz.right)).symm
-  · intro x hx
-    simp only [comp_apply, mem_image] at hx
-    rcases hx with ⟨y, hy⟩
-    rw [← hy.right, I.right_inv (interior_subset hy.left.right)]
-    exact hy.left.right
-
-/-- The composition of a partial homeomorphism from `H` to `M` and its inverse belongs to
-the analytic groupoid. -/
-theorem symm_trans_mem_analyticGroupoid (e : PartialHomeomorph M H) :
-    e.symm.trans e ∈ analyticGroupoid I :=
-  haveI : e.symm.trans e ≈ PartialHomeomorph.ofSet e.target e.open_target :=
-    PartialHomeomorph.symm_trans_self _
-  StructureGroupoid.mem_of_eqOnSource _ (ofSet_mem_analyticGroupoid I e.open_target) this
-
-/-- The analytic groupoid is closed under restriction. -/
-instance : ClosedUnderRestriction (analyticGroupoid I) :=
-  (closedUnderRestriction_iff_id_le _).mpr
-    (by
-      rw [StructureGroupoid.le_iff]
-      rintro e ⟨s, hs, hes⟩
-      apply (analyticGroupoid I).mem_of_eqOnSource' _ _ _ hes
-      exact ofSet_mem_analyticGroupoid I hs)
-
-/-- The analytic groupoid on a boundaryless charted space modeled on a complete vector space
-consists of the partial homeomorphisms which are analytic and have analytic inverse. -/
-theorem mem_analyticGroupoid_of_boundaryless [CompleteSpace E] [I.Boundaryless]
-    (e : PartialHomeomorph H H) :
-    e ∈ analyticGroupoid I ↔ AnalyticOn 𝕜 (I ∘ e ∘ I.symm) (I '' e.source) ∧
-    AnalyticOn 𝕜 (I ∘ e.symm ∘ I.symm) (I '' e.target) := by
-  apply Iff.intro
-  · intro he
-    have := mem_groupoid_of_pregroupoid.mp he.right
-    simp only [I.image_eq, I.range_eq_univ, interior_univ, subset_univ, and_true] at this ⊢
-    exact this
-  · intro he
-    apply And.intro
-    all_goals apply mem_groupoid_of_pregroupoid.mpr; simp only [I.image_eq, I.range_eq_univ,
-      interior_univ, subset_univ, and_true, contDiffPregroupoid] at he ⊢
-    · exact ⟨he.left.contDiffOn, he.right.contDiffOn⟩
-    · exact he
-
-end analyticGroupoid
-
->>>>>>> 4810c69e
 section SmoothManifoldWithCorners
 
 /-! ### Smooth manifolds with corners -/
