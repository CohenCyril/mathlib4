/-
Copyright (c) 2020 Sébastien Gouëzel. All rights reserved.
Released under Apache 2.0 license as described in the file LICENSE.
Authors: Sébastien Gouëzel, Floris van Doorn
-/
import Mathlib.Geometry.Manifold.SmoothManifoldWithCorners
import Mathlib.Geometry.Manifold.LocalInvariantProperties

#align_import geometry.manifold.cont_mdiff from "leanprover-community/mathlib"@"e5ab837fc252451f3eb9124ae6e7b6f57455e7b9"

/-!
# Smooth functions between smooth manifolds

We define `Cⁿ` functions between smooth manifolds, as functions which are `Cⁿ` in charts, and prove
basic properties of these notions.

## Main definitions and statements

Let `M` and `M'` be two smooth manifolds, with respect to model with corners `I` and `I'`. Let
`f : M → M'`.

* `ContMDiffWithinAt I I' n f s x` states that the function `f` is `Cⁿ` within the set `s`
  around the point `x`.
* `ContMDiffAt I I' n f x` states that the function `f` is `Cⁿ` around `x`.
* `ContMDiffOn I I' n f s` states that the function `f` is `Cⁿ` on the set `s`
* `ContMDiff I I' n f` states that the function `f` is `Cⁿ`.

We also give some basic properties of smooth functions between manifolds, following the API of
smooth functions between vector spaces.
See `Basic.lean` for further basic properties of smooth functions between smooth manifolds,
`NormedSpace.lean` for the equivalence of manifold-smoothness to usual smoothness,
`Product.lean` for smoothness results related to the product of manifolds and
`Atlas.lean` for smoothness of atlas members and local structomorphisms.

## Implementation details

Many properties follow for free from the corresponding properties of functions in vector spaces,
as being `Cⁿ` is a local property invariant under the smooth groupoid. We take advantage of the
general machinery developed in `LocalInvariantProperties.lean` to get these properties
automatically. For instance, the fact that being `Cⁿ` does not depend on the chart one considers
is given by `liftPropWithinAt_indep_chart`.

For this to work, the definition of `ContMDiffWithinAt` and friends has to
follow definitionally the setup of local invariant properties. Still, we recast the definition
in terms of extended charts in `contMDiffOn_iff` and `contMDiff_iff`.
-/


open Set Function Filter ChartedSpace SmoothManifoldWithCorners

open scoped Topology Manifold

/-! ### Definition of smooth functions between manifolds -/


variable {𝕜 : Type*} [NontriviallyNormedField 𝕜]
  -- declare a smooth manifold `M` over the pair `(E, H)`.
  {E : Type*}
  [NormedAddCommGroup E] [NormedSpace 𝕜 E] {H : Type*} [TopologicalSpace H]
  (I : ModelWithCorners 𝕜 E H) {M : Type*} [TopologicalSpace M] [ChartedSpace H M]
  [SmoothManifoldWithCorners I M]
  -- declare a smooth manifold `M'` over the pair `(E', H')`.
  {E' : Type*}
  [NormedAddCommGroup E'] [NormedSpace 𝕜 E'] {H' : Type*} [TopologicalSpace H']
  (I' : ModelWithCorners 𝕜 E' H') {M' : Type*} [TopologicalSpace M'] [ChartedSpace H' M']
  [SmoothManifoldWithCorners I' M']
  -- declare a manifold `M''` over the pair `(E'', H'')`.
  {E'' : Type*}
  [NormedAddCommGroup E''] [NormedSpace 𝕜 E''] {H'' : Type*} [TopologicalSpace H'']
  {I'' : ModelWithCorners 𝕜 E'' H''} {M'' : Type*} [TopologicalSpace M''] [ChartedSpace H'' M'']
  -- declare a smooth manifold `N` over the pair `(F, G)`.
  {F : Type*}
  [NormedAddCommGroup F] [NormedSpace 𝕜 F] {G : Type*} [TopologicalSpace G]
  {J : ModelWithCorners 𝕜 F G} {N : Type*} [TopologicalSpace N] [ChartedSpace G N]
  [SmoothManifoldWithCorners J N]
  -- declare a smooth manifold `N'` over the pair `(F', G')`.
  {F' : Type*}
  [NormedAddCommGroup F'] [NormedSpace 𝕜 F'] {G' : Type*} [TopologicalSpace G']
  {J' : ModelWithCorners 𝕜 F' G'} {N' : Type*} [TopologicalSpace N'] [ChartedSpace G' N']
  [SmoothManifoldWithCorners J' N']
  -- F₁, F₂, F₃, F₄ are normed spaces
  {F₁ : Type*}
  [NormedAddCommGroup F₁] [NormedSpace 𝕜 F₁] {F₂ : Type*} [NormedAddCommGroup F₂]
  [NormedSpace 𝕜 F₂] {F₃ : Type*} [NormedAddCommGroup F₃] [NormedSpace 𝕜 F₃] {F₄ : Type*}
  [NormedAddCommGroup F₄] [NormedSpace 𝕜 F₄]
  -- declare functions, sets, points and smoothness indices
  {e : PartialHomeomorph M H}
  {e' : PartialHomeomorph M' H'} {f f₁ : M → M'} {s s₁ t : Set M} {x : M} {m n : ℕ∞}

/-- Property in the model space of a model with corners of being `C^n` within at set at a point,
when read in the model vector space. This property will be lifted to manifolds to define smooth
functions between manifolds. -/
def ContDiffWithinAtProp (n : ℕ∞) (f : H → H') (s : Set H) (x : H) : Prop :=
  ContDiffWithinAt 𝕜 n (I' ∘ f ∘ I.symm) (I.symm ⁻¹' s ∩ range I) (I x)
#align cont_diff_within_at_prop ContDiffWithinAtProp

theorem contDiffWithinAtProp_self_source {f : E → H'} {s : Set E} {x : E} :
    ContDiffWithinAtProp 𝓘(𝕜, E) I' n f s x ↔ ContDiffWithinAt 𝕜 n (I' ∘ f) s x := by
  simp_rw [ContDiffWithinAtProp, modelWithCornersSelf_coe, range_id, inter_univ,
    modelWithCornersSelf_coe_symm, CompTriple.comp_eq, preimage_id_eq, id_eq]
#align cont_diff_within_at_prop_self_source contDiffWithinAtProp_self_source

theorem contDiffWithinAtProp_self {f : E → E'} {s : Set E} {x : E} :
    ContDiffWithinAtProp 𝓘(𝕜, E) 𝓘(𝕜, E') n f s x ↔ ContDiffWithinAt 𝕜 n f s x :=
  contDiffWithinAtProp_self_source 𝓘(𝕜, E')
#align cont_diff_within_at_prop_self contDiffWithinAtProp_self

theorem contDiffWithinAtProp_self_target {f : H → E'} {s : Set H} {x : H} :
    ContDiffWithinAtProp I 𝓘(𝕜, E') n f s x ↔
      ContDiffWithinAt 𝕜 n (f ∘ I.symm) (I.symm ⁻¹' s ∩ range I) (I x) :=
  Iff.rfl
#align cont_diff_within_at_prop_self_target contDiffWithinAtProp_self_target

/-- Being `Cⁿ` in the model space is a local property, invariant under smooth maps. Therefore,
it will lift nicely to manifolds. -/
theorem contDiffWithinAt_localInvariantProp (n : ℕ∞) :
    (contDiffGroupoid ∞ I).LocalInvariantProp (contDiffGroupoid ∞ I')
      (ContDiffWithinAtProp I I' n) where
  is_local {s x u f} u_open xu := by
    have : I.symm ⁻¹' (s ∩ u) ∩ range I = I.symm ⁻¹' s ∩ range I ∩ I.symm ⁻¹' u := by
      simp only [inter_right_comm, preimage_inter]
    rw [ContDiffWithinAtProp, ContDiffWithinAtProp, this]
    symm
    apply contDiffWithinAt_inter
    have : u ∈ 𝓝 (I.symm (I x)) := by
      rw [ModelWithCorners.left_inv]
      exact u_open.mem_nhds xu
    apply ContinuousAt.preimage_mem_nhds I.continuous_symm.continuousAt this
  right_invariance' {s x f e} he hx h := by
    rw [ContDiffWithinAtProp] at h ⊢
    have : I x = (I ∘ e.symm ∘ I.symm) (I (e x)) := by simp only [hx, mfld_simps]
    rw [this] at h
    have : I (e x) ∈ I.symm ⁻¹' e.target ∩ range I := by simp only [hx, mfld_simps]
    have := (mem_groupoid_of_pregroupoid.2 he).2.contDiffWithinAt this
    convert (h.comp' _ (this.of_le le_top)).mono_of_mem _ using 1
    · ext y; simp only [mfld_simps]
    refine mem_nhdsWithin.mpr
      ⟨I.symm ⁻¹' e.target, e.open_target.preimage I.continuous_symm, by
        simp_rw [mem_preimage, I.left_inv, e.mapsTo hx], ?_⟩
    mfld_set_tac
  congr_of_forall {s x f g} h hx hf := by
    apply hf.congr
    · intro y hy
      simp only [mfld_simps] at hy
      simp only [h, hy, mfld_simps]
    · simp only [hx, mfld_simps]
  left_invariance' {s x f e'} he' hs hx h := by
    rw [ContDiffWithinAtProp] at h ⊢
    have A : (I' ∘ f ∘ I.symm) (I x) ∈ I'.symm ⁻¹' e'.source ∩ range I' := by
      simp only [hx, mfld_simps]
    have := (mem_groupoid_of_pregroupoid.2 he').1.contDiffWithinAt A
    convert (this.of_le le_top).comp _ h _
    · ext y; simp only [mfld_simps]
    · intro y hy; simp only [mfld_simps] at hy; simpa only [hy, mfld_simps] using hs hy.1
#align cont_diff_within_at_local_invariant_prop contDiffWithinAt_localInvariantProp

theorem contDiffWithinAtProp_mono_of_mem (n : ℕ∞) ⦃s x t⦄ ⦃f : H → H'⦄ (hts : s ∈ 𝓝[t] x)
    (h : ContDiffWithinAtProp I I' n f s x) : ContDiffWithinAtProp I I' n f t x := by
  refine h.mono_of_mem ?_
<<<<<<< HEAD
  refine inter_mem ?_ (mem_of_superset self_mem_nhdsWithin <| inter_subset_right _ _)
=======
  refine inter_mem ?_ (mem_of_superset self_mem_nhdsWithin inter_subset_right)
>>>>>>> d97a437a
  rwa [← Filter.mem_map, ← I.image_eq, I.symm_map_nhdsWithin_image]
#align cont_diff_within_at_prop_mono_of_mem contDiffWithinAtProp_mono_of_mem

theorem contDiffWithinAtProp_id (x : H) : ContDiffWithinAtProp I I n id univ x := by
  simp only [ContDiffWithinAtProp, id_comp, preimage_univ, univ_inter]
  have : ContDiffWithinAt 𝕜 n id (range I) (I x) := contDiff_id.contDiffAt.contDiffWithinAt
  refine this.congr (fun y hy => ?_) ?_
  · simp only [ModelWithCorners.right_inv I hy, mfld_simps]
  · simp only [mfld_simps]
#align cont_diff_within_at_prop_id contDiffWithinAtProp_id

/-- A function is `n` times continuously differentiable within a set at a point in a manifold if
it is continuous and it is `n` times continuously differentiable in this set around this point, when
read in the preferred chart at this point. -/
def ContMDiffWithinAt (n : ℕ∞) (f : M → M') (s : Set M) (x : M) :=
  LiftPropWithinAt (ContDiffWithinAtProp I I' n) f s x
#align cont_mdiff_within_at ContMDiffWithinAt

/-- Abbreviation for `ContMDiffWithinAt I I' ⊤ f s x`. See also documentation for `Smooth`.
-/
abbrev SmoothWithinAt (f : M → M') (s : Set M) (x : M) :=
  ContMDiffWithinAt I I' ⊤ f s x
#align smooth_within_at SmoothWithinAt

/-- A function is `n` times continuously differentiable at a point in a manifold if
it is continuous and it is `n` times continuously differentiable around this point, when
read in the preferred chart at this point. -/
def ContMDiffAt (n : ℕ∞) (f : M → M') (x : M) :=
  ContMDiffWithinAt I I' n f univ x
#align cont_mdiff_at ContMDiffAt

theorem contMDiffAt_iff {n : ℕ∞} {f : M → M'} {x : M} :
    ContMDiffAt I I' n f x ↔
      ContinuousAt f x ∧
        ContDiffWithinAt 𝕜 n (extChartAt I' (f x) ∘ f ∘ (extChartAt I x).symm) (range I)
          (extChartAt I x x) :=
  liftPropAt_iff.trans <| by rw [ContDiffWithinAtProp, preimage_univ, univ_inter]; rfl
#align cont_mdiff_at_iff contMDiffAt_iff

/-- Abbreviation for `ContMDiffAt I I' ⊤ f x`. See also documentation for `Smooth`. -/
abbrev SmoothAt (f : M → M') (x : M) :=
  ContMDiffAt I I' ⊤ f x
#align smooth_at SmoothAt

/-- A function is `n` times continuously differentiable in a set of a manifold if it is continuous
and, for any pair of points, it is `n` times continuously differentiable on this set in the charts
around these points. -/
def ContMDiffOn (n : ℕ∞) (f : M → M') (s : Set M) :=
  ∀ x ∈ s, ContMDiffWithinAt I I' n f s x
#align cont_mdiff_on ContMDiffOn

/-- Abbreviation for `ContMDiffOn I I' ⊤ f s`. See also documentation for `Smooth`. -/
abbrev SmoothOn (f : M → M') (s : Set M) :=
  ContMDiffOn I I' ⊤ f s
#align smooth_on SmoothOn

/-- A function is `n` times continuously differentiable in a manifold if it is continuous
and, for any pair of points, it is `n` times continuously differentiable in the charts
around these points. -/
def ContMDiff (n : ℕ∞) (f : M → M') :=
  ∀ x, ContMDiffAt I I' n f x
#align cont_mdiff ContMDiff

/-- Abbreviation for `ContMDiff I I' ⊤ f`.
Short note to work with these abbreviations: a lemma of the form `ContMDiffFoo.bar` will
apply fine to an assumption `SmoothFoo` using dot notation or normal notation.
If the consequence `bar` of the lemma involves `ContDiff`, it is still better to restate
the lemma replacing `ContDiff` with `Smooth` both in the assumption and in the conclusion,
to make it possible to use `Smooth` consistently.
This also applies to `SmoothAt`, `SmoothOn` and `SmoothWithinAt`. -/
abbrev Smooth (f : M → M') :=
  ContMDiff I I' ⊤ f
#align smooth Smooth

variable {I I'}

/-! ### Deducing smoothness from higher smoothness -/

theorem ContMDiffWithinAt.of_le (hf : ContMDiffWithinAt I I' n f s x) (le : m ≤ n) :
    ContMDiffWithinAt I I' m f s x := by
  simp only [ContMDiffWithinAt, LiftPropWithinAt] at hf ⊢
  exact ⟨hf.1, hf.2.of_le le⟩
#align cont_mdiff_within_at.of_le ContMDiffWithinAt.of_le

theorem ContMDiffAt.of_le (hf : ContMDiffAt I I' n f x) (le : m ≤ n) : ContMDiffAt I I' m f x :=
  ContMDiffWithinAt.of_le hf le
#align cont_mdiff_at.of_le ContMDiffAt.of_le

theorem ContMDiffOn.of_le (hf : ContMDiffOn I I' n f s) (le : m ≤ n) : ContMDiffOn I I' m f s :=
  fun x hx => (hf x hx).of_le le
#align cont_mdiff_on.of_le ContMDiffOn.of_le

theorem ContMDiff.of_le (hf : ContMDiff I I' n f) (le : m ≤ n) : ContMDiff I I' m f := fun x =>
  (hf x).of_le le
#align cont_mdiff.of_le ContMDiff.of_le

/-! ### Basic properties of smooth functions between manifolds -/

theorem ContMDiff.smooth (h : ContMDiff I I' ⊤ f) : Smooth I I' f :=
  h
#align cont_mdiff.smooth ContMDiff.smooth

theorem Smooth.contMDiff (h : Smooth I I' f) : ContMDiff I I' n f :=
  h.of_le le_top
#align smooth.cont_mdiff Smooth.contMDiff

theorem ContMDiffOn.smoothOn (h : ContMDiffOn I I' ⊤ f s) : SmoothOn I I' f s :=
  h
#align cont_mdiff_on.smooth_on ContMDiffOn.smoothOn

theorem SmoothOn.contMDiffOn (h : SmoothOn I I' f s) : ContMDiffOn I I' n f s :=
  h.of_le le_top
#align smooth_on.cont_mdiff_on SmoothOn.contMDiffOn

theorem ContMDiffAt.smoothAt (h : ContMDiffAt I I' ⊤ f x) : SmoothAt I I' f x :=
  h
#align cont_mdiff_at.smooth_at ContMDiffAt.smoothAt

theorem SmoothAt.contMDiffAt (h : SmoothAt I I' f x) : ContMDiffAt I I' n f x :=
  h.of_le le_top
#align smooth_at.cont_mdiff_at SmoothAt.contMDiffAt

theorem ContMDiffWithinAt.smoothWithinAt (h : ContMDiffWithinAt I I' ⊤ f s x) :
    SmoothWithinAt I I' f s x :=
  h
#align cont_mdiff_within_at.smooth_within_at ContMDiffWithinAt.smoothWithinAt

theorem SmoothWithinAt.contMDiffWithinAt (h : SmoothWithinAt I I' f s x) :
    ContMDiffWithinAt I I' n f s x :=
  h.of_le le_top
#align smooth_within_at.cont_mdiff_within_at SmoothWithinAt.contMDiffWithinAt

theorem ContMDiff.contMDiffAt (h : ContMDiff I I' n f) : ContMDiffAt I I' n f x :=
  h x
#align cont_mdiff.cont_mdiff_at ContMDiff.contMDiffAt

theorem Smooth.smoothAt (h : Smooth I I' f) : SmoothAt I I' f x :=
  ContMDiff.contMDiffAt h
#align smooth.smooth_at Smooth.smoothAt

theorem contMDiffWithinAt_univ : ContMDiffWithinAt I I' n f univ x ↔ ContMDiffAt I I' n f x :=
  Iff.rfl
#align cont_mdiff_within_at_univ contMDiffWithinAt_univ

theorem smoothWithinAt_univ : SmoothWithinAt I I' f univ x ↔ SmoothAt I I' f x :=
  contMDiffWithinAt_univ
#align smooth_within_at_univ smoothWithinAt_univ

theorem contMDiffOn_univ : ContMDiffOn I I' n f univ ↔ ContMDiff I I' n f := by
  simp only [ContMDiffOn, ContMDiff, contMDiffWithinAt_univ, forall_prop_of_true, mem_univ]
#align cont_mdiff_on_univ contMDiffOn_univ

theorem smoothOn_univ : SmoothOn I I' f univ ↔ Smooth I I' f :=
  contMDiffOn_univ
#align smooth_on_univ smoothOn_univ

/-- One can reformulate smoothness within a set at a point as continuity within this set at this
point, and smoothness in the corresponding extended chart. -/
theorem contMDiffWithinAt_iff :
    ContMDiffWithinAt I I' n f s x ↔
      ContinuousWithinAt f s x ∧
        ContDiffWithinAt 𝕜 n (extChartAt I' (f x) ∘ f ∘ (extChartAt I x).symm)
          ((extChartAt I x).symm ⁻¹' s ∩ range I) (extChartAt I x x) := by
  simp_rw [ContMDiffWithinAt, liftPropWithinAt_iff']; rfl
#align cont_mdiff_within_at_iff contMDiffWithinAt_iff

/-- One can reformulate smoothness within a set at a point as continuity within this set at this
point, and smoothness in the corresponding extended chart. This form states smoothness of `f`
written in such a way that the set is restricted to lie within the domain/codomain of the
corresponding charts.
Even though this expression is more complicated than the one in `contMDiffWithinAt_iff`, it is
a smaller set, but their germs at `extChartAt I x x` are equal. It is sometimes useful to rewrite
using this in the goal.
-/
theorem contMDiffWithinAt_iff' :
    ContMDiffWithinAt I I' n f s x ↔
      ContinuousWithinAt f s x ∧
        ContDiffWithinAt 𝕜 n (extChartAt I' (f x) ∘ f ∘ (extChartAt I x).symm)
          ((extChartAt I x).target ∩
            (extChartAt I x).symm ⁻¹' (s ∩ f ⁻¹' (extChartAt I' (f x)).source))
          (extChartAt I x x) := by
  simp only [ContMDiffWithinAt, liftPropWithinAt_iff']
  exact and_congr_right fun hc => contDiffWithinAt_congr_nhds <|
    hc.nhdsWithin_extChartAt_symm_preimage_inter_range I I'
#align cont_mdiff_within_at_iff' contMDiffWithinAt_iff'

/-- One can reformulate smoothness within a set at a point as continuity within this set at this
point, and smoothness in the corresponding extended chart in the target. -/
theorem contMDiffWithinAt_iff_target :
    ContMDiffWithinAt I I' n f s x ↔
      ContinuousWithinAt f s x ∧ ContMDiffWithinAt I 𝓘(𝕜, E') n (extChartAt I' (f x) ∘ f) s x := by
  simp_rw [ContMDiffWithinAt, liftPropWithinAt_iff', ← and_assoc]
  have cont :
    ContinuousWithinAt f s x ∧ ContinuousWithinAt (extChartAt I' (f x) ∘ f) s x ↔
        ContinuousWithinAt f s x :=
      and_iff_left_of_imp <| (continuousAt_extChartAt _ _).comp_continuousWithinAt
  simp_rw [cont, ContDiffWithinAtProp, extChartAt, PartialHomeomorph.extend, PartialEquiv.coe_trans,
    ModelWithCorners.toPartialEquiv_coe, PartialHomeomorph.coe_coe, modelWithCornersSelf_coe,
    chartAt_self_eq, PartialHomeomorph.refl_apply, id_comp]
  rfl
#align cont_mdiff_within_at_iff_target contMDiffWithinAt_iff_target

theorem smoothWithinAt_iff :
    SmoothWithinAt I I' f s x ↔
      ContinuousWithinAt f s x ∧
        ContDiffWithinAt 𝕜 ∞ (extChartAt I' (f x) ∘ f ∘ (extChartAt I x).symm)
          ((extChartAt I x).symm ⁻¹' s ∩ range I) (extChartAt I x x) :=
  contMDiffWithinAt_iff
#align smooth_within_at_iff smoothWithinAt_iff

theorem smoothWithinAt_iff_target :
    SmoothWithinAt I I' f s x ↔
      ContinuousWithinAt f s x ∧ SmoothWithinAt I 𝓘(𝕜, E') (extChartAt I' (f x) ∘ f) s x :=
  contMDiffWithinAt_iff_target
#align smooth_within_at_iff_target smoothWithinAt_iff_target

theorem contMDiffAt_iff_target {x : M} :
    ContMDiffAt I I' n f x ↔
      ContinuousAt f x ∧ ContMDiffAt I 𝓘(𝕜, E') n (extChartAt I' (f x) ∘ f) x := by
  rw [ContMDiffAt, ContMDiffAt, contMDiffWithinAt_iff_target, continuousWithinAt_univ]
#align cont_mdiff_at_iff_target contMDiffAt_iff_target

theorem smoothAt_iff_target {x : M} :
    SmoothAt I I' f x ↔ ContinuousAt f x ∧ SmoothAt I 𝓘(𝕜, E') (extChartAt I' (f x) ∘ f) x :=
  contMDiffAt_iff_target
#align smooth_at_iff_target smoothAt_iff_target

theorem contMDiffWithinAt_iff_of_mem_maximalAtlas {x : M} (he : e ∈ maximalAtlas I M)
    (he' : e' ∈ maximalAtlas I' M') (hx : x ∈ e.source) (hy : f x ∈ e'.source) :
    ContMDiffWithinAt I I' n f s x ↔
      ContinuousWithinAt f s x ∧
        ContDiffWithinAt 𝕜 n (e'.extend I' ∘ f ∘ (e.extend I).symm)
          ((e.extend I).symm ⁻¹' s ∩ range I) (e.extend I x) :=
  (contDiffWithinAt_localInvariantProp I I' n).liftPropWithinAt_indep_chart he hx he' hy
#align cont_mdiff_within_at_iff_of_mem_maximal_atlas contMDiffWithinAt_iff_of_mem_maximalAtlas

/-- An alternative formulation of `contMDiffWithinAt_iff_of_mem_maximalAtlas`
  if the set if `s` lies in `e.source`. -/
theorem contMDiffWithinAt_iff_image {x : M} (he : e ∈ maximalAtlas I M)
    (he' : e' ∈ maximalAtlas I' M') (hs : s ⊆ e.source) (hx : x ∈ e.source) (hy : f x ∈ e'.source) :
    ContMDiffWithinAt I I' n f s x ↔
      ContinuousWithinAt f s x ∧
        ContDiffWithinAt 𝕜 n (e'.extend I' ∘ f ∘ (e.extend I).symm) (e.extend I '' s)
          (e.extend I x) := by
  rw [contMDiffWithinAt_iff_of_mem_maximalAtlas he he' hx hy, and_congr_right_iff]
  refine fun _ => contDiffWithinAt_congr_nhds ?_
  simp_rw [nhdsWithin_eq_iff_eventuallyEq, e.extend_symm_preimage_inter_range_eventuallyEq I hs hx]
#align cont_mdiff_within_at_iff_image contMDiffWithinAt_iff_image

/-- One can reformulate smoothness within a set at a point as continuity within this set at this
point, and smoothness in any chart containing that point. -/
theorem contMDiffWithinAt_iff_of_mem_source {x' : M} {y : M'} (hx : x' ∈ (chartAt H x).source)
    (hy : f x' ∈ (chartAt H' y).source) :
    ContMDiffWithinAt I I' n f s x' ↔
      ContinuousWithinAt f s x' ∧
        ContDiffWithinAt 𝕜 n (extChartAt I' y ∘ f ∘ (extChartAt I x).symm)
          ((extChartAt I x).symm ⁻¹' s ∩ range I) (extChartAt I x x') :=
  contMDiffWithinAt_iff_of_mem_maximalAtlas (chart_mem_maximalAtlas _ x)
    (chart_mem_maximalAtlas _ y) hx hy
#align cont_mdiff_within_at_iff_of_mem_source contMDiffWithinAt_iff_of_mem_source

theorem contMDiffWithinAt_iff_of_mem_source' {x' : M} {y : M'} (hx : x' ∈ (chartAt H x).source)
    (hy : f x' ∈ (chartAt H' y).source) :
    ContMDiffWithinAt I I' n f s x' ↔
      ContinuousWithinAt f s x' ∧
        ContDiffWithinAt 𝕜 n (extChartAt I' y ∘ f ∘ (extChartAt I x).symm)
          ((extChartAt I x).target ∩ (extChartAt I x).symm ⁻¹' (s ∩ f ⁻¹' (extChartAt I' y).source))
          (extChartAt I x x') := by
  refine (contMDiffWithinAt_iff_of_mem_source hx hy).trans ?_
  rw [← extChartAt_source I] at hx
  rw [← extChartAt_source I'] at hy
  rw [and_congr_right_iff]
  set e := extChartAt I x; set e' := extChartAt I' (f x)
  refine fun hc => contDiffWithinAt_congr_nhds ?_
  rw [← e.image_source_inter_eq', ← map_extChartAt_nhdsWithin_eq_image' I hx, ←
    map_extChartAt_nhdsWithin' I hx, inter_comm, nhdsWithin_inter_of_mem]
  exact hc (extChartAt_source_mem_nhds' _ hy)
#align cont_mdiff_within_at_iff_of_mem_source' contMDiffWithinAt_iff_of_mem_source'

theorem contMDiffAt_iff_of_mem_source {x' : M} {y : M'} (hx : x' ∈ (chartAt H x).source)
    (hy : f x' ∈ (chartAt H' y).source) :
    ContMDiffAt I I' n f x' ↔
      ContinuousAt f x' ∧
        ContDiffWithinAt 𝕜 n (extChartAt I' y ∘ f ∘ (extChartAt I x).symm) (range I)
          (extChartAt I x x') :=
  (contMDiffWithinAt_iff_of_mem_source hx hy).trans <| by
    rw [continuousWithinAt_univ, preimage_univ, univ_inter]
#align cont_mdiff_at_iff_of_mem_source contMDiffAt_iff_of_mem_source

theorem contMDiffWithinAt_iff_target_of_mem_source {x : M} {y : M'}
    (hy : f x ∈ (chartAt H' y).source) :
    ContMDiffWithinAt I I' n f s x ↔
      ContinuousWithinAt f s x ∧ ContMDiffWithinAt I 𝓘(𝕜, E') n (extChartAt I' y ∘ f) s x := by
  simp_rw [ContMDiffWithinAt]
  rw [(contDiffWithinAt_localInvariantProp I I' n).liftPropWithinAt_indep_chart_target
      (chart_mem_maximalAtlas I' y) hy,
    and_congr_right]
  intro hf
  simp_rw [StructureGroupoid.liftPropWithinAt_self_target]
  simp_rw [((chartAt H' y).continuousAt hy).comp_continuousWithinAt hf]
  rw [← extChartAt_source I'] at hy
  simp_rw [(continuousAt_extChartAt' I' hy).comp_continuousWithinAt hf]
  rfl
#align cont_mdiff_within_at_iff_target_of_mem_source contMDiffWithinAt_iff_target_of_mem_source

theorem contMDiffAt_iff_target_of_mem_source {x : M} {y : M'} (hy : f x ∈ (chartAt H' y).source) :
    ContMDiffAt I I' n f x ↔
      ContinuousAt f x ∧ ContMDiffAt I 𝓘(𝕜, E') n (extChartAt I' y ∘ f) x := by
  rw [ContMDiffAt, contMDiffWithinAt_iff_target_of_mem_source hy, continuousWithinAt_univ,
    ContMDiffAt]
#align cont_mdiff_at_iff_target_of_mem_source contMDiffAt_iff_target_of_mem_source

theorem contMDiffWithinAt_iff_source_of_mem_maximalAtlas (he : e ∈ maximalAtlas I M)
    (hx : x ∈ e.source) :
    ContMDiffWithinAt I I' n f s x ↔
      ContMDiffWithinAt 𝓘(𝕜, E) I' n (f ∘ (e.extend I).symm) ((e.extend I).symm ⁻¹' s ∩ range I)
        (e.extend I x) := by
  have h2x := hx; rw [← e.extend_source I] at h2x
  simp_rw [ContMDiffWithinAt,
    (contDiffWithinAt_localInvariantProp I I' n).liftPropWithinAt_indep_chart_source he hx,
    StructureGroupoid.liftPropWithinAt_self_source,
    e.extend_symm_continuousWithinAt_comp_right_iff, contDiffWithinAtProp_self_source,
    ContDiffWithinAtProp, Function.comp, e.left_inv hx, (e.extend I).left_inv h2x]
  rfl
#align cont_mdiff_within_at_iff_source_of_mem_maximal_atlas contMDiffWithinAt_iff_source_of_mem_maximalAtlas

theorem contMDiffWithinAt_iff_source_of_mem_source {x' : M} (hx' : x' ∈ (chartAt H x).source) :
    ContMDiffWithinAt I I' n f s x' ↔
      ContMDiffWithinAt 𝓘(𝕜, E) I' n (f ∘ (extChartAt I x).symm)
        ((extChartAt I x).symm ⁻¹' s ∩ range I) (extChartAt I x x') :=
  contMDiffWithinAt_iff_source_of_mem_maximalAtlas (chart_mem_maximalAtlas I x) hx'
#align cont_mdiff_within_at_iff_source_of_mem_source contMDiffWithinAt_iff_source_of_mem_source

theorem contMDiffAt_iff_source_of_mem_source {x' : M} (hx' : x' ∈ (chartAt H x).source) :
    ContMDiffAt I I' n f x' ↔
      ContMDiffWithinAt 𝓘(𝕜, E) I' n (f ∘ (extChartAt I x).symm) (range I) (extChartAt I x x') := by
  simp_rw [ContMDiffAt, contMDiffWithinAt_iff_source_of_mem_source hx', preimage_univ, univ_inter]
#align cont_mdiff_at_iff_source_of_mem_source contMDiffAt_iff_source_of_mem_source

theorem contMDiffOn_iff_of_mem_maximalAtlas (he : e ∈ maximalAtlas I M)
    (he' : e' ∈ maximalAtlas I' M') (hs : s ⊆ e.source) (h2s : MapsTo f s e'.source) :
    ContMDiffOn I I' n f s ↔
      ContinuousOn f s ∧
        ContDiffOn 𝕜 n (e'.extend I' ∘ f ∘ (e.extend I).symm) (e.extend I '' s) := by
  simp_rw [ContinuousOn, ContDiffOn, Set.forall_mem_image, ← forall_and, ContMDiffOn]
  exact forall₂_congr fun x hx => contMDiffWithinAt_iff_image he he' hs (hs hx) (h2s hx)
#align cont_mdiff_on_iff_of_mem_maximal_atlas contMDiffOn_iff_of_mem_maximalAtlas

theorem contMDiffOn_iff_of_mem_maximalAtlas' (he : e ∈ maximalAtlas I M)
    (he' : e' ∈ maximalAtlas I' M') (hs : s ⊆ e.source) (h2s : MapsTo f s e'.source) :
    ContMDiffOn I I' n f s ↔
      ContDiffOn 𝕜 n (e'.extend I' ∘ f ∘ (e.extend I).symm) (e.extend I '' s) :=
  (contMDiffOn_iff_of_mem_maximalAtlas he he' hs h2s).trans <| and_iff_right_of_imp fun h ↦
    (e.continuousOn_writtenInExtend_iff _ _ hs h2s).1 h.continuousOn

/-- If the set where you want `f` to be smooth lies entirely in a single chart, and `f` maps it
  into a single chart, the smoothness of `f` on that set can be expressed by purely looking in
  these charts.
  Note: this lemma uses `extChartAt I x '' s` instead of `(extChartAt I x).symm ⁻¹' s` to ensure
  that this set lies in `(extChartAt I x).target`. -/
theorem contMDiffOn_iff_of_subset_source {x : M} {y : M'} (hs : s ⊆ (chartAt H x).source)
    (h2s : MapsTo f s (chartAt H' y).source) :
    ContMDiffOn I I' n f s ↔
      ContinuousOn f s ∧
        ContDiffOn 𝕜 n (extChartAt I' y ∘ f ∘ (extChartAt I x).symm) (extChartAt I x '' s) :=
  contMDiffOn_iff_of_mem_maximalAtlas (chart_mem_maximalAtlas I x) (chart_mem_maximalAtlas I' y) hs
    h2s
#align cont_mdiff_on_iff_of_subset_source contMDiffOn_iff_of_subset_source

/-- If the set where you want `f` to be smooth lies entirely in a single chart, and `f` maps it
  into a single chart, the smoothness of `f` on that set can be expressed by purely looking in
  these charts.
  Note: this lemma uses `extChartAt I x '' s` instead of `(extChartAt I x).symm ⁻¹' s` to ensure
  that this set lies in `(extChartAt I x).target`. -/
theorem contMDiffOn_iff_of_subset_source' {x : M} {y : M'} (hs : s ⊆ (extChartAt I x).source)
    (h2s : MapsTo f s (extChartAt I' y).source) :
    ContMDiffOn I I' n f s ↔
        ContDiffOn 𝕜 n (extChartAt I' y ∘ f ∘ (extChartAt I x).symm) (extChartAt I x '' s) := by
  rw [extChartAt_source] at hs h2s
  exact contMDiffOn_iff_of_mem_maximalAtlas' (chart_mem_maximalAtlas I x)
    (chart_mem_maximalAtlas I' y) hs h2s

/-- One can reformulate smoothness on a set as continuity on this set, and smoothness in any
extended chart. -/
theorem contMDiffOn_iff :
    ContMDiffOn I I' n f s ↔
      ContinuousOn f s ∧
        ∀ (x : M) (y : M'),
          ContDiffOn 𝕜 n (extChartAt I' y ∘ f ∘ (extChartAt I x).symm)
            ((extChartAt I x).target ∩
              (extChartAt I x).symm ⁻¹' (s ∩ f ⁻¹' (extChartAt I' y).source)) := by
  constructor
  · intro h
    refine ⟨fun x hx => (h x hx).1, fun x y z hz => ?_⟩
    simp only [mfld_simps] at hz
    let w := (extChartAt I x).symm z
    have : w ∈ s := by simp only [w, hz, mfld_simps]
    specialize h w this
    have w1 : w ∈ (chartAt H x).source := by simp only [w, hz, mfld_simps]
    have w2 : f w ∈ (chartAt H' y).source := by simp only [w, hz, mfld_simps]
    convert ((contMDiffWithinAt_iff_of_mem_source w1 w2).mp h).2.mono _
    · simp only [w, hz, mfld_simps]
    · mfld_set_tac
  · rintro ⟨hcont, hdiff⟩ x hx
    refine (contDiffWithinAt_localInvariantProp I I' n).liftPropWithinAt_iff.mpr ?_
    refine ⟨hcont x hx, ?_⟩
    dsimp [ContDiffWithinAtProp]
    convert hdiff x (f x) (extChartAt I x x) (by simp only [hx, mfld_simps]) using 1
    mfld_set_tac
#align cont_mdiff_on_iff contMDiffOn_iff

/-- One can reformulate smoothness on a set as continuity on this set, and smoothness in any
extended chart in the target. -/
theorem contMDiffOn_iff_target :
    ContMDiffOn I I' n f s ↔
      ContinuousOn f s ∧
        ∀ y : M',
          ContMDiffOn I 𝓘(𝕜, E') n (extChartAt I' y ∘ f) (s ∩ f ⁻¹' (extChartAt I' y).source) := by
  simp only [contMDiffOn_iff, ModelWithCorners.source_eq, chartAt_self_eq,
    PartialHomeomorph.refl_partialEquiv, PartialEquiv.refl_trans, extChartAt,
    PartialHomeomorph.extend, Set.preimage_univ, Set.inter_univ, and_congr_right_iff]
  intro h
  constructor
  · refine fun h' y => ⟨?_, fun x _ => h' x y⟩
    have h'' : ContinuousOn _ univ := (ModelWithCorners.continuous I').continuousOn
    convert (h''.comp' (chartAt H' y).continuousOn_toFun).comp' h
    simp
  · exact fun h' x y => (h' y).2 x 0
#align cont_mdiff_on_iff_target contMDiffOn_iff_target

theorem smoothOn_iff :
    SmoothOn I I' f s ↔
      ContinuousOn f s ∧
        ∀ (x : M) (y : M'),
          ContDiffOn 𝕜 ⊤ (extChartAt I' y ∘ f ∘ (extChartAt I x).symm)
            ((extChartAt I x).target ∩
              (extChartAt I x).symm ⁻¹' (s ∩ f ⁻¹' (extChartAt I' y).source)) :=
  contMDiffOn_iff
#align smooth_on_iff smoothOn_iff

theorem smoothOn_iff_target :
    SmoothOn I I' f s ↔
      ContinuousOn f s ∧
        ∀ y : M', SmoothOn I 𝓘(𝕜, E') (extChartAt I' y ∘ f) (s ∩ f ⁻¹' (extChartAt I' y).source) :=
  contMDiffOn_iff_target
#align smooth_on_iff_target smoothOn_iff_target

/-- One can reformulate smoothness as continuity and smoothness in any extended chart. -/
theorem contMDiff_iff :
    ContMDiff I I' n f ↔
      Continuous f ∧
        ∀ (x : M) (y : M'),
          ContDiffOn 𝕜 n (extChartAt I' y ∘ f ∘ (extChartAt I x).symm)
            ((extChartAt I x).target ∩
              (extChartAt I x).symm ⁻¹' (f ⁻¹' (extChartAt I' y).source)) := by
  simp [← contMDiffOn_univ, contMDiffOn_iff, continuous_iff_continuousOn_univ]
#align cont_mdiff_iff contMDiff_iff

/-- One can reformulate smoothness as continuity and smoothness in any extended chart in the
target. -/
theorem contMDiff_iff_target :
    ContMDiff I I' n f ↔
      Continuous f ∧ ∀ y : M',
        ContMDiffOn I 𝓘(𝕜, E') n (extChartAt I' y ∘ f) (f ⁻¹' (extChartAt I' y).source) := by
  rw [← contMDiffOn_univ, contMDiffOn_iff_target]
  simp [continuous_iff_continuousOn_univ]
#align cont_mdiff_iff_target contMDiff_iff_target

theorem smooth_iff :
    Smooth I I' f ↔
      Continuous f ∧
        ∀ (x : M) (y : M'),
          ContDiffOn 𝕜 ⊤ (extChartAt I' y ∘ f ∘ (extChartAt I x).symm)
            ((extChartAt I x).target ∩
              (extChartAt I x).symm ⁻¹' (f ⁻¹' (extChartAt I' y).source)) :=
  contMDiff_iff
#align smooth_iff smooth_iff

theorem smooth_iff_target :
    Smooth I I' f ↔
      Continuous f ∧
        ∀ y : M', SmoothOn I 𝓘(𝕜, E') (extChartAt I' y ∘ f) (f ⁻¹' (extChartAt I' y).source) :=
  contMDiff_iff_target
#align smooth_iff_target smooth_iff_target

/-! ### Deducing smoothness from smoothness one step beyond -/


theorem ContMDiffWithinAt.of_succ {n : ℕ} (h : ContMDiffWithinAt I I' n.succ f s x) :
    ContMDiffWithinAt I I' n f s x :=
  h.of_le (WithTop.coe_le_coe.2 (Nat.le_succ n))
#align cont_mdiff_within_at.of_succ ContMDiffWithinAt.of_succ

theorem ContMDiffAt.of_succ {n : ℕ} (h : ContMDiffAt I I' n.succ f x) : ContMDiffAt I I' n f x :=
  ContMDiffWithinAt.of_succ h
#align cont_mdiff_at.of_succ ContMDiffAt.of_succ

theorem ContMDiffOn.of_succ {n : ℕ} (h : ContMDiffOn I I' n.succ f s) : ContMDiffOn I I' n f s :=
  fun x hx => (h x hx).of_succ
#align cont_mdiff_on.of_succ ContMDiffOn.of_succ

theorem ContMDiff.of_succ {n : ℕ} (h : ContMDiff I I' n.succ f) : ContMDiff I I' n f := fun x =>
  (h x).of_succ
#align cont_mdiff.of_succ ContMDiff.of_succ

/-! ### Deducing continuity from smoothness -/


theorem ContMDiffWithinAt.continuousWithinAt (hf : ContMDiffWithinAt I I' n f s x) :
    ContinuousWithinAt f s x :=
  hf.1
#align cont_mdiff_within_at.continuous_within_at ContMDiffWithinAt.continuousWithinAt

theorem ContMDiffAt.continuousAt (hf : ContMDiffAt I I' n f x) : ContinuousAt f x :=
  (continuousWithinAt_univ _ _).1 <| ContMDiffWithinAt.continuousWithinAt hf
#align cont_mdiff_at.continuous_at ContMDiffAt.continuousAt

theorem ContMDiffOn.continuousOn (hf : ContMDiffOn I I' n f s) : ContinuousOn f s := fun x hx =>
  (hf x hx).continuousWithinAt
#align cont_mdiff_on.continuous_on ContMDiffOn.continuousOn

theorem ContMDiff.continuous (hf : ContMDiff I I' n f) : Continuous f :=
  continuous_iff_continuousAt.2 fun x => (hf x).continuousAt
#align cont_mdiff.continuous ContMDiff.continuous

/-! ### `C^∞` smoothness -/

theorem contMDiffWithinAt_top :
    SmoothWithinAt I I' f s x ↔ ∀ n : ℕ, ContMDiffWithinAt I I' n f s x :=
  ⟨fun h n => ⟨h.1, contDiffWithinAt_top.1 h.2 n⟩, fun H =>
    ⟨(H 0).1, contDiffWithinAt_top.2 fun n => (H n).2⟩⟩
#align cont_mdiff_within_at_top contMDiffWithinAt_top

theorem contMDiffAt_top : SmoothAt I I' f x ↔ ∀ n : ℕ, ContMDiffAt I I' n f x :=
  contMDiffWithinAt_top
#align cont_mdiff_at_top contMDiffAt_top

theorem contMDiffOn_top : SmoothOn I I' f s ↔ ∀ n : ℕ, ContMDiffOn I I' n f s :=
  ⟨fun h _ => h.of_le le_top, fun h x hx => contMDiffWithinAt_top.2 fun n => h n x hx⟩
#align cont_mdiff_on_top contMDiffOn_top

theorem contMDiff_top : Smooth I I' f ↔ ∀ n : ℕ, ContMDiff I I' n f :=
  ⟨fun h _ => h.of_le le_top, fun h x => contMDiffWithinAt_top.2 fun n => h n x⟩
#align cont_mdiff_top contMDiff_top

theorem contMDiffWithinAt_iff_nat :
    ContMDiffWithinAt I I' n f s x ↔ ∀ m : ℕ, (m : ℕ∞) ≤ n → ContMDiffWithinAt I I' m f s x := by
  refine ⟨fun h m hm => h.of_le hm, fun h => ?_⟩
  cases' n with n
  · exact contMDiffWithinAt_top.2 fun n => h n le_top
  · exact h n le_rfl
#align cont_mdiff_within_at_iff_nat contMDiffWithinAt_iff_nat

/-! ### Restriction to a smaller set -/

theorem ContMDiffWithinAt.mono_of_mem (hf : ContMDiffWithinAt I I' n f s x) (hts : s ∈ 𝓝[t] x) :
    ContMDiffWithinAt I I' n f t x :=
  StructureGroupoid.LocalInvariantProp.liftPropWithinAt_mono_of_mem
    (contDiffWithinAtProp_mono_of_mem I I' n) hf hts
#align cont_mdiff_within_at.mono_of_mem ContMDiffWithinAt.mono_of_mem

theorem ContMDiffWithinAt.mono (hf : ContMDiffWithinAt I I' n f s x) (hts : t ⊆ s) :
    ContMDiffWithinAt I I' n f t x :=
  hf.mono_of_mem <| mem_of_superset self_mem_nhdsWithin hts
#align cont_mdiff_within_at.mono ContMDiffWithinAt.mono

theorem contMDiffWithinAt_congr_nhds (hst : 𝓝[s] x = 𝓝[t] x) :
    ContMDiffWithinAt I I' n f s x ↔ ContMDiffWithinAt I I' n f t x :=
  ⟨fun h => h.mono_of_mem <| hst ▸ self_mem_nhdsWithin, fun h =>
    h.mono_of_mem <| hst.symm ▸ self_mem_nhdsWithin⟩
#align cont_mdiff_within_at_congr_nhds contMDiffWithinAt_congr_nhds

theorem contMDiffWithinAt_insert_self :
    ContMDiffWithinAt I I' n f (insert x s) x ↔ ContMDiffWithinAt I I' n f s x := by
  simp only [contMDiffWithinAt_iff, continuousWithinAt_insert_self]
  refine Iff.rfl.and <| (contDiffWithinAt_congr_nhds ?_).trans contDiffWithinAt_insert_self
  simp only [← map_extChartAt_nhdsWithin I, nhdsWithin_insert, Filter.map_sup, Filter.map_pure]

alias ⟨ContMDiffWithinAt.of_insert, _⟩ := contMDiffWithinAt_insert_self

-- TODO: use `alias` again once it can make protected theorems
theorem ContMDiffWithinAt.insert (h : ContMDiffWithinAt I I' n f s x) :
    ContMDiffWithinAt I I' n f (insert x s) x :=
  contMDiffWithinAt_insert_self.2 h

theorem ContMDiffAt.contMDiffWithinAt (hf : ContMDiffAt I I' n f x) :
    ContMDiffWithinAt I I' n f s x :=
  ContMDiffWithinAt.mono hf (subset_univ _)
#align cont_mdiff_at.cont_mdiff_within_at ContMDiffAt.contMDiffWithinAt

theorem SmoothAt.smoothWithinAt (hf : SmoothAt I I' f x) : SmoothWithinAt I I' f s x :=
  ContMDiffAt.contMDiffWithinAt hf
#align smooth_at.smooth_within_at SmoothAt.smoothWithinAt

theorem ContMDiffOn.mono (hf : ContMDiffOn I I' n f s) (hts : t ⊆ s) : ContMDiffOn I I' n f t :=
  fun x hx => (hf x (hts hx)).mono hts
#align cont_mdiff_on.mono ContMDiffOn.mono

theorem ContMDiff.contMDiffOn (hf : ContMDiff I I' n f) : ContMDiffOn I I' n f s := fun x _ =>
  (hf x).contMDiffWithinAt
#align cont_mdiff.cont_mdiff_on ContMDiff.contMDiffOn

theorem Smooth.smoothOn (hf : Smooth I I' f) : SmoothOn I I' f s :=
  ContMDiff.contMDiffOn hf
#align smooth.smooth_on Smooth.smoothOn

theorem contMDiffWithinAt_inter' (ht : t ∈ 𝓝[s] x) :
    ContMDiffWithinAt I I' n f (s ∩ t) x ↔ ContMDiffWithinAt I I' n f s x :=
  (contDiffWithinAt_localInvariantProp I I' n).liftPropWithinAt_inter' ht
#align cont_mdiff_within_at_inter' contMDiffWithinAt_inter'

theorem contMDiffWithinAt_inter (ht : t ∈ 𝓝 x) :
    ContMDiffWithinAt I I' n f (s ∩ t) x ↔ ContMDiffWithinAt I I' n f s x :=
  (contDiffWithinAt_localInvariantProp I I' n).liftPropWithinAt_inter ht
#align cont_mdiff_within_at_inter contMDiffWithinAt_inter

theorem ContMDiffWithinAt.contMDiffAt (h : ContMDiffWithinAt I I' n f s x) (ht : s ∈ 𝓝 x) :
    ContMDiffAt I I' n f x :=
  (contDiffWithinAt_localInvariantProp I I' n).liftPropAt_of_liftPropWithinAt h ht
#align cont_mdiff_within_at.cont_mdiff_at ContMDiffWithinAt.contMDiffAt

theorem SmoothWithinAt.smoothAt (h : SmoothWithinAt I I' f s x) (ht : s ∈ 𝓝 x) :
    SmoothAt I I' f x :=
  ContMDiffWithinAt.contMDiffAt h ht
#align smooth_within_at.smooth_at SmoothWithinAt.smoothAt

theorem ContMDiffOn.contMDiffAt (h : ContMDiffOn I I' n f s) (hx : s ∈ 𝓝 x) :
    ContMDiffAt I I' n f x :=
  (h x (mem_of_mem_nhds hx)).contMDiffAt hx
#align cont_mdiff_on.cont_mdiff_at ContMDiffOn.contMDiffAt

theorem SmoothOn.smoothAt (h : SmoothOn I I' f s) (hx : s ∈ 𝓝 x) : SmoothAt I I' f x :=
  h.contMDiffAt hx
#align smooth_on.smooth_at SmoothOn.smoothAt

theorem contMDiffOn_iff_source_of_mem_maximalAtlas (he : e ∈ maximalAtlas I M) (hs : s ⊆ e.source) :
    ContMDiffOn I I' n f s ↔
      ContMDiffOn 𝓘(𝕜, E) I' n (f ∘ (e.extend I).symm) (e.extend I '' s) := by
  simp_rw [ContMDiffOn, Set.forall_mem_image]
  refine forall₂_congr fun x hx => ?_
  rw [contMDiffWithinAt_iff_source_of_mem_maximalAtlas he (hs hx)]
  apply contMDiffWithinAt_congr_nhds
  simp_rw [nhdsWithin_eq_iff_eventuallyEq,
    e.extend_symm_preimage_inter_range_eventuallyEq I hs (hs hx)]
#align cont_mdiff_on_iff_source_of_mem_maximal_atlas contMDiffOn_iff_source_of_mem_maximalAtlas

-- Porting note: didn't compile; fixed by golfing the proof and moving parts to lemmas
/-- A function is `C^n` within a set at a point, for `n : ℕ`, if and only if it is `C^n` on
a neighborhood of this point. -/
theorem contMDiffWithinAt_iff_contMDiffOn_nhds {n : ℕ} :
    ContMDiffWithinAt I I' n f s x ↔ ∃ u ∈ 𝓝[insert x s] x, ContMDiffOn I I' n f u := by
  -- WLOG, `x ∈ s`, otherwise we add `x` to `s`
  wlog hxs : x ∈ s generalizing s
  · rw [← contMDiffWithinAt_insert_self, this (mem_insert _ _), insert_idem]
  rw [insert_eq_of_mem hxs]
  -- The `←` implication is trivial
  refine ⟨fun h ↦ ?_, fun ⟨u, hmem, hu⟩ ↦ (hu _ (mem_of_mem_nhdsWithin hxs hmem)).mono_of_mem hmem⟩
  -- The property is true in charts. Let `v` be a good neighborhood in the chart where the function
  -- is smooth.
  rcases (contMDiffWithinAt_iff'.1 h).2.contDiffOn le_rfl with ⟨v, hmem, hsub, hv⟩
  have hxs' : extChartAt I x x ∈ (extChartAt I x).target ∩
      (extChartAt I x).symm ⁻¹' (s ∩ f ⁻¹' (extChartAt I' (f x)).source) :=
    ⟨(extChartAt I x).map_source (mem_extChartAt_source _ _), by rwa [extChartAt_to_inv], by
      rw [extChartAt_to_inv]; apply mem_extChartAt_source⟩
  rw [insert_eq_of_mem hxs'] at hmem hsub
  -- Then `(extChartAt I x).symm '' v` is the neighborhood we are looking for.
  refine ⟨(extChartAt I x).symm '' v, ?_, ?_⟩
  · rw [← map_extChartAt_symm_nhdsWithin I,
      h.1.nhdsWithin_extChartAt_symm_preimage_inter_range I I']
    exact image_mem_map hmem
  · have hv₁ : (extChartAt I x).symm '' v ⊆ (extChartAt I x).source :=
      image_subset_iff.2 fun y hy ↦ (extChartAt I x).map_target (hsub hy).1
    have hv₂ : MapsTo f ((extChartAt I x).symm '' v) (extChartAt I' (f x)).source := by
      rintro _ ⟨y, hy, rfl⟩
      exact (hsub hy).2.2
    rwa [contMDiffOn_iff_of_subset_source' hv₁ hv₂, PartialEquiv.image_symm_image_of_subset_target]
    exact hsub.trans inter_subset_left
#align cont_mdiff_within_at_iff_cont_mdiff_on_nhds contMDiffWithinAt_iff_contMDiffOn_nhds

/-- A function is `C^n` at a point, for `n : ℕ`, if and only if it is `C^n` on
a neighborhood of this point. -/
theorem contMDiffAt_iff_contMDiffOn_nhds {n : ℕ} :
    ContMDiffAt I I' n f x ↔ ∃ u ∈ 𝓝 x, ContMDiffOn I I' n f u := by
  simp [← contMDiffWithinAt_univ, contMDiffWithinAt_iff_contMDiffOn_nhds, nhdsWithin_univ]
#align cont_mdiff_at_iff_cont_mdiff_on_nhds contMDiffAt_iff_contMDiffOn_nhds

/-- Note: This does not hold for `n = ∞`. `f` being `C^∞` at `x` means that for every `n`, `f` is
`C^n` on some neighborhood of `x`, but this neighborhood can depend on `n`. -/
theorem contMDiffAt_iff_contMDiffAt_nhds {n : ℕ} :
    ContMDiffAt I I' n f x ↔ ∀ᶠ x' in 𝓝 x, ContMDiffAt I I' n f x' := by
  refine ⟨?_, fun h => h.self_of_nhds⟩
  rw [contMDiffAt_iff_contMDiffOn_nhds]
  rintro ⟨u, hu, h⟩
  refine (eventually_mem_nhds.mpr hu).mono fun x' hx' => ?_
  exact (h x' <| mem_of_mem_nhds hx').contMDiffAt hx'
#align cont_mdiff_at_iff_cont_mdiff_at_nhds contMDiffAt_iff_contMDiffAt_nhds

/-! ### Congruence lemmas -/

theorem ContMDiffWithinAt.congr (h : ContMDiffWithinAt I I' n f s x) (h₁ : ∀ y ∈ s, f₁ y = f y)
    (hx : f₁ x = f x) : ContMDiffWithinAt I I' n f₁ s x :=
  (contDiffWithinAt_localInvariantProp I I' n).liftPropWithinAt_congr h h₁ hx
#align cont_mdiff_within_at.congr ContMDiffWithinAt.congr

theorem contMDiffWithinAt_congr (h₁ : ∀ y ∈ s, f₁ y = f y) (hx : f₁ x = f x) :
    ContMDiffWithinAt I I' n f₁ s x ↔ ContMDiffWithinAt I I' n f s x :=
  (contDiffWithinAt_localInvariantProp I I' n).liftPropWithinAt_congr_iff h₁ hx
#align cont_mdiff_within_at_congr contMDiffWithinAt_congr

theorem ContMDiffWithinAt.congr_of_eventuallyEq (h : ContMDiffWithinAt I I' n f s x)
    (h₁ : f₁ =ᶠ[𝓝[s] x] f) (hx : f₁ x = f x) : ContMDiffWithinAt I I' n f₁ s x :=
  (contDiffWithinAt_localInvariantProp I I' n).liftPropWithinAt_congr_of_eventuallyEq h h₁ hx
#align cont_mdiff_within_at.congr_of_eventually_eq ContMDiffWithinAt.congr_of_eventuallyEq

theorem Filter.EventuallyEq.contMDiffWithinAt_iff (h₁ : f₁ =ᶠ[𝓝[s] x] f) (hx : f₁ x = f x) :
    ContMDiffWithinAt I I' n f₁ s x ↔ ContMDiffWithinAt I I' n f s x :=
  (contDiffWithinAt_localInvariantProp I I' n).liftPropWithinAt_congr_iff_of_eventuallyEq h₁ hx
#align filter.eventually_eq.cont_mdiff_within_at_iff Filter.EventuallyEq.contMDiffWithinAt_iff

theorem ContMDiffAt.congr_of_eventuallyEq (h : ContMDiffAt I I' n f x) (h₁ : f₁ =ᶠ[𝓝 x] f) :
    ContMDiffAt I I' n f₁ x :=
  (contDiffWithinAt_localInvariantProp I I' n).liftPropAt_congr_of_eventuallyEq h h₁
#align cont_mdiff_at.congr_of_eventually_eq ContMDiffAt.congr_of_eventuallyEq

theorem Filter.EventuallyEq.contMDiffAt_iff (h₁ : f₁ =ᶠ[𝓝 x] f) :
    ContMDiffAt I I' n f₁ x ↔ ContMDiffAt I I' n f x :=
  (contDiffWithinAt_localInvariantProp I I' n).liftPropAt_congr_iff_of_eventuallyEq h₁
#align filter.eventually_eq.cont_mdiff_at_iff Filter.EventuallyEq.contMDiffAt_iff

theorem ContMDiffOn.congr (h : ContMDiffOn I I' n f s) (h₁ : ∀ y ∈ s, f₁ y = f y) :
    ContMDiffOn I I' n f₁ s :=
  (contDiffWithinAt_localInvariantProp I I' n).liftPropOn_congr h h₁
#align cont_mdiff_on.congr ContMDiffOn.congr

theorem contMDiffOn_congr (h₁ : ∀ y ∈ s, f₁ y = f y) :
    ContMDiffOn I I' n f₁ s ↔ ContMDiffOn I I' n f s :=
  (contDiffWithinAt_localInvariantProp I I' n).liftPropOn_congr_iff h₁
#align cont_mdiff_on_congr contMDiffOn_congr

theorem ContMDiffOn.congr_mono (hf : ContMDiffOn I I' n f s) (h₁ : ∀ y ∈ s₁, f₁ y = f y)
    (hs : s₁ ⊆ s) : ContMDiffOn I I' n f₁ s₁ :=
  (hf.mono hs).congr h₁

/-! ### Locality -/


/-- Being `C^n` is a local property. -/
theorem contMDiffOn_of_locally_contMDiffOn
    (h : ∀ x ∈ s, ∃ u, IsOpen u ∧ x ∈ u ∧ ContMDiffOn I I' n f (s ∩ u)) : ContMDiffOn I I' n f s :=
  (contDiffWithinAt_localInvariantProp I I' n).liftPropOn_of_locally_liftPropOn h
#align cont_mdiff_on_of_locally_cont_mdiff_on contMDiffOn_of_locally_contMDiffOn

theorem contMDiff_of_locally_contMDiffOn (h : ∀ x, ∃ u, IsOpen u ∧ x ∈ u ∧ ContMDiffOn I I' n f u) :
    ContMDiff I I' n f :=
  (contDiffWithinAt_localInvariantProp I I' n).liftProp_of_locally_liftPropOn h
#align cont_mdiff_of_locally_cont_mdiff_on contMDiff_of_locally_contMDiffOn<|MERGE_RESOLUTION|>--- conflicted
+++ resolved
@@ -157,11 +157,7 @@
 theorem contDiffWithinAtProp_mono_of_mem (n : ℕ∞) ⦃s x t⦄ ⦃f : H → H'⦄ (hts : s ∈ 𝓝[t] x)
     (h : ContDiffWithinAtProp I I' n f s x) : ContDiffWithinAtProp I I' n f t x := by
   refine h.mono_of_mem ?_
-<<<<<<< HEAD
-  refine inter_mem ?_ (mem_of_superset self_mem_nhdsWithin <| inter_subset_right _ _)
-=======
   refine inter_mem ?_ (mem_of_superset self_mem_nhdsWithin inter_subset_right)
->>>>>>> d97a437a
   rwa [← Filter.mem_map, ← I.image_eq, I.symm_map_nhdsWithin_image]
 #align cont_diff_within_at_prop_mono_of_mem contDiffWithinAtProp_mono_of_mem
 
