/-
Copyright (c) 2020 Aaron Anderson, Jalex Stark. All rights reserved.
Released under Apache 2.0 license as described in the file LICENSE.
Authors: Aaron Anderson, Jalex Stark
-/
import Mathlib.Data.Polynomial.Expand
import Mathlib.Data.Polynomial.Laurent
import Mathlib.LinearAlgebra.Matrix.Charpoly.Basic
import Mathlib.LinearAlgebra.Matrix.Reindex
import Mathlib.RingTheory.Polynomial.Nilpotent

#align_import linear_algebra.matrix.charpoly.coeff from "leanprover-community/mathlib"@"9745b093210e9dac443af24da9dba0f9e2b6c912"

/-!
# Characteristic polynomials

We give methods for computing coefficients of the characteristic polynomial.

## Main definitions

- `Matrix.charpoly_degree_eq_dim` proves that the degree of the characteristic polynomial
  over a nonzero ring is the dimension of the matrix
- `Matrix.det_eq_sign_charpoly_coeff` proves that the determinant is the constant term of the
  characteristic polynomial, up to sign.
- `Matrix.trace_eq_neg_charpoly_coeff` proves that the trace is the negative of the (d-1)th
  coefficient of the characteristic polynomial, where d is the dimension of the matrix.
  For a nonzero ring, this is the second-highest coefficient.
- `Matrix.charpolyRev` the reverse of the characteristic polynomial.
- `Matrix.reverse_charpoly` characterises the reverse of the characteristic polynomial.

-/


noncomputable section
--  porting note: whenever there was `∏ i : n, X - C (M i i)`, I replaced it with
--  `∏ i : n, (X - C (M i i))`, since otherwise Lean would parse as `(∏ i : n, X) - C (M i i)`

universe u v w z

open BigOperators Finset Matrix Polynomial

variable {R : Type u} [CommRing R]
variable {n G : Type v} [DecidableEq n] [Fintype n]
variable {α β : Type v} [DecidableEq α]
variable {M : Matrix n n R}

namespace Matrix

theorem charmatrix_apply_natDegree [Nontrivial R] (i j : n) :
    (charmatrix M i j).natDegree = ite (i = j) 1 0 := by
  by_cases h : i = j <;> simp [h, ← degree_eq_iff_natDegree_eq_of_pos (Nat.succ_pos 0)]
#align charmatrix_apply_nat_degree Matrix.charmatrix_apply_natDegree

theorem charmatrix_apply_natDegree_le (i j : n) :
    (charmatrix M i j).natDegree ≤ ite (i = j) 1 0 := by
  split_ifs with h <;> simp [h, natDegree_X_le]
#align charmatrix_apply_nat_degree_le Matrix.charmatrix_apply_natDegree_le

variable (M)

theorem charpoly_sub_diagonal_degree_lt :
    (M.charpoly - ∏ i : n, (X - C (M i i))).degree < ↑(Fintype.card n - 1) := by
  rw [charpoly, det_apply', ← insert_erase (mem_univ (Equiv.refl n)),
    sum_insert (not_mem_erase (Equiv.refl n) univ), add_comm]
  simp only [charmatrix_apply_eq, one_mul, Equiv.Perm.sign_refl, id.def, Int.cast_one,
    Units.val_one, add_sub_cancel, Equiv.coe_refl]
  rw [← mem_degreeLT]
  apply Submodule.sum_mem (degreeLT R (Fintype.card n - 1))
  intro c hc; rw [← C_eq_int_cast, C_mul']
  apply Submodule.smul_mem (degreeLT R (Fintype.card n - 1)) ↑↑(Equiv.Perm.sign c)
  rw [mem_degreeLT]
  apply lt_of_le_of_lt degree_le_natDegree _
  rw [Nat.cast_lt]
  apply lt_of_le_of_lt _ (Equiv.Perm.fixed_point_card_lt_of_ne_one (ne_of_mem_erase hc))
  apply le_trans (Polynomial.natDegree_prod_le univ fun i : n => charmatrix M (c i) i) _
  rw [card_eq_sum_ones]; rw [sum_filter]; apply sum_le_sum
  intros
  apply charmatrix_apply_natDegree_le
#align matrix.charpoly_sub_diagonal_degree_lt Matrix.charpoly_sub_diagonal_degree_lt

theorem charpoly_coeff_eq_prod_coeff_of_le {k : ℕ} (h : Fintype.card n - 1 ≤ k) :
    M.charpoly.coeff k = (∏ i : n, (X - C (M i i))).coeff k := by
  apply eq_of_sub_eq_zero; rw [← coeff_sub]
  apply Polynomial.coeff_eq_zero_of_degree_lt
  apply lt_of_lt_of_le (charpoly_sub_diagonal_degree_lt M) ?_
  rw [Nat.cast_le]; apply h
#align matrix.charpoly_coeff_eq_prod_coeff_of_le Matrix.charpoly_coeff_eq_prod_coeff_of_le

theorem det_of_card_zero (h : Fintype.card n = 0) (M : Matrix n n R) : M.det = 1 := by
  rw [Fintype.card_eq_zero_iff] at h
  suffices M = 1 by simp [this]
  ext i
  exact h.elim i
#align matrix.det_of_card_zero Matrix.det_of_card_zero

theorem charpoly_degree_eq_dim [Nontrivial R] (M : Matrix n n R) :
    M.charpoly.degree = Fintype.card n := by
  by_cases h : Fintype.card n = 0
  · rw [h]
    unfold charpoly
    rw [det_of_card_zero]
    · simp
    · assumption
  rw [← sub_add_cancel M.charpoly (∏ i : n, (X - C (M i i)))]
  -- porting note: added `↑` in front of `Fintype.card n`
  have h1 : (∏ i : n, (X - C (M i i))).degree = ↑(Fintype.card n) := by
    rw [degree_eq_iff_natDegree_eq_of_pos (Nat.pos_of_ne_zero h), natDegree_prod']
    simp_rw [natDegree_X_sub_C]
    rw [← Finset.card_univ, sum_const, smul_eq_mul, mul_one]
    simp_rw [(monic_X_sub_C _).leadingCoeff]
    simp
  rw [degree_add_eq_right_of_degree_lt]
  exact h1
  rw [h1]
  apply lt_trans (charpoly_sub_diagonal_degree_lt M)
  rw [Nat.cast_lt]
  rw [← Nat.pred_eq_sub_one]
  apply Nat.pred_lt
  apply h
#align matrix.charpoly_degree_eq_dim Matrix.charpoly_degree_eq_dim

@[simp] theorem charpoly_natDegree_eq_dim [Nontrivial R] (M : Matrix n n R) :
    M.charpoly.natDegree = Fintype.card n :=
  natDegree_eq_of_degree_eq_some (charpoly_degree_eq_dim M)
#align matrix.charpoly_nat_degree_eq_dim Matrix.charpoly_natDegree_eq_dim

theorem charpoly_monic (M : Matrix n n R) : M.charpoly.Monic := by
  nontriviality R -- porting note: was simply `nontriviality`
  by_cases h : Fintype.card n = 0
  · rw [charpoly, det_of_card_zero h]
    apply monic_one
  have mon : (∏ i : n, (X - C (M i i))).Monic := by
    apply monic_prod_of_monic univ fun i : n => X - C (M i i)
    simp [monic_X_sub_C]
  rw [← sub_add_cancel (∏ i : n, (X - C (M i i))) M.charpoly] at mon
  rw [Monic] at *
  rwa [leadingCoeff_add_of_degree_lt] at mon
  rw [charpoly_degree_eq_dim]
  rw [← neg_sub]
  rw [degree_neg]
  apply lt_trans (charpoly_sub_diagonal_degree_lt M)
  rw [Nat.cast_lt]
  rw [← Nat.pred_eq_sub_one]
  apply Nat.pred_lt
  apply h
#align matrix.charpoly_monic Matrix.charpoly_monic

/-- See also `Matrix.coeff_charpolyRev_eq_neg_trace`. -/
theorem trace_eq_neg_charpoly_coeff [Nonempty n] (M : Matrix n n R) :
    trace M = -M.charpoly.coeff (Fintype.card n - 1) := by
  rw [charpoly_coeff_eq_prod_coeff_of_le _ le_rfl, Fintype.card,
    prod_X_sub_C_coeff_card_pred univ (fun i : n => M i i) Fintype.card_pos, neg_neg, trace]
  simp_rw [diag_apply]
#align matrix.trace_eq_neg_charpoly_coeff Matrix.trace_eq_neg_charpoly_coeff

theorem matPolyEquiv_symm_map_eval (M : (Matrix n n R)[X]) (r : R) :
    (matPolyEquiv.symm M).map (eval r) = M.eval (scalar n r) := by
  suffices ((aeval r).mapMatrix.comp matPolyEquiv.symm.toAlgHom : (Matrix n n R)[X] →ₐ[R] _) =
      (eval₂AlgHom' (AlgHom.id R _) (scalar n r)
        fun x => (scalar_commute _ (Commute.all _) _).symm) from
    DFunLike.congr_fun this M
  ext : 1
  · ext M : 1
    simp [Function.comp]
  · simp [smul_eq_diagonal_mul]

theorem matPolyEquiv_eval_eq_map (M : Matrix n n R[X]) (r : R) :
    (matPolyEquiv M).eval (scalar n r) = M.map (eval r) := by
  simpa only [AlgEquiv.symm_apply_apply] using (matPolyEquiv_symm_map_eval (matPolyEquiv M) r).symm

-- I feel like this should use `Polynomial.algHom_eval₂_algebraMap`
theorem matPolyEquiv_eval (M : Matrix n n R[X]) (r : R) (i j : n) :
    (matPolyEquiv M).eval (scalar n r) i j = (M i j).eval r := by
  rw [matPolyEquiv_eval_eq_map, map_apply]
#align matrix.mat_poly_equiv_eval Matrix.matPolyEquiv_eval

theorem eval_det (M : Matrix n n R[X]) (r : R) :
    Polynomial.eval r M.det = (Polynomial.eval (scalar n r) (matPolyEquiv M)).det := by
  rw [Polynomial.eval, ← coe_eval₂RingHom, RingHom.map_det]
  apply congr_arg det
  ext
  symm
  -- porting note: `exact` was `convert`
  exact matPolyEquiv_eval _ _ _ _
#align matrix.eval_det Matrix.eval_det

theorem det_eq_sign_charpoly_coeff (M : Matrix n n R) :
    M.det = (-1) ^ Fintype.card n * M.charpoly.coeff 0 := by
  rw [coeff_zero_eq_eval_zero, charpoly, eval_det, matPolyEquiv_charmatrix, ← det_smul]
  simp
#align matrix.det_eq_sign_charpoly_coeff Matrix.det_eq_sign_charpoly_coeff

lemma eval_det_add_X_smul (A : Matrix n n R[X]) (M : Matrix n n R) :
    (det (A + (X : R[X]) • M.map C)).eval 0 = (det A).eval 0 := by
  simp only [eval_det, map_zero, map_add, eval_add, Algebra.smul_def, _root_.map_mul]
  simp only [Algebra.algebraMap_eq_smul_one, matPolyEquiv_smul_one, map_X, X_mul, eval_mul_X,
    mul_zero, add_zero]

lemma derivative_det_one_add_X_smul_aux {n} (M : Matrix (Fin n) (Fin n) R) :
    (derivative <| det (1 + (X : R[X]) • M.map C)).eval 0 = trace M := by
  induction n with
  | zero => simp
  | succ n IH =>
    rw [det_succ_row_zero, map_sum, eval_finset_sum]
    simp only [add_apply, smul_apply, map_apply, smul_eq_mul, X_mul_C, submatrix_add,
      submatrix_smul, Pi.add_apply, Pi.smul_apply, submatrix_map, derivative_mul, map_add,
      derivative_C, zero_mul, derivative_X, mul_one, zero_add, eval_add, eval_mul, eval_C, eval_X,
      mul_zero, add_zero, eval_det_add_X_smul, eval_pow, eval_neg, eval_one]
    rw [Finset.sum_eq_single 0]
    · simp only [Fin.val_zero, pow_zero, derivative_one, eval_zero, one_apply_eq, eval_one,
        mul_one, zero_add, one_mul, Fin.succAbove_zero, submatrix_one _ (Fin.succ_injective _),
        det_one, IH, trace_submatrix_succ]
    · intro i _ hi
      cases n with
      | zero => exact (hi (Subsingleton.elim i 0)).elim
      | succ n =>
        simp only [one_apply_ne' hi, eval_zero, mul_zero, zero_add, zero_mul, add_zero]
        rw [det_eq_zero_of_column_eq_zero 0, eval_zero, mul_zero]
        intro j
        rw [submatrix_apply, Fin.succAbove_of_castSucc_lt, one_apply_ne]
        · exact (bne_iff_ne (Fin.succ j) (Fin.castSucc 0)).mp rfl
        · rw [Fin.castSucc_zero]; exact lt_of_le_of_ne (Fin.zero_le _) hi.symm
    · exact fun H ↦ (H <| Finset.mem_univ _).elim

/-- The derivative of `det (1 + M X)` at `0` is the trace of `M`. -/
lemma derivative_det_one_add_X_smul (M : Matrix n n R) :
    (derivative <| det (1 + (X : R[X]) • M.map C)).eval 0 = trace M := by
  let e := Matrix.reindexLinearEquiv R R (Fintype.equivFin n) (Fintype.equivFin n)
  rw [← Matrix.det_reindexLinearEquiv_self R[X] (Fintype.equivFin n)]
  convert derivative_det_one_add_X_smul_aux (e M)
  · ext; simp [e]
  · delta trace
    rw [← (Fintype.equivFin n).symm.sum_comp]
    rfl

lemma coeff_det_one_add_X_smul_one (M : Matrix n n R) :
    (det (1 + (X : R[X]) • M.map C)).coeff 1 = trace M := by
  simp only [← derivative_det_one_add_X_smul, ← coeff_zero_eq_eval_zero,
    coeff_derivative, zero_add, Nat.cast_zero, mul_one]

lemma det_one_add_X_smul (M : Matrix n n R) :
    det (1 + (X : R[X]) • M.map C) =
      (1 : R[X]) + trace M • X + (det (1 + (X : R[X]) • M.map C)).divX.divX * X ^ 2 := by
  rw [Algebra.smul_def (trace M), ← C_eq_algebraMap, pow_two, ← mul_assoc, add_assoc,
    ← add_mul, ← coeff_det_one_add_X_smul_one, ← coeff_divX, add_comm (C _), divX_mul_X_add,
    add_comm (1 : R[X]), ← C.map_one]
  convert (divX_mul_X_add _).symm
  rw [coeff_zero_eq_eval_zero, eval_det_add_X_smul, det_one, eval_one]

/-- The first two terms of the taylor expansion of `det (1 + r • M)` at `r = 0`. -/
lemma det_one_add_smul (r : R) (M : Matrix n n R) :
    det (1 + r • M) =
      1 + trace M * r + (det (1 + (X : R[X]) • M.map C)).divX.divX.eval r * r ^ 2 := by
  simpa [eval_det, ← smul_eq_mul_diagonal] using congr_arg (eval r) (Matrix.det_one_add_X_smul M)

end Matrix

variable {p : ℕ} [Fact p.Prime]

theorem matPolyEquiv_eq_X_pow_sub_C {K : Type*} (k : ℕ) [Field K] (M : Matrix n n K) :
    matPolyEquiv ((expand K k : K[X] →+* K[X]).mapMatrix (charmatrix (M ^ k))) =
      X ^ k - C (M ^ k) := by
  -- porting note: `i` and `j` are used later on, but were not mentioned in mathlib3
  ext m i j
  rw [coeff_sub, coeff_C, matPolyEquiv_coeff_apply, RingHom.mapMatrix_apply, Matrix.map_apply,
    AlgHom.coe_toRingHom, DMatrix.sub_apply, coeff_X_pow]
  by_cases hij : i = j
  · rw [hij, charmatrix_apply_eq, AlgHom.map_sub, expand_C, expand_X, coeff_sub, coeff_X_pow,
      coeff_C]
                             -- porting note: the second `Matrix.` was `DMatrix.`
    split_ifs with mp m0 <;> simp only [Matrix.one_apply_eq, Matrix.zero_apply]
  · rw [charmatrix_apply_ne _ _ _ hij, AlgHom.map_neg, expand_C, coeff_neg, coeff_C]
    split_ifs with m0 mp <;>
      -- porting note: again, the first `Matrix.` that was `DMatrix.`
      simp only [hij, zero_sub, Matrix.zero_apply, sub_zero, neg_zero, Matrix.one_apply_ne, Ne.def,
        not_false_iff]
set_option linter.uppercaseLean3 false in
#align mat_poly_equiv_eq_X_pow_sub_C matPolyEquiv_eq_X_pow_sub_C

namespace Matrix

/-- Any matrix polynomial `p` is equivalent under evaluation to `p %ₘ M.charpoly`; that is, `p`
is equivalent to a polynomial with degree less than the dimension of the matrix. -/
theorem aeval_eq_aeval_mod_charpoly (M : Matrix n n R) (p : R[X]) :
    aeval M p = aeval M (p %ₘ M.charpoly) :=
  (aeval_modByMonic_eq_self_of_root M.charpoly_monic M.aeval_self_charpoly).symm
#align matrix.aeval_eq_aeval_mod_charpoly Matrix.aeval_eq_aeval_mod_charpoly

/-- Any matrix power can be computed as the sum of matrix powers less than `Fintype.card n`.

TODO: add the statement for negative powers phrased with `zpow`. -/
theorem pow_eq_aeval_mod_charpoly (M : Matrix n n R) (k : ℕ) :
    M ^ k = aeval M (X ^ k %ₘ M.charpoly) := by rw [← aeval_eq_aeval_mod_charpoly, map_pow, aeval_X]
#align matrix.pow_eq_aeval_mod_charpoly Matrix.pow_eq_aeval_mod_charpoly

section Ideal

theorem coeff_charpoly_mem_ideal_pow {I : Ideal R} (h : ∀ i j, M i j ∈ I) (k : ℕ) :
    M.charpoly.coeff k ∈ I ^ (Fintype.card n - k) := by
  delta charpoly
  rw [Matrix.det_apply, finset_sum_coeff]
  apply sum_mem
  rintro c -
  rw [coeff_smul, Submodule.smul_mem_iff']
  have : ∑ x : n, 1 = Fintype.card n := by rw [Finset.sum_const, card_univ, smul_eq_mul, mul_one]
  rw [← this]
  apply coeff_prod_mem_ideal_pow_tsub
  rintro i - (_ | k)
  · rw [Nat.zero_eq]  -- porting note: `rw [Nat.zero_eq]` was not present
    rw [tsub_zero, pow_one, charmatrix_apply, coeff_sub, ← smul_one_eq_diagonal, smul_apply,
      smul_eq_mul, coeff_X_mul_zero, coeff_C_zero, zero_sub]
    apply neg_mem  -- porting note: was `rw [neg_mem_iff]`, but Lean could not synth `NegMemClass`
    exact h (c i) i
  · rw [Nat.succ_eq_one_add, tsub_self_add, pow_zero, Ideal.one_eq_top]
    exact Submodule.mem_top
#align coeff_charpoly_mem_ideal_pow Matrix.coeff_charpoly_mem_ideal_pow

end Ideal

section reverse

open Polynomial
open LaurentPolynomial hiding C

/-- The reverse of the characteristic polynomial of a matrix.

It has some advantages over the characteristic polynomial, including the fact that it can be
extended to infinite dimensions (for appropriate operators). In such settings it is known as the
"characteristic power series". -/
def charpolyRev (M : Matrix n n R) : R[X] := det (1 - (X : R[X]) • M.map C)

lemma reverse_charpoly (M : Matrix n n R) :
    M.charpoly.reverse = M.charpolyRev := by
  nontriviality R
  let t : R[T;T⁻¹] := T 1
  let t_inv : R[T;T⁻¹] := T (-1)
  let p : R[T;T⁻¹] := det (scalar n t - M.map LaurentPolynomial.C)
  let q : R[T;T⁻¹] := det (1 - scalar n t * M.map LaurentPolynomial.C)
  have ht : t_inv * t = 1 := by rw [← T_add, add_left_neg, T_zero]
  have hp : toLaurentAlg M.charpoly = p := by
    simp [p, charpoly, charmatrix, AlgHom.map_det, map_sub, map_smul']
  have hq : toLaurentAlg M.charpolyRev = q := by
<<<<<<< HEAD
    simp [charpolyRev, AlgHom.map_det, map_sub, map_smul', smul_eq_diagonal_mul]
=======
    simp [q, charpolyRev, AlgHom.map_det, map_sub, map_smul', smul_eq_diagonal_mul]
>>>>>>> ed027c1a
  suffices t_inv ^ Fintype.card n * p = invert q by
    apply toLaurent_injective
    rwa [toLaurent_reverse, ← coe_toLaurentAlg, hp, hq, ← involutive_invert.injective.eq_iff,
      invert.map_mul, involutive_invert p, charpoly_natDegree_eq_dim,
      ← mul_one (Fintype.card n : ℤ), ← T_pow, invert.map_pow, invert_T, mul_comm]
  rw [← det_smul, smul_sub, scalar_apply, ← diagonal_smul, Pi.smul_def, smul_eq_mul, ht,
    diagonal_one, invert.map_det]
  simp [t, map_smul', smul_eq_diagonal_mul]

@[simp] lemma eval_charpolyRev :
    eval 0 M.charpolyRev = 1 := by
  rw [charpolyRev, ← coe_evalRingHom, RingHom.map_det, ← det_one (R := R) (n := n)]
  have : (1 - (X : R[X]) • M.map C).map (eval 0) = 1 := by
    ext i j; rcases eq_or_ne i j with hij | hij <;> simp [hij]
  congr

@[simp] lemma coeff_charpolyRev_eq_neg_trace (M : Matrix n n R) :
    coeff M.charpolyRev 1 = - trace M := by
  nontriviality R
  cases isEmpty_or_nonempty n
  · simp [charpolyRev, coeff_one]
  · simp [trace_eq_neg_charpoly_coeff M, ← M.reverse_charpoly, nextCoeff]

lemma isUnit_charpolyRev_of_isNilpotent (hM : IsNilpotent M) :
    IsUnit M.charpolyRev := by
  obtain ⟨k, hk⟩ := hM
  replace hk : 1 - (X : R[X]) • M.map C ∣ 1 := by
    convert one_sub_dvd_one_sub_pow ((X : R[X]) • M.map C) k
    rw [← C.mapMatrix_apply, smul_pow, ← map_pow, hk, map_zero, smul_zero, sub_zero]
  apply isUnit_of_dvd_one
  rw [← det_one (R := R[X]) (n := n)]
  exact map_dvd detMonoidHom hk

lemma isNilpotent_trace_of_isNilpotent (hM : IsNilpotent M) :
    IsNilpotent (trace M) := by
  cases isEmpty_or_nonempty n
  · simp
  suffices IsNilpotent (coeff (charpolyRev M) 1) by simpa using this
  exact (isUnit_iff_coeff_isUnit_isNilpotent.mp (isUnit_charpolyRev_of_isNilpotent hM)).2
    _ one_ne_zero

lemma isNilpotent_charpoly_sub_pow_of_isNilpotent (hM : IsNilpotent M) :
    IsNilpotent (M.charpoly - X ^ (Fintype.card n)) := by
  nontriviality R
  let p : R[X] := M.charpolyRev
  have hp : p - 1 = X * (p /ₘ X) := by
    conv_lhs => rw [← modByMonic_add_div p monic_X]
    simp [p, modByMonic_X]
  have : IsNilpotent (p /ₘ X) :=
    (Polynomial.isUnit_iff'.mp (isUnit_charpolyRev_of_isNilpotent hM)).2
  have aux : (M.charpoly - X ^ (Fintype.card n)).natDegree ≤ M.charpoly.natDegree :=
    le_trans (natDegree_sub_le _ _) (by simp)
  rw [← isNilpotent_reflect_iff aux, reflect_sub, ← reverse, M.reverse_charpoly]
  simpa [hp]

end reverse

end Matrix<|MERGE_RESOLUTION|>--- conflicted
+++ resolved
@@ -340,11 +340,7 @@
   have hp : toLaurentAlg M.charpoly = p := by
     simp [p, charpoly, charmatrix, AlgHom.map_det, map_sub, map_smul']
   have hq : toLaurentAlg M.charpolyRev = q := by
-<<<<<<< HEAD
-    simp [charpolyRev, AlgHom.map_det, map_sub, map_smul', smul_eq_diagonal_mul]
-=======
     simp [q, charpolyRev, AlgHom.map_det, map_sub, map_smul', smul_eq_diagonal_mul]
->>>>>>> ed027c1a
   suffices t_inv ^ Fintype.card n * p = invert q by
     apply toLaurent_injective
     rwa [toLaurent_reverse, ← coe_toLaurentAlg, hp, hq, ← involutive_invert.injective.eq_iff,
