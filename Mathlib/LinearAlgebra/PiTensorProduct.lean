/-
Copyright (c) 2020 Frédéric Dupuis. All rights reserved.
Released under Apache 2.0 license as described in the file LICENSE.
Authors: Frédéric Dupuis, Eric Wieser
-/
import Mathlib.GroupTheory.Congruence
import Mathlib.LinearAlgebra.Basic
import Mathlib.LinearAlgebra.Multilinear.TensorProduct

#align_import linear_algebra.pi_tensor_product from "leanprover-community/mathlib"@"ce11c3c2a285bbe6937e26d9792fda4e51f3fe1a"

/-!
# Tensor product of an indexed family of modules over commutative semirings

We define the tensor product of an indexed family `s : ι → Type*` of modules over commutative
semirings. We denote this space by `⨂[R] i, s i` and define it as `FreeAddMonoid (R × Π i, s i)`
quotiented by the appropriate equivalence relation. The treatment follows very closely that of the
binary tensor product in `LinearAlgebra/TensorProduct.lean`.

## Main definitions

* `PiTensorProduct R s` with `R` a commutative semiring and `s : ι → Type*` is the tensor product
  of all the `s i`'s. This is denoted by `⨂[R] i, s i`.
* `tprod R f` with `f : Π i, s i` is the tensor product of the vectors `f i` over all `i : ι`.
  This is bundled as a multilinear map from `Π i, s i` to `⨂[R] i, s i`.
* `liftAddHom` constructs an `AddMonoidHom` from `(⨂[R] i, s i)` to some space `F` from a
  function `φ : (R × Π i, s i) → F` with the appropriate properties.
* `lift φ` with `φ : MultilinearMap R s E` is the corresponding linear map
  `(⨂[R] i, s i) →ₗ[R] E`. This is bundled as a linear equivalence.
* `PiTensorProduct.reindex e` re-indexes the components of `⨂[R] i : ι, M` along `e : ι ≃ ι₂`.
* `PiTensorProduct.tmulEquiv` equivalence between a `TensorProduct` of `PiTensorProduct`s and
  a single `PiTensorProduct`.

## Notations

* `⨂[R] i, s i` is defined as localized notation in locale `TensorProduct`.
* `⨂ₜ[R] i, f i` with `f : ∀ i, f i` is defined globally as the tensor product of all the `f i`'s.

## Implementation notes

* We define it via `FreeAddMonoid (R × Π i, s i)` with the `R` representing a "hidden" tensor
  factor, rather than `FreeAddMonoid (Π i, s i)` to ensure that, if `ι` is an empty type,
  the space is isomorphic to the base ring `R`.
* We have not restricted the index type `ι` to be a `Fintype`, as nothing we do here strictly
  requires it. However, problems may arise in the case where `ι` is infinite; use at your own
  caution.
* Instead of requiring `DecidableEq ι` as an argument to `PiTensorProduct` itself, we include it
  as an argument in the constructors of the relation. A decidability instance still has to come
  from somewhere due to the use of `Function.update`, but this hides it from the downstream user.
  See the implementation notes for `MultilinearMap` for an extended discussion of this choice.

## TODO

* Define tensor powers, symmetric subspace, etc.
* API for the various ways `ι` can be split into subsets; connect this with the binary
  tensor product.
* Include connection with holors.
* Port more of the API from the binary tensor product over to this case.

## Tags

multilinear, tensor, tensor product
-/

suppress_compilation

open Function

section Semiring

variable {ι ι₂ ι₃ : Type*}

variable {R : Type*} [CommSemiring R]

variable {R₁ R₂ : Type*}

variable {s : ι → Type*} [∀ i, AddCommMonoid (s i)] [∀ i, Module R (s i)]

variable {M : Type*} [AddCommMonoid M] [Module R M]

variable {E : Type*} [AddCommMonoid E] [Module R E]

variable {F : Type*} [AddCommMonoid F]

namespace PiTensorProduct

variable (R) (s)

/-- The relation on `FreeAddMonoid (R × Π i, s i)` that generates a congruence whose quotient is
the tensor product. -/
inductive Eqv : FreeAddMonoid (R × Π i, s i) → FreeAddMonoid (R × Π i, s i) → Prop
  | of_zero : ∀ (r : R) (f : Π i, s i) (i : ι) (_ : f i = 0), Eqv (FreeAddMonoid.of (r, f)) 0
  | of_zero_scalar : ∀ f : Π i, s i, Eqv (FreeAddMonoid.of (0, f)) 0
  | of_add : ∀ (_ : DecidableEq ι) (r : R) (f : Π i, s i) (i : ι) (m₁ m₂ : s i),
      Eqv (FreeAddMonoid.of (r, update f i m₁) + FreeAddMonoid.of (r, update f i m₂))
        (FreeAddMonoid.of (r, update f i (m₁ + m₂)))
  | of_add_scalar : ∀ (r r' : R) (f : Π i, s i),
      Eqv (FreeAddMonoid.of (r, f) + FreeAddMonoid.of (r', f)) (FreeAddMonoid.of (r + r', f))
  | of_smul : ∀ (_ : DecidableEq ι) (r : R) (f : Π i, s i) (i : ι) (r' : R),
      Eqv (FreeAddMonoid.of (r, update f i (r' • f i))) (FreeAddMonoid.of (r' * r, f))
  | add_comm : ∀ x y, Eqv (x + y) (y + x)
#align pi_tensor_product.eqv PiTensorProduct.Eqv

end PiTensorProduct

variable (R) (s)

/-- `PiTensorProduct R s` with `R` a commutative semiring and `s : ι → Type*` is the tensor
  product of all the `s i`'s. This is denoted by `⨂[R] i, s i`. -/
def PiTensorProduct : Type _ :=
  (addConGen (PiTensorProduct.Eqv R s)).Quotient
#align pi_tensor_product PiTensorProduct

variable {R}

unsuppress_compilation in
/-- This enables the notation `⨂[R] i : ι, s i` for the pi tensor product `PiTensorProduct`,
given an indexed family of types `s : ι → Type*`. -/
scoped[TensorProduct] notation3:100"⨂["R"] "(...)", "r:(scoped f => PiTensorProduct R f) => r

open TensorProduct

namespace PiTensorProduct

section Module

instance : AddCommMonoid (⨂[R] i, s i) :=
  { (addConGen (PiTensorProduct.Eqv R s)).addMonoid with
    add_comm := fun x y ↦
      AddCon.induction_on₂ x y fun _ _ ↦
        Quotient.sound' <| AddConGen.Rel.of _ _ <| Eqv.add_comm _ _ }

instance : Inhabited (⨂[R] i, s i) := ⟨0⟩

variable (R) {s}

/-- `tprodCoeff R r f` with `r : R` and `f : Π i, s i` is the tensor product of the vectors `f i`
over all `i : ι`, multiplied by the coefficient `r`. Note that this is meant as an auxiliary
definition for this file alone, and that one should use `tprod` defined below for most purposes. -/
def tprodCoeff (r : R) (f : Π i, s i) : ⨂[R] i, s i :=
  AddCon.mk' _ <| FreeAddMonoid.of (r, f)
#align pi_tensor_product.tprod_coeff PiTensorProduct.tprodCoeff

variable {R}

theorem zero_tprodCoeff (f : Π i, s i) : tprodCoeff R 0 f = 0 :=
  Quotient.sound' <| AddConGen.Rel.of _ _ <| Eqv.of_zero_scalar _
#align pi_tensor_product.zero_tprod_coeff PiTensorProduct.zero_tprodCoeff

theorem zero_tprodCoeff' (z : R) (f : Π i, s i) (i : ι) (hf : f i = 0) : tprodCoeff R z f = 0 :=
  Quotient.sound' <| AddConGen.Rel.of _ _ <| Eqv.of_zero _ _ i hf
#align pi_tensor_product.zero_tprod_coeff' PiTensorProduct.zero_tprodCoeff'

theorem add_tprodCoeff [DecidableEq ι] (z : R) (f : Π i, s i) (i : ι) (m₁ m₂ : s i) :
    tprodCoeff R z (update f i m₁) + tprodCoeff R z (update f i m₂) =
      tprodCoeff R z (update f i (m₁ + m₂)) :=
  Quotient.sound' <| AddConGen.Rel.of _ _ (Eqv.of_add _ z f i m₁ m₂)
#align pi_tensor_product.add_tprod_coeff PiTensorProduct.add_tprodCoeff

theorem add_tprodCoeff' (z₁ z₂ : R) (f : Π i, s i) :
    tprodCoeff R z₁ f + tprodCoeff R z₂ f = tprodCoeff R (z₁ + z₂) f :=
  Quotient.sound' <| AddConGen.Rel.of _ _ (Eqv.of_add_scalar z₁ z₂ f)
#align pi_tensor_product.add_tprod_coeff' PiTensorProduct.add_tprodCoeff'

theorem smul_tprodCoeff_aux [DecidableEq ι] (z : R) (f : Π i, s i) (i : ι) (r : R) :
    tprodCoeff R z (update f i (r • f i)) = tprodCoeff R (r * z) f :=
  Quotient.sound' <| AddConGen.Rel.of _ _ <| Eqv.of_smul _ _ _ _ _
#align pi_tensor_product.smul_tprod_coeff_aux PiTensorProduct.smul_tprodCoeff_aux

theorem smul_tprodCoeff [DecidableEq ι] (z : R) (f : Π i, s i) (i : ι) (r : R₁) [SMul R₁ R]
    [IsScalarTower R₁ R R] [SMul R₁ (s i)] [IsScalarTower R₁ R (s i)] :
    tprodCoeff R z (update f i (r • f i)) = tprodCoeff R (r • z) f := by
  have h₁ : r • z = r • (1 : R) * z := by rw [smul_mul_assoc, one_mul]
  have h₂ : r • f i = (r • (1 : R)) • f i := (smul_one_smul _ _ _).symm
  rw [h₁, h₂]
  exact smul_tprodCoeff_aux z f i _
#align pi_tensor_product.smul_tprod_coeff PiTensorProduct.smul_tprodCoeff

/-- Construct an `AddMonoidHom` from `(⨂[R] i, s i)` to some space `F` from a function
`φ : (R × Π i, s i) → F` with the appropriate properties. -/
def liftAddHom (φ : (R × Π i, s i) → F)
    (C0 : ∀ (r : R) (f : Π i, s i) (i : ι) (_ : f i = 0), φ (r, f) = 0)
    (C0' : ∀ f : Π i, s i, φ (0, f) = 0)
    (C_add : ∀ [DecidableEq ι] (r : R) (f : Π i, s i) (i : ι) (m₁ m₂ : s i),
      φ (r, update f i m₁) + φ (r, update f i m₂) = φ (r, update f i (m₁ + m₂)))
    (C_add_scalar : ∀ (r r' : R) (f : Π i, s i), φ (r, f) + φ (r', f) = φ (r + r', f))
    (C_smul : ∀ [DecidableEq ι] (r : R) (f : Π i, s i) (i : ι) (r' : R),
      φ (r, update f i (r' • f i)) = φ (r' * r, f)) :
    (⨂[R] i, s i) →+ F :=
  (addConGen (PiTensorProduct.Eqv R s)).lift (FreeAddMonoid.lift φ) <|
    AddCon.addConGen_le fun x y hxy ↦
      match hxy with
      | Eqv.of_zero r' f i hf =>
        (AddCon.ker_rel _).2 <| by simp [FreeAddMonoid.lift_eval_of, C0 r' f i hf]
      | Eqv.of_zero_scalar f =>
        (AddCon.ker_rel _).2 <| by simp [FreeAddMonoid.lift_eval_of, C0']
      | Eqv.of_add inst z f i m₁ m₂ =>
        (AddCon.ker_rel _).2 <| by simp [FreeAddMonoid.lift_eval_of, @C_add inst]
      | Eqv.of_add_scalar z₁ z₂ f =>
        (AddCon.ker_rel _).2 <| by simp [FreeAddMonoid.lift_eval_of, C_add_scalar]
      | Eqv.of_smul inst z f i r' =>
        (AddCon.ker_rel _).2 <| by simp [FreeAddMonoid.lift_eval_of, @C_smul inst]
      | Eqv.add_comm x y =>
        (AddCon.ker_rel _).2 <| by simp_rw [AddMonoidHom.map_add, add_comm]
#align pi_tensor_product.lift_add_hom PiTensorProduct.liftAddHom

/-- Induct using `tprodCoeff` -/
@[elab_as_elim]
protected theorem induction_on' {motive : (⨂[R] i, s i) → Prop} (z : ⨂[R] i, s i)
    (tprodCoeff : ∀ (r : R) (f : Π i, s i), motive (tprodCoeff R r f))
    (add : ∀ x y, motive x → motive y → motive (x + y)) :
    motive z := by
  have C0 : motive 0 := by
    have h₁ := tprodCoeff 0 0
    rwa [zero_tprodCoeff] at h₁
  refine' AddCon.induction_on z fun x ↦ FreeAddMonoid.recOn x C0 _
  simp_rw [AddCon.coe_add]
  refine' fun f y ih ↦ add _ _ _ ih
  convert tprodCoeff f.1 f.2
#align pi_tensor_product.induction_on' PiTensorProduct.induction_on'

section DistribMulAction

variable [Monoid R₁] [DistribMulAction R₁ R] [SMulCommClass R₁ R R]

variable [Monoid R₂] [DistribMulAction R₂ R] [SMulCommClass R₂ R R]

-- Most of the time we want the instance below this one, which is easier for typeclass resolution
-- to find.
instance hasSMul' : SMul R₁ (⨂[R] i, s i) :=
  ⟨fun r ↦
    liftAddHom (fun f : R × Π i, s i ↦ tprodCoeff R (r • f.1) f.2)
      (fun r' f i hf ↦ by simp_rw [zero_tprodCoeff' _ f i hf])
      (fun f ↦ by simp [zero_tprodCoeff]) (fun r' f i m₁ m₂ ↦ by simp [add_tprodCoeff])
      (fun r' r'' f ↦ by simp [add_tprodCoeff', mul_add]) fun z f i r' ↦ by
      simp [smul_tprodCoeff, mul_smul_comm]⟩
#align pi_tensor_product.has_smul' PiTensorProduct.hasSMul'

instance : SMul R (⨂[R] i, s i) :=
  PiTensorProduct.hasSMul'

theorem smul_tprodCoeff' (r : R₁) (z : R) (f : Π i, s i) :
    r • tprodCoeff R z f = tprodCoeff R (r • z) f := rfl
#align pi_tensor_product.smul_tprod_coeff' PiTensorProduct.smul_tprodCoeff'

protected theorem smul_add (r : R₁) (x y : ⨂[R] i, s i) : r • (x + y) = r • x + r • y :=
  AddMonoidHom.map_add _ _ _
#align pi_tensor_product.smul_add PiTensorProduct.smul_add

instance distribMulAction' : DistribMulAction R₁ (⨂[R] i, s i) where
  smul := (· • ·)
  smul_add r x y := AddMonoidHom.map_add _ _ _
  mul_smul r r' x :=
    PiTensorProduct.induction_on' x (fun {r'' f} ↦ by simp [smul_tprodCoeff', smul_smul])
      fun {x y} ihx ihy ↦ by simp_rw [PiTensorProduct.smul_add, ihx, ihy]
  one_smul x :=
    PiTensorProduct.induction_on' x (fun {r f} ↦ by rw [smul_tprodCoeff', one_smul])
      fun {z y} ihz ihy ↦ by simp_rw [PiTensorProduct.smul_add, ihz, ihy]
  smul_zero r := AddMonoidHom.map_zero _
#align pi_tensor_product.distrib_mul_action' PiTensorProduct.distribMulAction'

instance smulCommClass' [SMulCommClass R₁ R₂ R] : SMulCommClass R₁ R₂ (⨂[R] i, s i) :=
  ⟨fun {r' r''} x ↦
    PiTensorProduct.induction_on' x (fun {xr xf} ↦ by simp only [smul_tprodCoeff', smul_comm])
      fun {z y} ihz ihy ↦ by simp_rw [PiTensorProduct.smul_add, ihz, ihy]⟩
#align pi_tensor_product.smul_comm_class' PiTensorProduct.smulCommClass'

instance isScalarTower' [SMul R₁ R₂] [IsScalarTower R₁ R₂ R] :
    IsScalarTower R₁ R₂ (⨂[R] i, s i) :=
  ⟨fun {r' r''} x ↦
    PiTensorProduct.induction_on' x (fun {xr xf} ↦ by simp only [smul_tprodCoeff', smul_assoc])
      fun {z y} ihz ihy ↦ by simp_rw [PiTensorProduct.smul_add, ihz, ihy]⟩
#align pi_tensor_product.is_scalar_tower' PiTensorProduct.isScalarTower'

end DistribMulAction

-- Most of the time we want the instance below this one, which is easier for typeclass resolution
-- to find.
instance module' [Semiring R₁] [Module R₁ R] [SMulCommClass R₁ R R] : Module R₁ (⨂[R] i, s i) :=
  { PiTensorProduct.distribMulAction' with
    add_smul := fun r r' x ↦
      PiTensorProduct.induction_on' x
        (fun {r f} ↦ by simp_rw [smul_tprodCoeff', add_smul, add_tprodCoeff'])
        fun {x y} ihx ihy ↦ by simp_rw [PiTensorProduct.smul_add, ihx, ihy, add_add_add_comm]
    zero_smul := fun x ↦
      PiTensorProduct.induction_on' x
        (fun {r f} ↦ by simp_rw [smul_tprodCoeff', zero_smul, zero_tprodCoeff])
        fun {x y} ihx ihy ↦ by simp_rw [PiTensorProduct.smul_add, ihx, ihy, add_zero] }
#align pi_tensor_product.module' PiTensorProduct.module'

-- shortcut instances
instance : Module R (⨂[R] i, s i) :=
  PiTensorProduct.module'

instance : SMulCommClass R R (⨂[R] i, s i) :=
  PiTensorProduct.smulCommClass'

instance : IsScalarTower R R (⨂[R] i, s i) :=
  PiTensorProduct.isScalarTower'

variable (R)

/-- The canonical `MultilinearMap R s (⨂[R] i, s i)`. -/
def tprod : MultilinearMap R s (⨂[R] i, s i) where
  toFun := tprodCoeff R 1
  map_add' {_ f} i x y := (add_tprodCoeff (1 : R) f i x y).symm
  map_smul' {_ f} i r x := by
    rw [smul_tprodCoeff', ← smul_tprodCoeff (1 : R) _ i, update_idem, update_same]
#align pi_tensor_product.tprod PiTensorProduct.tprod

variable {R}

unsuppress_compilation in
/-- pure tensor in tensor product over some index type -/
-- TODO(kmill) The generated delaborator never applies; figure out why this doesn't pretty print.
notation3:100 "⨂ₜ["R"] "(...)", "r:(scoped f => tprod R f) => r

--Porting note: new theorem
theorem tprod_eq_tprodCoeff_one :
    ⇑(tprod R : MultilinearMap R s (⨂[R] i, s i)) = tprodCoeff R 1 := rfl

@[simp]
theorem tprodCoeff_eq_smul_tprod (z : R) (f : Π i, s i) : tprodCoeff R z f = z • tprod R f := by
  have : z = z • (1 : R) := by simp only [mul_one, Algebra.id.smul_eq_mul]
  conv_lhs => rw [this]
#align pi_tensor_product.tprod_coeff_eq_smul_tprod PiTensorProduct.tprodCoeff_eq_smul_tprod

/-- Induct using scaled versions of `PiTensorProduct.tprod`. -/
@[elab_as_elim]
protected theorem induction_on {motive : (⨂[R] i, s i) → Prop} (z : ⨂[R] i, s i)
    (smul_tprod : ∀ (r : R) (f : Π i, s i), motive (r • tprod R f))
    (add : ∀ x y, motive x → motive y → motive (x + y)) :
    motive z := by
  simp_rw [← tprodCoeff_eq_smul_tprod] at smul_tprod
  exact PiTensorProduct.induction_on' z smul_tprod add
#align pi_tensor_product.induction_on PiTensorProduct.induction_on

@[ext]
theorem ext {φ₁ φ₂ : (⨂[R] i, s i) →ₗ[R] E}
    (H : φ₁.compMultilinearMap (tprod R) = φ₂.compMultilinearMap (tprod R)) : φ₁ = φ₂ := by
  refine' LinearMap.ext _
  refine' fun z ↦
    PiTensorProduct.induction_on' z _ fun {x y} hx hy ↦ by rw [φ₁.map_add, φ₂.map_add, hx, hy]
  · intro r f
    rw [tprodCoeff_eq_smul_tprod, φ₁.map_smul, φ₂.map_smul]
    apply _root_.congr_arg
    exact MultilinearMap.congr_fun H f
#align pi_tensor_product.ext PiTensorProduct.ext

end Module

section Multilinear

open MultilinearMap

variable {s}

/-- Auxiliary function to constructing a linear map `(⨂[R] i, s i) → E` given a
`MultilinearMap R s E` with the property that its composition with the canonical
`MultilinearMap R s (⨂[R] i, s i)` is the given multilinear map. -/
def liftAux (φ : MultilinearMap R s E) : (⨂[R] i, s i) →+ E :=
  liftAddHom (fun p : R × Π i, s i ↦ p.1 • φ p.2)
    (fun z f i hf ↦ by simp_rw [map_coord_zero φ i hf, smul_zero])
    (fun f ↦ by simp_rw [zero_smul])
    (fun z f i m₁ m₂ ↦ by simp_rw [← smul_add, φ.map_add])
    (fun z₁ z₂ f ↦ by rw [← add_smul])
    fun z f i r ↦ by simp [φ.map_smul, smul_smul, mul_comm]
#align pi_tensor_product.lift_aux PiTensorProduct.liftAux

theorem liftAux_tprod (φ : MultilinearMap R s E) (f : Π i, s i) : liftAux φ (tprod R f) = φ f := by
  simp only [liftAux, liftAddHom, tprod_eq_tprodCoeff_one, tprodCoeff, AddCon.coe_mk']
  -- The end of this proof was very different before leanprover/lean4#2644:
  -- rw [FreeAddMonoid.of, FreeAddMonoid.ofList, Equiv.refl_apply, AddCon.lift_coe]
  -- dsimp [FreeAddMonoid.lift, FreeAddMonoid.sumAux]
  -- show _ • _ = _
  -- rw [one_smul]
  erw [AddCon.lift_coe]
  erw [FreeAddMonoid.of]
  dsimp [FreeAddMonoid.ofList]
  rw [← one_smul R (φ f)]
  erw [Equiv.refl_apply]
  convert one_smul R (φ f)
  simp

#align pi_tensor_product.lift_aux_tprod PiTensorProduct.liftAux_tprod

theorem liftAux_tprodCoeff (φ : MultilinearMap R s E) (z : R) (f : Π i, s i) :
    liftAux φ (tprodCoeff R z f) = z • φ f := rfl
#align pi_tensor_product.lift_aux_tprod_coeff PiTensorProduct.liftAux_tprodCoeff

theorem liftAux.smul {φ : MultilinearMap R s E} (r : R) (x : ⨂[R] i, s i) :
    liftAux φ (r • x) = r • liftAux φ x := by
  refine' PiTensorProduct.induction_on' x _ _
  · intro z f
    rw [smul_tprodCoeff' r z f, liftAux_tprodCoeff, liftAux_tprodCoeff, smul_assoc]
  · intro z y ihz ihy
    rw [smul_add, (liftAux φ).map_add, ihz, ihy, (liftAux φ).map_add, smul_add]
#align pi_tensor_product.lift_aux.smul PiTensorProduct.liftAux.smul

/-- Constructing a linear map `(⨂[R] i, s i) → E` given a `MultilinearMap R s E` with the
property that its composition with the canonical `MultilinearMap R s E` is
the given multilinear map `φ`. -/
def lift : MultilinearMap R s E ≃ₗ[R] (⨂[R] i, s i) →ₗ[R] E where
  toFun φ := { liftAux φ with map_smul' := liftAux.smul }
  invFun φ' := φ'.compMultilinearMap (tprod R)
  left_inv φ := by
    ext
    simp [liftAux_tprod, LinearMap.compMultilinearMap]
  right_inv φ := by
    ext
    simp [liftAux_tprod]
  map_add' φ₁ φ₂ := by
    ext
    simp [liftAux_tprod]
  map_smul' r φ₂ := by
    ext
    simp [liftAux_tprod]
#align pi_tensor_product.lift PiTensorProduct.lift

variable {φ : MultilinearMap R s E}

@[simp]
theorem lift.tprod (f : Π i, s i) : lift φ (tprod R f) = φ f :=
  liftAux_tprod φ f
#align pi_tensor_product.lift.tprod PiTensorProduct.lift.tprod

theorem lift.unique' {φ' : (⨂[R] i, s i) →ₗ[R] E}
    (H : φ'.compMultilinearMap (PiTensorProduct.tprod R) = φ) : φ' = lift φ :=
  ext <| H.symm ▸ (lift.symm_apply_apply φ).symm
#align pi_tensor_product.lift.unique' PiTensorProduct.lift.unique'

theorem lift.unique {φ' : (⨂[R] i, s i) →ₗ[R] E} (H : ∀ f, φ' (PiTensorProduct.tprod R f) = φ f) :
    φ' = lift φ :=
  lift.unique' (MultilinearMap.ext H)
#align pi_tensor_product.lift.unique PiTensorProduct.lift.unique

@[simp]
theorem lift_symm (φ' : (⨂[R] i, s i) →ₗ[R] E) : lift.symm φ' = φ'.compMultilinearMap (tprod R) :=
  rfl
#align pi_tensor_product.lift_symm PiTensorProduct.lift_symm

@[simp]
theorem lift_tprod : lift (tprod R : MultilinearMap R s _) = LinearMap.id :=
  Eq.symm <| lift.unique' rfl
#align pi_tensor_product.lift_tprod PiTensorProduct.lift_tprod

section

variable (R M)

variable (s) in
/-- Re-index the components of the tensor power by `e`.-/
def reindex (e : ι ≃ ι₂) : (⨂[R] i : ι, s i) ≃ₗ[R] ⨂[R] i : ι₂, s (e.symm i) :=
<<<<<<< HEAD
  let __f := domDomCongrLinearEquiv' R R s (⨂[R] (i : ι₂), s (e.symm i)) e
  let __g := domDomCongrLinearEquiv' R R s (⨂[R] (i : ι), s i) e
  -- v4.7.0-rc1 issues - nightly-testing: aesop won't unfold: both sorries were `aesop`
  LinearEquiv.ofLinear (lift <| __f.symm <| tprod R) (lift <| __g <| tprod R)
  ( by aesop ) ( by aesop )
=======
  let f := domDomCongrLinearEquiv' R R s (⨂[R] (i : ι₂), s (e.symm i)) e
  let g := domDomCongrLinearEquiv' R R s (⨂[R] (i : ι), s i) e
  LinearEquiv.ofLinear (lift <| f.symm <| tprod R) (lift <| g <| tprod R)
    -- Adaptation note: v4.7.0-rc1
    -- An alternative here would be `aesop (simp_config := {zetaDelta := true})`
    -- or a wrapper macro to that effect.
    (by aesop (add norm simp [f, g]))
    (by aesop (add norm simp [f, g]))
>>>>>>> 487f1c68
#align pi_tensor_product.reindex PiTensorProduct.reindex

end

@[simp]
theorem reindex_tprod (e : ι ≃ ι₂) (f : Π i, s i) :
    reindex R s e (tprod R f) = tprod R fun i ↦ f (e.symm i) := by
  dsimp [reindex]
  exact liftAux_tprod _ f
#align pi_tensor_product.reindex_tprod PiTensorProduct.reindex_tprod

@[simp]
theorem reindex_comp_tprod (e : ι ≃ ι₂) :
    (reindex R s e).compMultilinearMap (tprod R) =
    (domDomCongrLinearEquiv' R R s _ e).symm (tprod R) :=
  MultilinearMap.ext <| reindex_tprod e
#align pi_tensor_product.reindex_comp_tprod PiTensorProduct.reindex_comp_tprod

theorem lift_comp_reindex (e : ι ≃ ι₂) (φ : MultilinearMap R (fun i ↦ s (e.symm i)) E) :
    lift φ ∘ₗ (reindex R s e) = lift ((domDomCongrLinearEquiv' R R s _ e).symm φ) := by
  ext; simp [reindex]
#align pi_tensor_product.lift_comp_reindex PiTensorProduct.lift_comp_reindex

@[simp]
theorem lift_comp_reindex_symm (e : ι ≃ ι₂) (φ : MultilinearMap R s E) :
    lift φ ∘ₗ (reindex R s e).symm = lift (domDomCongrLinearEquiv' R R s _ e φ) := by
  ext; simp [reindex]

theorem lift_reindex
    (e : ι ≃ ι₂) (φ : MultilinearMap R (fun i ↦ s (e.symm i)) E) (x : ⨂[R] i, s i) :
    lift φ (reindex R s e x) = lift ((domDomCongrLinearEquiv' R R s _ e).symm φ) x :=
  LinearMap.congr_fun (lift_comp_reindex e φ) x
#align pi_tensor_product.lift_reindex PiTensorProduct.lift_reindex

@[simp]
theorem lift_reindex_symm
    (e : ι ≃ ι₂) (φ : MultilinearMap R s E) (x : ⨂[R] i, s (e.symm i)) :
    lift φ (reindex R s e |>.symm x) = lift (domDomCongrLinearEquiv' R R s _ e φ) x :=
  LinearMap.congr_fun (lift_comp_reindex_symm e φ) x

@[simp]
theorem reindex_trans (e : ι ≃ ι₂) (e' : ι₂ ≃ ι₃) :
    (reindex R s e).trans (reindex R _ e') = reindex R s (e.trans e') := by
  apply LinearEquiv.toLinearMap_injective
  ext f
  simp only [LinearEquiv.trans_apply, LinearEquiv.coe_coe, reindex_tprod,
    LinearMap.coe_compMultilinearMap, Function.comp_apply, MultilinearMap.domDomCongr_apply,
    reindex_comp_tprod]
  congr
#align pi_tensor_product.reindex_trans PiTensorProduct.reindex_trans

theorem reindex_reindex (e : ι ≃ ι₂) (e' : ι₂ ≃ ι₃) (x : ⨂[R] i, s i) :
    reindex R _ e' (reindex R s e x) = reindex R s (e.trans e') x :=
  LinearEquiv.congr_fun (reindex_trans e e' : _ = reindex R s (e.trans e')) x
#align pi_tensor_product.reindex_reindex PiTensorProduct.reindex_reindex

/-- This lemma is impractical to state in the dependent case. -/
@[simp]
theorem reindex_symm (e : ι ≃ ι₂) :
    (reindex R (fun _ ↦ M) e).symm = reindex R (fun _ ↦ M) e.symm := by
  ext x
  simp only [reindex, domDomCongrLinearEquiv', LinearEquiv.coe_symm_mk, LinearEquiv.coe_mk,
    LinearEquiv.ofLinear_symm_apply, Equiv.symm_symm_apply, LinearEquiv.ofLinear_apply,
    Equiv.piCongrLeft'_symm]
#align pi_tensor_product.reindex_symm PiTensorProduct.reindex_symm

@[simp]
theorem reindex_refl : reindex R s (Equiv.refl ι) = LinearEquiv.refl R _ := by
  apply LinearEquiv.toLinearMap_injective
  ext
  simp only [Equiv.refl_symm, Equiv.refl_apply, reindex, domDomCongrLinearEquiv',
    LinearEquiv.coe_symm_mk, LinearMap.compMultilinearMap_apply, LinearEquiv.coe_coe,
    LinearEquiv.refl_toLinearMap, LinearMap.id_coe, id_eq]
  erw [lift.tprod]
  congr
#align pi_tensor_product.reindex_refl PiTensorProduct.reindex_refl

variable (ι)

attribute [local simp] eq_iff_true_of_subsingleton in
/-- The tensor product over an empty index type `ι` is isomorphic to the base ring. -/
@[simps symm_apply]
def isEmptyEquiv [IsEmpty ι] : (⨂[R] i : ι, s i) ≃ₗ[R] R where
  toFun := lift (constOfIsEmpty R _ 1)
  invFun r := r • tprod R (@isEmptyElim _ _ _)
  left_inv x := by
    refine x.induction_on ?_ ?_
    · intro x y
      -- Note: #8386 had to change `map_smulₛₗ` into `map_smulₛₗ _`
      simp only [map_smulₛₗ _, RingHom.id_apply, lift.tprod, constOfIsEmpty_apply, const_apply,
        smul_eq_mul, mul_one]
      congr
      aesop
    · simp only
      intro x y hx hy
      rw [map_add, add_smul, hx, hy]
  right_inv t := by simp
  map_add' := LinearMap.map_add _
  map_smul' := fun r x => by
    simp only
    exact LinearMap.map_smul _ r x
#align pi_tensor_product.is_empty_equiv PiTensorProduct.isEmptyEquiv

@[simp]
theorem isEmptyEquiv_apply_tprod [IsEmpty ι] (f : (i : ι) → s i) :
    isEmptyEquiv ι (tprod R f) = 1 :=
  lift.tprod _
#align pi_tensor_product.is_empty_equiv_apply_tprod PiTensorProduct.isEmptyEquiv_apply_tprod

variable {ι}

/--
Tensor product of `M` over a singleton set is equivalent to `M`
-/
@[simps symm_apply]
def subsingletonEquiv [Subsingleton ι] (i₀ : ι) : (⨂[R] _ : ι, M) ≃ₗ[R] M where
  toFun := lift (MultilinearMap.ofSubsingleton R M M i₀ .id)
  invFun m := tprod R fun _ ↦ m
  left_inv x := by
    dsimp only
    have : ∀ (f : ι → M) (z : M), (fun _ : ι ↦ z) = update f i₀ z := fun f z ↦ by
      ext i
      rw [Subsingleton.elim i i₀, Function.update_same]
    refine x.induction_on ?_ ?_
    · intro r f
      simp only [LinearMap.map_smul, LinearMap.id_apply, lift.tprod, ofSubsingleton_apply_apply,
        this f, MultilinearMap.map_smul, update_eq_self]
    · intro x y hx hy
      rw [LinearMap.map_add, this 0 (_ + _), MultilinearMap.map_add, ← this 0 (lift _ _), hx,
        ← this 0 (lift _ _), hy]
  right_inv t := by simp only [ofSubsingleton_apply_apply, LinearMap.id_apply, lift.tprod]
  map_add' := LinearMap.map_add _
  map_smul' := fun r x => by
    simp only
    exact LinearMap.map_smul _ r x
#align pi_tensor_product.subsingleton_equiv PiTensorProduct.subsingletonEquiv

@[simp]
theorem subsingletonEquiv_apply_tprod [Subsingleton ι] (i : ι) (f : ι → M) :
    subsingletonEquiv i (tprod R f) = f i :=
  lift.tprod _
#align pi_tensor_product.subsingleton_equiv_apply_tprod PiTensorProduct.subsingletonEquiv_apply_tprod

section Tmul

/-- Collapse a `TensorProduct` of `PiTensorProduct`s. -/
private def tmul : ((⨂[R] _ : ι, M) ⊗[R] ⨂[R] _ : ι₂, M) →ₗ[R] ⨂[R] _ : Sum ι ι₂, M :=
  TensorProduct.lift
    { toFun := fun a ↦
        PiTensorProduct.lift <|
          PiTensorProduct.lift (MultilinearMap.currySumEquiv R _ _ M _ (tprod R)) a
      map_add' := fun a b ↦ by simp only [LinearEquiv.map_add, LinearMap.map_add]
      map_smul' := fun r a ↦ by
        simp only [LinearEquiv.map_smul, LinearMap.map_smul, RingHom.id_apply] }

private theorem tmul_apply (a : ι → M) (b : ι₂ → M) :
    tmul ((⨂ₜ[R] i, a i) ⊗ₜ[R] ⨂ₜ[R] i, b i) = ⨂ₜ[R] i, Sum.elim a b i := by
  erw [TensorProduct.lift.tmul, PiTensorProduct.lift.tprod, PiTensorProduct.lift.tprod]
  rfl

/-- Expand `PiTensorProduct` into a `TensorProduct` of two factors. -/
private def tmulSymm : (⨂[R] _ : Sum ι ι₂, M) →ₗ[R] (⨂[R] _ : ι, M) ⊗[R] ⨂[R] _ : ι₂, M :=
  -- by using tactic mode, we avoid the need for a lot of `@`s and `_`s
  PiTensorProduct.lift <| MultilinearMap.domCoprod (tprod R) (tprod R)

private theorem tmulSymm_apply (a : Sum ι ι₂ → M) :
    tmulSymm (⨂ₜ[R] i, a i) = (⨂ₜ[R] i, a (Sum.inl i)) ⊗ₜ[R] ⨂ₜ[R] i, a (Sum.inr i) :=
  PiTensorProduct.lift.tprod _

variable (R M)

attribute [local ext] TensorProduct.ext

/-- Equivalence between a `TensorProduct` of `PiTensorProduct`s and a single
`PiTensorProduct` indexed by a `Sum` type.

For simplicity, this is defined only for homogeneously- (rather than dependently-) typed components.
-/
def tmulEquiv : ((⨂[R] _ : ι, M) ⊗[R] ⨂[R] _ : ι₂, M) ≃ₗ[R] ⨂[R] _ : Sum ι ι₂, M :=
  LinearEquiv.ofLinear tmul tmulSymm
    (by
      ext x
      show tmul (tmulSymm (tprod R x)) = tprod R x -- Speed up the call to `simp`.
      simp only [tmulSymm_apply, tmul_apply]
      -- Porting note (https://github.com/leanprover-community/mathlib4/issues/5026):
      -- was part of `simp only` above
      erw [Sum.elim_comp_inl_inr])
    (by
      ext x y
      show tmulSymm (tmul (tprod R x ⊗ₜ[R] tprod R y)) = tprod R x ⊗ₜ[R] tprod R y
      simp only [tmul_apply, tmulSymm_apply, Sum.elim_inl, Sum.elim_inr])
#align pi_tensor_product.tmul_equiv PiTensorProduct.tmulEquiv

@[simp]
theorem tmulEquiv_apply (a : ι → M) (b : ι₂ → M) :
    tmulEquiv (ι := ι) (ι₂ := ι₂) R M ((⨂ₜ[R] i, a i) ⊗ₜ[R] ⨂ₜ[R] i, b i) =
    ⨂ₜ[R] i, Sum.elim a b i :=
  tmul_apply a b
#align pi_tensor_product.tmul_equiv_apply PiTensorProduct.tmulEquiv_apply

@[simp]
theorem tmulEquiv_symm_apply (a : Sum ι ι₂ → M) :
    (tmulEquiv (ι := ι) (ι₂ := ι₂) R M).symm (⨂ₜ[R] i, a i) =
    (⨂ₜ[R] i, a (Sum.inl i)) ⊗ₜ[R] ⨂ₜ[R] i, a (Sum.inr i) :=
  tmulSymm_apply a
#align pi_tensor_product.tmul_equiv_symm_apply PiTensorProduct.tmulEquiv_symm_apply

end Tmul

end Multilinear

end PiTensorProduct

end Semiring

section Ring

namespace PiTensorProduct

open PiTensorProduct

open TensorProduct

variable {ι : Type*} {R : Type*} [CommRing R]

variable {s : ι → Type*} [∀ i, AddCommGroup (s i)] [∀ i, Module R (s i)]

/- Unlike for the binary tensor product, we require `R` to be a `CommRing` here, otherwise
this is false in the case where `ι` is empty. -/
instance : AddCommGroup (⨂[R] i, s i) :=
  Module.addCommMonoidToAddCommGroup R

end PiTensorProduct

end Ring<|MERGE_RESOLUTION|>--- conflicted
+++ resolved
@@ -451,13 +451,6 @@
 variable (s) in
 /-- Re-index the components of the tensor power by `e`.-/
 def reindex (e : ι ≃ ι₂) : (⨂[R] i : ι, s i) ≃ₗ[R] ⨂[R] i : ι₂, s (e.symm i) :=
-<<<<<<< HEAD
-  let __f := domDomCongrLinearEquiv' R R s (⨂[R] (i : ι₂), s (e.symm i)) e
-  let __g := domDomCongrLinearEquiv' R R s (⨂[R] (i : ι), s i) e
-  -- v4.7.0-rc1 issues - nightly-testing: aesop won't unfold: both sorries were `aesop`
-  LinearEquiv.ofLinear (lift <| __f.symm <| tprod R) (lift <| __g <| tprod R)
-  ( by aesop ) ( by aesop )
-=======
   let f := domDomCongrLinearEquiv' R R s (⨂[R] (i : ι₂), s (e.symm i)) e
   let g := domDomCongrLinearEquiv' R R s (⨂[R] (i : ι), s i) e
   LinearEquiv.ofLinear (lift <| f.symm <| tprod R) (lift <| g <| tprod R)
@@ -466,7 +459,6 @@
     -- or a wrapper macro to that effect.
     (by aesop (add norm simp [f, g]))
     (by aesop (add norm simp [f, g]))
->>>>>>> 487f1c68
 #align pi_tensor_product.reindex PiTensorProduct.reindex
 
 end
