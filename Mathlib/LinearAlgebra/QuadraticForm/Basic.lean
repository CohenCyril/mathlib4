--- conflicted
+++ resolved
@@ -4,16 +4,8 @@
 Authors: Anne Baanen, Kexing Ying, Eric Wieser
 -/
 import Mathlib.LinearAlgebra.Matrix.Determinant
-<<<<<<< HEAD
-import Mathlib.LinearAlgebra.Matrix.BilinearForm
-import Mathlib.LinearAlgebra.BilinearMap
-import Mathlib.LinearAlgebra.Matrix.Symmetric
-import Mathlib.Algebra.Module.LinearMap
-import Mathlib.LinearAlgebra.BilinearForm.Orthogonal
-=======
 import Mathlib.LinearAlgebra.Matrix.SesquilinearForm
 import Mathlib.LinearAlgebra.Matrix.Symmetric
->>>>>>> 783b6bc9
 
 #align_import linear_algebra.quadratic_form.basic from "leanprover-community/mathlib"@"d11f435d4e34a6cea0a1797d6b625b0c170be845"
 
@@ -85,10 +77,6 @@
 universe u v w
 
 variable {S T : Type*}
-<<<<<<< HEAD
-
-=======
->>>>>>> 783b6bc9
 variable {R : Type*} {M N : Type*}
 
 open BigOperators
@@ -137,13 +125,8 @@
     add_right_comm (f (x + y)), add_left_inj]
 #align quadratic_form.polar_add_left_iff QuadraticForm.polar_add_left_iff
 
-<<<<<<< HEAD
-theorem polar_comp {F : Type*} [CommRing S] [AddMonoidHomClass F N S]
+theorem polar_comp {F : Type*} [CommRing S] [FunLike F N S] [AddMonoidHomClass F N S]
     (f : M → N) (g : F) (x y : M) :
-=======
-theorem polar_comp {F : Type*} [CommRing S] [FunLike F R S] [AddMonoidHomClass F R S]
-    (f : M → R) (g : F) (x y : M) :
->>>>>>> 783b6bc9
     polar (g ∘ f) x y = g (polar f x y) := by
   simp only [polar, Pi.smul_apply, Function.comp_apply, map_sub]
 #align quadratic_form.polar_comp QuadraticForm.polar_comp
@@ -155,20 +138,11 @@
 /-- A quadratic form over a module.
 
 For a more familiar constructor when `R` is a ring, see `QuadraticForm.ofPolar`. -/
-<<<<<<< HEAD
 structure QuadraticForm (R : Type u) (M : Type v) (N : Type w) [CommSemiring R] [AddCommMonoid M]
     [Module R M] [AddCommMonoid N] [Module R N] where
   toFun : M → N
   toFun_smul : ∀ (a : R) (x : M), toFun (a • x) = (a * a) • toFun x
   exists_companion' : ∃ B : M →ₗ[R] M →ₗ[R] N, ∀ x y, toFun (x + y) = toFun x + toFun y + B x y
-=======
-structure QuadraticForm (R : Type u) (M : Type v) [CommSemiring R] [AddCommMonoid M] [Module R M]
-    where
-  toFun : M → R
-  toFun_smul : ∀ (a : R) (x : M), toFun (a • x) = a * a * toFun x
-  exists_companion' :
-    ∃ B : BilinForm R M, ∀ x y, toFun (x + y) = toFun x + toFun y + B x y
->>>>>>> 783b6bc9
 #align quadratic_form QuadraticForm
 
 structure QuadraticForm' (R : Type u) (M : Type v) [CommSemiring R] [AddCommMonoid M]
@@ -178,14 +152,8 @@
 
 section DFunLike
 
-<<<<<<< HEAD
 variable [CommSemiring R] [AddCommMonoid M] [Module R M] [AddCommMonoid N] [Module R N]
-
 variable {Q Q' : QuadraticForm R M N}
-=======
-variable [CommSemiring R] [AddCommMonoid M] [Module R M]
-variable {Q Q' : QuadraticForm R M}
->>>>>>> 783b6bc9
 
 instance instFunLike : FunLike (QuadraticForm R M N) M N where
   coe := toFun
@@ -244,14 +212,8 @@
 
 section CommSemiring
 
-<<<<<<< HEAD
 variable [CommSemiring R] [AddCommMonoid M] [Module R M] [AddCommMonoid N] [Module R N]
-
 variable (Q : QuadraticForm R M N)
-=======
-variable [CommSemiring R] [AddCommMonoid M] [Module R M]
-variable (Q : QuadraticForm R M)
->>>>>>> 783b6bc9
 
 theorem map_smul (a : R) (x : M) : Q (a • x) = (a * a) • Q x :=
   Q.toFun_smul a x
@@ -265,11 +227,7 @@
     Q (x + y + z) + (Q x + Q y + Q z) = Q (x + y) + Q (y + z) + Q (z + x) := by
   obtain ⟨B, h⟩ := Q.exists_companion
   rw [add_comm z x]
-<<<<<<< HEAD
   simp only [h, LinearMap.map_add₂]
-=======
-  simp only [h, map_add, LinearMap.add_apply]
->>>>>>> 783b6bc9
   abel
 #align quadratic_form.map_add_add_add_map QuadraticForm.map_add_add_add_map
 
@@ -285,13 +243,8 @@
   rw [← @zero_smul R _ _ _ _ (0 : M), map_smul, zero_mul, zero_smul]
 #align quadratic_form.map_zero QuadraticForm.map_zero
 
-<<<<<<< HEAD
 instance zeroHomClass : ZeroHomClass (QuadraticForm R M N) M N :=
-  { QuadraticForm.instFunLike with map_zero := map_zero }
-=======
-instance zeroHomClass : ZeroHomClass (QuadraticForm R M) M R where
-  map_zero := map_zero
->>>>>>> 783b6bc9
+  { QuadraticForm.instFunLike (R := R) (M := M) (N := N) with map_zero := map_zero }
 #align quadratic_form.zero_hom_class QuadraticForm.zeroHomClass
 
 theorem map_smul_of_tower [CommSemiring S] [Algebra S R] [Module S M] [IsScalarTower S R M]
@@ -304,14 +257,8 @@
 
 section CommRing
 
-<<<<<<< HEAD
 variable [CommRing R] [AddCommGroup M] [AddCommGroup N]
-
 variable [Module R M] [Module R N] (Q : QuadraticForm R M N)
-=======
-variable [CommRing R] [AddCommGroup M]
-variable [Module R M] (Q : QuadraticForm R M)
->>>>>>> 783b6bc9
 
 @[simp]
 theorem map_neg (x : M) : Q (-x) = Q x := by
@@ -334,11 +281,7 @@
 @[simp]
 theorem polar_smul_left (a : R) (x y : M) : polar Q (a • x) y = a • polar Q x y := by
   obtain ⟨B, h⟩ := Q.exists_companion
-<<<<<<< HEAD
   simp_rw [polar, h, Q.map_smul, LinearMap.map_smul₂, sub_sub, add_sub_cancel']
-=======
-  simp_rw [polar, h, Q.map_smul, LinearMap.map_smul₂, sub_sub, add_sub_cancel_left, smul_eq_mul]
->>>>>>> 783b6bc9
 #align quadratic_form.polar_smul_left QuadraticForm.polar_smul_left
 
 @[simp]
@@ -382,27 +325,11 @@
   norm_num
 #align quadratic_form.polar_self QuadraticForm.polar_self
 
-<<<<<<< HEAD
-/-- `QuadraticForm.polar` as a bilinear form -/
-@[simps]
-def polarBilin : M →ₗ[R] M →ₗ[R] N where
-  toFun (a : M) := ⟨{
-    toFun := polar Q a
-    map_add' := polar_add_right Q a
-  }, by simp⟩
-  map_add' _ _ := by
-    ext
-    simp
-  map_smul' _ _ := by
-    ext
-    simp
-=======
 /-- `QuadraticForm.polar` as a bilinear map -/
 @[simps!]
-def polarBilin : BilinForm R M :=
+def polarBilin : M →ₗ[R] M →ₗ[R] N :=
   LinearMap.mk₂ R (polar Q) (polar_add_left Q) (polar_smul_left Q) (polar_add_right Q)
   (polar_smul_right Q)
->>>>>>> 783b6bc9
 #align quadratic_form.polar_bilin QuadraticForm.polarBilin
 
 variable [CommSemiring S] [Algebra S R] [Module S M] [IsScalarTower S R M] [Module S N]
@@ -426,29 +353,6 @@
     QuadraticForm R M N :=
   { toFun
     toFun_smul
-<<<<<<< HEAD
-    exists_companion' := ⟨ {
-      toFun := fun a => ⟨{
-        toFun := polar toFun a
-        map_add' := fun x y  => by simp_rw [polar_comm _ a, polar_add_left]
-      }, fun _ _ => by
-        simp_rw [polar_comm _ a, polar_smul_left]
-        rfl
-
-      ⟩
-      map_add' := fun _ _ => LinearMap.ext (polar_add_left _ _)
-      map_smul' := fun _ _ => LinearMap.ext (polar_smul_left _ _)
-  }, fun q u =>  by
-      simp only [LinearMap.coe_mk, AddHom.coe_mk, AddHom.toFun_eq_coe]
-      rw [polar, sub_sub, add_sub_cancel'_right]
-  ⟩}
-#align quadratic_form.of_polar QuadraticForm.ofPolar
-
-/-- In a ring the companion bilinear form is unique and equal to `QuadraticForm.polar`. -/
-theorem choose_exists_companion : Q.exists_companion.choose = polarBilin Q := by
-    ext
-    rw [polarBilin_apply_apply, polar, Q.exists_companion.choose_spec, sub_sub, add_sub_cancel']
-=======
     exists_companion' := ⟨LinearMap.mk₂ R (polar toFun) (polar_add_left) (polar_smul_left)
       (fun x _ _ ↦ by simp_rw [polar_comm _ x, polar_add_left])
       (fun _ _ _ ↦ by rw [polar_comm, polar_smul_left, polar_comm]),
@@ -462,7 +366,6 @@
   LinearMap.ext₂ fun x y => by
     rw [polarBilin_apply_apply, polar, Q.exists_companion.choose_spec, sub_sub,
       add_sub_cancel_left]
->>>>>>> 783b6bc9
 #align quadratic_form.some_exists_companion QuadraticForm.choose_exists_companion
 
 end CommRing
@@ -487,7 +390,6 @@
         rw [smul_comm]
       exists_companion' :=
         let ⟨B, h⟩ := Q.exists_companion
-        letI := SMulCommClass.symm S R R
         ⟨a • B, by simp [h]⟩ }⟩
 
 @[simp]
@@ -510,11 +412,7 @@
 
 instance : Zero (QuadraticForm R M N) :=
   ⟨{  toFun := fun _ => 0
-<<<<<<< HEAD
       toFun_smul := fun a _ => by simp only [smul_zero]
-=======
-      toFun_smul := fun a _ => by simp only [mul_zero]
->>>>>>> 783b6bc9
       exists_companion' := ⟨0, fun _ _ => by simp only [add_zero, LinearMap.zero_apply]⟩ }⟩
 
 @[simp]
@@ -596,13 +494,8 @@
     ext
     simp only [zero_apply, smul_apply, smul_zero]
 
-<<<<<<< HEAD
 instance [Semiring S] [Module S N] [SMulCommClass S R N] [SMulCommClass R S N] :
     Module S (QuadraticForm R M N) where
-=======
-instance [Semiring S] [Module S R] [SMulCommClass S R R] :
-    Module S (QuadraticForm R M) where
->>>>>>> 783b6bc9
   zero_smul Q := by
     ext
     simp only [zero_apply, smul_apply, zero_smul]
@@ -655,14 +548,8 @@
 
 section Comp
 
-<<<<<<< HEAD
 variable [CommSemiring R] [AddCommMonoid M] [Module R M] [AddCommMonoid N] [Module R N]
-
 variable {N' : Type v} [AddCommMonoid N'] [Module R N']
-=======
-variable [CommSemiring R] [AddCommMonoid M] [Module R M]
-variable [AddCommMonoid N] [Module R N]
->>>>>>> 783b6bc9
 
 /-- Compose the quadratic form with a linear function. -/
 def comp (Q : QuadraticForm R N' N) (f : M →ₗ[R] N') : QuadraticForm R M N where
@@ -670,14 +557,7 @@
   toFun_smul a x := by simp only [map_smul, f.map_smul]
   exists_companion' :=
     let ⟨B, h⟩ := Q.exists_companion
-<<<<<<< HEAD
-    ⟨B.compl₁₂ f f, fun x y => by
-      simp_rw [f.map_add]
-      exact h (f x) (f y)
-    ⟩
-=======
     ⟨B.compl₁₂ f f, fun x y => by simp_rw [f.map_add]; exact h (f x) (f y)⟩
->>>>>>> 783b6bc9
 #align quadratic_form.comp QuadraticForm.comp
 
 @[simp]
@@ -687,20 +567,15 @@
 
 /-- Compose a quadratic form with a linear function on the left. -/
 @[simps (config := { simpRhs := true })]
-def _root_.LinearMap.compQuadraticForm [AddCommMonoid S] [Module R S]
-    (f : N →ₗ[R] S) (Q : QuadraticForm R M N) : QuadraticForm R M S where
+def _root_.LinearMap.compQuadraticForm [CommSemiring S] [Algebra S R] [Module S N] [Module S M]
+    [IsScalarTower S R N] [IsScalarTower S R M] [Module S N']
+    (f : N →ₗ[S] N') (Q : QuadraticForm R M N) : QuadraticForm S M N' where
   toFun x := f (Q x)
   toFun_smul b x := by simp only [Q.map_smul_of_tower b x, f.map_smul, smul_eq_mul]
   exists_companion' :=
     let ⟨B, h⟩ := Q.exists_companion
-<<<<<<< HEAD
-    ⟨B.compr₂ f, fun x y => by
-      simp_rw [h, f.map_add]
-      rfl⟩
-=======
     ⟨(B.restrictScalars₁₂ S S).compr₂ f, fun x y => by
       simp_rw [h, f.map_add, LinearMap.compr₂_apply, LinearMap.restrictScalars₁₂_apply_apply]⟩
->>>>>>> 783b6bc9
 #align linear_map.comp_quadratic_form LinearMap.compQuadraticForm
 
 end Comp
@@ -716,18 +591,10 @@
     simp only [smul_eq_mul, RingHom.id_apply, Pi.mul_apply, LinearMap.map_smulₛₗ]
     ring
   exists_companion' :=
-<<<<<<< HEAD
-    ⟨BilinForm.toLin (BilinForm.linMulLin f g + BilinForm.linMulLin g f), fun x y => by
-      simp only [Pi.mul_apply, map_add, LinearMap.add_apply, BilinForm.toLin_apply,
-        BilinForm.linMulLin_apply]
-      ring
-      ⟩
-=======
     ⟨(LinearMap.mul R R).compl₁₂ f g + (LinearMap.mul R R).compl₁₂ g f, fun x y => by
       simp only [Pi.mul_apply, map_add, LinearMap.compl₁₂_apply, LinearMap.mul_apply',
         LinearMap.add_apply]
       ring_nf⟩
->>>>>>> 783b6bc9
 #align quadratic_form.lin_mul_lin QuadraticForm.linMulLin
 
 @[simp]
@@ -785,93 +652,55 @@
 -/
 
 namespace LinearMap
-<<<<<<< HEAD
-=======
-
-namespace BilinForm
->>>>>>> 783b6bc9
+
+namespace BilinMap
 
 open QuadraticForm
+open LinearMap (BilinMap)
 
 section Semiring
 
-<<<<<<< HEAD
 variable [CommSemiring R] [AddCommMonoid M] [Module R M] [AddCommMonoid N] [Module R N]
-
-variable {B : M →ₗ[R] M →ₗ[R] N}
+variable {N' : Type*}  [AddCommMonoid N'] [Module R N']
 
 /-- A bilinear form gives a quadratic form by applying the argument twice. -/
-def toQuadraticForm (B : M →ₗ[R] M →ₗ[R] N) : QuadraticForm R M N where
+def toQuadraticForm (B : BilinMap R M N) : QuadraticForm R M N where
   toFun x := B x x
   toFun_smul a x := by simp only [SMulHomClass.map_smul, LinearMap.smul_apply, smul_smul]
   exists_companion' := ⟨B + LinearMap.flip B, fun x y => by simp [add_add_add_comm, add_comm]⟩
-#align bilin_form.to_quadratic_form LinearMap.toQuadraticForm
-=======
-variable [CommSemiring R] [AddCommMonoid M] [AddCommMonoid N] [Module R M] [Module R N]
-
-/-- A bilinear map into `R` gives a quadratic form by applying the argument twice. -/
-def toQuadraticForm (B : BilinForm R M) : QuadraticForm R M where
-  toFun x := B x x
-  toFun_smul a x := by
-    simp only [SMulHomClass.map_smul, LinearMap.smul_apply, smul_eq_mul, mul_assoc]
-  exists_companion' := ⟨B + B.flip,
-    fun x y => by simp only [map_add, LinearMap.add_apply, LinearMap.flip_apply]; abel⟩
-#align bilin_form.to_quadratic_form LinearMap.BilinForm.toQuadraticForm
-
-variable {B : BilinForm R M}
->>>>>>> 783b6bc9
-
-@[simp]
-theorem toQuadraticForm_apply (B : M →ₗ[R] M →ₗ[R] N) (x : M) : B.toQuadraticForm x = B x x :=
-  rfl
-<<<<<<< HEAD
-#align bilin_form.to_quadratic_form_apply LinearMap.toQuadraticForm_apply
-=======
-#align bilin_form.to_quadratic_form_apply LinearMap.BilinForm.toQuadraticForm_apply
-
-theorem toQuadraticForm_comp_same (B : BilinForm R N) (f : M →ₗ[R] N) :
-    BilinForm.toQuadraticForm (B.compl₁₂ f f) = B.toQuadraticForm.comp f := rfl
->>>>>>> 783b6bc9
+#align bilin_form.to_quadratic_form LinearMap.BilinMap.toQuadraticForm
+
+@[simp]
+theorem toQuadraticForm_apply (B : BilinMap R M N) (x : M) : B.toQuadraticForm x = B x x :=
+  rfl
+#align bilin_form.to_quadratic_form_apply LinearMap.BilinMap.toQuadraticForm_apply
+
+theorem toQuadraticForm_comp_same (B : BilinMap R M N) (f : N' →ₗ[R] M) :
+    BilinMap.toQuadraticForm (B.compl₁₂ f f) = B.toQuadraticForm.comp f := rfl
 
 section
 
 variable (R M)
 
 @[simp]
-theorem toQuadraticForm_zero : (0 : M →ₗ[R] M →ₗ[R] N).toQuadraticForm = 0 :=
-  rfl
-<<<<<<< HEAD
-#align bilin_form.to_quadratic_form_zero LinearMap.toQuadraticForm_zero
-=======
-#align bilin_form.to_quadratic_form_zero LinearMap.BilinForm.toQuadraticForm_zero
->>>>>>> 783b6bc9
+theorem toQuadraticForm_zero : (0 : BilinMap R M N).toQuadraticForm = 0 :=
+  rfl
+#align bilin_form.to_quadratic_form_zero LinearMap.BilinMap.toQuadraticForm_zero
 
 end
 
 @[simp]
-theorem toQuadraticForm_add (B₁ B₂ : M →ₗ[R] M →ₗ[R] N) :
+theorem toQuadraticForm_add (B₁ B₂ : BilinMap R M N) :
     (B₁ + B₂).toQuadraticForm = B₁.toQuadraticForm + B₂.toQuadraticForm :=
   rfl
-<<<<<<< HEAD
-#align bilin_form.to_quadratic_form_add LinearMap.toQuadraticForm_add
+#align bilin_form.to_quadratic_form_add LinearMap.BilinMap.toQuadraticForm_add
 
 @[simp]
 theorem toQuadraticForm_smul [Monoid S] [DistribMulAction S N] [SMulCommClass S R N]
     [SMulCommClass R S N] (a : S)
-    (B : M →ₗ[R] M →ₗ[R] N) : (a • B).toQuadraticForm = a • B.toQuadraticForm :=
-  rfl
-#align bilin_form.to_quadratic_form_smul LinearMap.toQuadraticForm_smul
-=======
-#align bilin_form.to_quadratic_form_add LinearMap.BilinForm.toQuadraticForm_add
-
-@[simp]
-theorem toQuadraticForm_smul [Monoid S] [DistribMulAction S R] [SMulCommClass S R R]
-    (a : S) (B : BilinForm R M) :
-    letI := SMulCommClass.symm S R R
-    (a • B).toQuadraticForm = a • B.toQuadraticForm :=
-  rfl
-#align bilin_form.to_quadratic_form_smul LinearMap.BilinForm.toQuadraticForm_smul
->>>>>>> 783b6bc9
+    (B : BilinMap R M N) : (a • B).toQuadraticForm = a • B.toQuadraticForm :=
+  rfl
+#align bilin_form.to_quadratic_form_smul LinearMap.BilinMap.toQuadraticForm_smul
 
 section
 
@@ -883,21 +712,12 @@
   toFun := toQuadraticForm
   map_zero' := toQuadraticForm_zero _ _
   map_add' := toQuadraticForm_add
-<<<<<<< HEAD
-#align bilin_form.to_quadratic_form_add_monoid_hom LinearMap.toQuadraticFormAddMonoidHom
-=======
-#align bilin_form.to_quadratic_form_add_monoid_hom LinearMap.BilinForm.toQuadraticFormAddMonoidHom
->>>>>>> 783b6bc9
+#align bilin_form.to_quadratic_form_add_monoid_hom LinearMap.BilinMap.toQuadraticFormAddMonoidHom
 
 /-- `LinearMap.BilinForm.toQuadraticForm` as a linear map -/
 @[simps!]
-<<<<<<< HEAD
 def toQuadraticFormLinearMap [Semiring S] [Module S N] [SMulCommClass S R N] [SMulCommClass R S N] :
     (M →ₗ[R] M →ₗ[R] N) →ₗ[S] QuadraticForm R M N where
-=======
-def toQuadraticFormLinearMap [Semiring S] [Module S R] [SMulCommClass S R R] [SMulCommClass R S R] :
-    BilinForm R M →ₗ[S] QuadraticForm R M where
->>>>>>> 783b6bc9
   toFun := toQuadraticForm
   map_smul' := toQuadraticForm_smul
   map_add' := toQuadraticForm_add
@@ -905,96 +725,54 @@
 end
 
 @[simp]
-theorem toQuadraticForm_list_sum (B : List (M →ₗ[R] M →ₗ[R] N)) :
+theorem toQuadraticForm_list_sum (B : List (BilinMap R M N)) :
     B.sum.toQuadraticForm = (B.map toQuadraticForm).sum :=
   map_list_sum (toQuadraticFormAddMonoidHom R M) B
-<<<<<<< HEAD
-#align bilin_form.to_quadratic_form_list_sum LinearMap.toQuadraticForm_list_sum
-=======
-#align bilin_form.to_quadratic_form_list_sum LinearMap.BilinForm.toQuadraticForm_list_sum
->>>>>>> 783b6bc9
-
-@[simp]
-theorem toQuadraticForm_multiset_sum (B : Multiset (M →ₗ[R] M →ₗ[R] N)) :
+#align bilin_form.to_quadratic_form_list_sum LinearMap.BilinMap.toQuadraticForm_list_sum
+
+@[simp]
+theorem toQuadraticForm_multiset_sum (B : Multiset (BilinMap R M N)) :
     B.sum.toQuadraticForm = (B.map toQuadraticForm).sum :=
   map_multiset_sum (toQuadraticFormAddMonoidHom R M) B
-<<<<<<< HEAD
-#align bilin_form.to_quadratic_form_multiset_sum LinearMap.toQuadraticForm_multiset_sum
-=======
-#align bilin_form.to_quadratic_form_multiset_sum LinearMap.BilinForm.toQuadraticForm_multiset_sum
->>>>>>> 783b6bc9
-
-@[simp]
-theorem toQuadraticForm_sum {ι : Type*} (s : Finset ι) (B : ι → (M →ₗ[R] M →ₗ[R] N)) :
+#align bilin_form.to_quadratic_form_multiset_sum LinearMap.BilinMap.toQuadraticForm_multiset_sum
+
+@[simp]
+theorem toQuadraticForm_sum {ι : Type*} (s : Finset ι) (B : ι → (BilinMap R M N)) :
     (∑ i in s, B i).toQuadraticForm = ∑ i in s, (B i).toQuadraticForm :=
   map_sum (toQuadraticFormAddMonoidHom R M) B s
-<<<<<<< HEAD
-#align bilin_form.to_quadratic_form_sum LinearMap.toQuadraticForm_sum
-
-variable (B : (M →ₗ[R] M →ₗ[R] N))
-=======
-#align bilin_form.to_quadratic_form_sum LinearMap.BilinForm.toQuadraticForm_sum
->>>>>>> 783b6bc9
-
-@[simp]
-theorem toQuadraticForm_eq_zero {B : (M →ₗ[R] M →ₗ[R] R)} :
-    B.toQuadraticForm = 0 ↔ B.toBilin.IsAlt :=
+#align bilin_form.to_quadratic_form_sum LinearMap.BilinMap.toQuadraticForm_sum
+
+@[simp]
+theorem toQuadraticForm_eq_zero {B : BilinMap R M N} :
+    B.toQuadraticForm = 0 ↔ B.IsAlt :=
   QuadraticForm.ext_iff
-<<<<<<< HEAD
-#align bilin_form.to_quadratic_form_eq_zero LinearMap.toQuadraticForm_eq_zero
-=======
-#align bilin_form.to_quadratic_form_eq_zero LinearMap.BilinForm.toQuadraticForm_eq_zero
->>>>>>> 783b6bc9
+#align bilin_form.to_quadratic_form_eq_zero LinearMap.BilinMap.toQuadraticForm_eq_zero
 
 end Semiring
 
 section Ring
 
-<<<<<<< HEAD
 variable [CommRing R] [AddCommGroup M] [AddCommGroup N] [Module R M] [Module R N]
-
-variable {B :  M →ₗ[R] M →ₗ[R] N}
-=======
-open QuadraticForm
-
-variable [CommRing R] [AddCommGroup M] [Module R M]
-variable {B : BilinForm R M}
->>>>>>> 783b6bc9
-
-@[simp]
-theorem toQuadraticForm_neg (B : M →ₗ[R] M →ₗ[R] N) : (-B).toQuadraticForm = -B.toQuadraticForm :=
-  rfl
-<<<<<<< HEAD
-#align bilin_form.to_quadratic_form_neg LinearMap.toQuadraticForm_neg
-=======
-#align bilin_form.to_quadratic_form_neg LinearMap.BilinForm.toQuadraticForm_neg
->>>>>>> 783b6bc9
-
-@[simp]
-theorem toQuadraticForm_sub (B₁ B₂ : M →ₗ[R] M →ₗ[R] N) :
+variable {B : BilinMap R M N}
+
+@[simp]
+theorem toQuadraticForm_neg (B : BilinMap R M N) : (-B).toQuadraticForm = -B.toQuadraticForm :=
+  rfl
+#align bilin_form.to_quadratic_form_neg LinearMap.BilinMap.toQuadraticForm_neg
+
+@[simp]
+theorem toQuadraticForm_sub (B₁ B₂ : BilinMap R M N) :
     (B₁ - B₂).toQuadraticForm = B₁.toQuadraticForm - B₂.toQuadraticForm :=
   rfl
-<<<<<<< HEAD
-#align bilin_form.to_quadratic_form_sub LinearMap.toQuadraticForm_sub
+#align bilin_form.to_quadratic_form_sub LinearMap.BilinMap.toQuadraticForm_sub
 
 theorem polar_toQuadraticForm (x y : M) : polar (toQuadraticForm B) x y = B x y + B y x := by
-  simp only [polar._eq_1, toQuadraticForm_apply, map_add, add_apply, add_assoc, add_comm (B y x) _,
-    add_sub_cancel', sub_eq_add_neg _ (B y y), add_neg_cancel_left]
-#align bilin_form.polar_to_quadratic_form LinearMap.polar_toQuadraticForm
+  simp only [polar, toQuadraticForm_apply, map_add, add_apply, add_assoc, add_comm (B y x) _,
+    add_sub_cancel_left, sub_eq_add_neg _ (B y y), add_neg_cancel_left]
+#align bilin_form.polar_to_quadratic_form LinearMap.BilinMap.polar_toQuadraticForm
 
 theorem polarBilin_toQuadraticForm : polarBilin (toQuadraticForm B) = B + flip B :=
   LinearMap.ext₂ polar_toQuadraticForm
-=======
-#align bilin_form.to_quadratic_form_sub LinearMap.BilinForm.toQuadraticForm_sub
-
-theorem polar_toQuadraticForm (x y : M) : polar (toQuadraticForm B) x y = B x y + B y x := by
-  simp only [toQuadraticForm_apply, add_assoc, add_sub_cancel_left, add_apply, polar, add_left_inj,
-    add_neg_cancel_left, map_add, sub_eq_add_neg _ (B y y), add_comm (B y x) _]
-#align bilin_form.polar_to_quadratic_form LinearMap.BilinForm.polar_toQuadraticForm
-
-theorem polarBilin_toQuadraticForm : polarBilin (toQuadraticForm B) = B + B.flip :=
-  ext₂ polar_toQuadraticForm
->>>>>>> 783b6bc9
 
 @[simp] theorem _root_.QuadraticForm.toQuadraticForm_polarBilin (Q : QuadraticForm R M N) :
     toQuadraticForm (polarBilin Q) = 2 • Q :=
@@ -1005,7 +783,6 @@
   fun Q₁ Q₂ h₁₂ => QuadraticForm.ext fun x => by
   have e1 : 2 • Q₁ x = 2 • Q₂ x := by
     simpa using DFunLike.congr_fun (congr_arg toQuadraticForm h₁₂) x
-<<<<<<< HEAD
   calc
     Q₁ x = (⅟(2 : R) * 2) • Q₁ x := by rw [invOf_mul_self', one_smul]
     _ = ⅟(2 : R) • ((2 : R) • Q₁ x) := by rw [mul_smul]
@@ -1014,20 +791,23 @@
     _ = ⅟(2 : R) • ((2 : R) • Q₂ x) := by rw [two_smul ℕ, two_smul]
     _ = Q₂ x := by rw [← mul_smul, invOf_mul_self', one_smul]
 
-variable {N' : Type v}
-=======
-
->>>>>>> 783b6bc9
+section
+
+variable {N' : Type*} [AddCommGroup N'] [Module R N']
 variable [CommRing S] [Algebra S R] [Module S M] [IsScalarTower S R M]
-variable [AddCommGroup N'] [Module R N']
-
-<<<<<<< HEAD
+
 theorem _root_.QuadraticForm.polarBilin_comp (Q : QuadraticForm R N' N) (f : M →ₗ[R] N') :
     polarBilin (Q.comp f) = LinearMap.compl₁₂ (polarBilin Q) f f :=
   LinearMap.ext₂ <| fun x y => by simp [polar]
 
-theorem _root_.LinearMap.compQuadraticForm_polar (f : N →ₗ[R] N')
-    (Q : QuadraticForm R M N) (x y : M) : polar (f.compQuadraticForm Q) x y = f (polar Q x y) := by
+end
+
+variable {N' : Type*} [AddCommGroup N'] [Module R N']
+
+theorem _root_.LinearMap.compQuadraticForm_polar [CommSemiring S] [Algebra S R] [Module S N]
+    [Module S N'] [IsScalarTower S R N] [IsScalarTower S R N'] [Module S M] [IsScalarTower S R M]
+    (f : N →ₗ[S] N') (Q : QuadraticForm R M N) (x y : M) :
+    polar (f.compQuadraticForm Q) x y = f (polar Q x y) := by
   simp [polar]
 
 theorem _root_.LinearMap.compQuadraticForm_polarBilin (f : N →ₗ[R] N') (Q : QuadraticForm R M N) :
@@ -1035,48 +815,25 @@
   ext
   rw [polarBilin_apply_apply, compr₂_apply, polarBilin_apply_apply,
     LinearMap.compQuadraticForm_polar]
-=======
-theorem _root_.QuadraticForm.polarBilin_comp (Q : QuadraticForm R N) (f : M →ₗ[R] N) :
-    polarBilin (Q.comp f) = compl₁₂ (polarBilin Q) f f :=
-  ext₂ fun x y => by simp [polar]
-
-theorem compQuadraticForm_polar (f : R →ₗ[S] S) (Q : QuadraticForm R M) (x y : M) :
-    polar (f.compQuadraticForm Q) x y = f (polar Q x y) := by
-  simp [polar]
-
-theorem compQuadraticForm_polarBilin (f : R →ₗ[S] S) (Q : QuadraticForm R M) :
-    (f.compQuadraticForm Q).polarBilin =
-    (Q.polarBilin.restrictScalars₁₂ S S).compr₂ f :=
-  ext₂ <| compQuadraticForm_polar _ _
->>>>>>> 783b6bc9
 
 end Ring
 
+end BilinMap
+
 end LinearMap
 
-end LinearMap
-
 namespace QuadraticForm
 
-open LinearMap.BilinForm
+open LinearMap (BilinMap)
 
 section AssociatedHom
 
-<<<<<<< HEAD
 variable [CommRing R] [AddCommGroup M] [Module R M] [AddCommGroup N] [Module R N]
-
 variable (S) [CommSemiring S] [Algebra S R]
-
 -- I think this is saying, consider `N` as a module over `S` via the action induced from `S` being
 -- mapped into the centre of `R`?
 variable [Module S N] [IsScalarTower S R N]
-
-variable [Invertible (2 : R)] {B₁ : M →ₗ[R] M →ₗ[R] R}
-=======
-variable [CommRing R] [AddCommGroup M] [Module R M]
-variable (S) [CommSemiring S] [Algebra S R]
-variable [Invertible (2 : R)] {B₁ : BilinForm R M}
->>>>>>> 783b6bc9
+variable [Invertible (2 : R)] {B₁ : BilinMap R M R}
 
 /-- `associatedHom` is the map that sends a quadratic form on a module `M` over `R` to its
 associated symmetric bilinear form.  As provided here, this has the structure of an `S`-linear map
@@ -1085,17 +842,13 @@
 Over a commutative ring, use `QuadraticForm.associated`, which gives an `R`-linear map.  Over a
 general ring with no nontrivial distinguished commutative subring, use `QuadraticForm.associated'`,
 which gives an additive homomorphism (or more precisely a `ℤ`-linear map.) -/
-def associatedHom : QuadraticForm R M N →ₗ[S] (M →ₗ[R] M →ₗ[R] N) :=
+def associatedHom : QuadraticForm R M N →ₗ[S] (BilinMap R M N) :=
   -- TODO: this `center` stuff is vertigial from an incorrect non-commutative version, but we leave
   -- it behind to make a future refactor to a *correct* non-commutative version easier in future.
   (⟨⅟2, Set.invOf_mem_center (Set.ofNat_mem_center _ _)⟩ : Submonoid.center R) •
     { toFun := polarBilin
       map_add' := fun _x _y => LinearMap.ext₂ <| polar_add _ _
-<<<<<<< HEAD
-      map_smul' :=  fun _c _x => LinearMap.ext₂ <| polar_smul _ _ }
-=======
       map_smul' := fun _c _x => LinearMap.ext₂ <| polar_smul _ _ }
->>>>>>> 783b6bc9
 #align quadratic_form.associated_hom QuadraticForm.associatedHom
 
 variable (Q : QuadraticForm R M N)
@@ -1110,65 +863,38 @@
   dsimp
   rw [← smul_assoc, two_nsmul, invOf_two_add_invOf_two, one_smul, polar]
 
-<<<<<<< HEAD
 theorem associated_isSymm (Q : QuadraticForm R M R) : (associatedHom S Q).IsSymm := fun x y => by
-  simp only [associated_apply, smul_eq_mul, sub_eq_add_neg, add_assoc, map_mul, RingHom.id_apply,
-    map_add, _root_.map_neg, add_comm, add_left_comm]
-#align quadratic_form.associated_is_symm QuadraticForm.associated_isSymm
-
-@[simp]
-theorem associated_comp {N : Type v} [AddCommGroup N] [Module R N] (f : N →ₗ[R] M) :
-=======
-theorem associated_isSymm : (associatedHom S Q).IsSymm := fun x y => by
   simp only [associated_apply, sub_eq_add_neg, add_assoc, map_mul, RingHom.id_apply, map_add,
     _root_.map_neg, add_comm, add_left_comm]
 #align quadratic_form.associated_is_symm QuadraticForm.associated_isSymm
 
-@[simp]
-theorem associated_comp [AddCommGroup N] [Module R N] (f : N →ₗ[R] M) :
->>>>>>> 783b6bc9
+
+@[simp]
+theorem associated_comp {N' : Type*} [AddCommGroup N'] [Module R N'] (f : N' →ₗ[R] M) :
     associatedHom S (Q.comp f) = (associatedHom S Q).compl₁₂ f f := by
   ext
   simp only [associated_apply, comp_apply, map_add, LinearMap.compl₁₂_apply]
 #align quadratic_form.associated_comp QuadraticForm.associated_comp
 
-<<<<<<< HEAD
-theorem associated_toQuadraticForm (B : M →ₗ[R] M →ₗ[R] R) (x y : M) :
+theorem associated_toQuadraticForm (B : BilinMap R M R) (x y : M) :
     associatedHom S B.toQuadraticForm x y = ⅟ (2 : R) • (B x y + B y x) := by
-  simp only [associated_apply, LinearMap.toQuadraticForm_apply, map_add, LinearMap.add_apply,
-    smul_add]
+  simp only [associated_apply, LinearMap.BilinMap.toQuadraticForm_apply, map_add,
+    LinearMap.add_apply, smul_eq_mul]
   abel_nf
-  rw [add_comm, smul_add]
 #align quadratic_form.associated_to_quadratic_form QuadraticForm.associated_toQuadraticForm
 
-theorem associated_left_inverse (h : B₁.toBilin.IsSymm) : associatedHom S B₁.toQuadraticForm = B₁ :=
-  LinearMap.ext₂ fun x y => by
-    rw [associated_toQuadraticForm, ← LinearMap.toBilin_apply, h.eq x y, LinearMap.toBilin_apply,
-      ← two_mul, ← smul_mul_assoc, smul_eq_mul, invOf_mul_self, one_mul]
-=======
-theorem associated_toQuadraticForm (B : BilinForm R M) (x y : M) :
-    associatedHom S B.toQuadraticForm x y = ⅟ 2 * (B x y + B y x) := by
-  simp only [associated_apply, toQuadraticForm_apply, map_add, add_apply, ← polar_toQuadraticForm,
-    polar._eq_1]
-#align quadratic_form.associated_to_quadratic_form QuadraticForm.associated_toQuadraticForm
-
 theorem associated_left_inverse (h : B₁.IsSymm) : associatedHom S B₁.toQuadraticForm = B₁ :=
-  LinearMap.ext₂ fun x y => by
-    rw [associated_toQuadraticForm, ← h.eq, RingHom.id_apply, ← two_mul, ← mul_assoc,
-      invOf_mul_self, one_mul]
->>>>>>> 783b6bc9
+    LinearMap.ext₂ fun x y => by
+  rw [associated_toQuadraticForm, ← h.eq x y, RingHom.id_apply, ← two_mul, ← smul_mul_assoc,
+    smul_eq_mul, invOf_mul_self, one_mul]
 #align quadratic_form.associated_left_inverse QuadraticForm.associated_left_inverse
 
 -- Porting note: moved from below to golf the next theorem
 theorem associated_eq_self_apply (x : M) : associatedHom S Q x x = Q x := by
-  rw [associated_apply, map_add_self, ← three_add_one_eq_four, ← two_add_one_eq_three,
-<<<<<<< HEAD
-    add_smul, add_smul, one_smul, add_sub_cancel, add_sub_cancel, two_smul, ← two_smul R,
+  rw [associated_apply, map_add_self, ← three_add_one_eq_four, ← two_add_one_eq_three, add_smul,
+    add_smul, one_smul, add_sub_cancel_right, add_sub_cancel_right, two_smul, ← two_smul R,
     ← smul_assoc]
   simp only [smul_eq_mul, invOf_mul_self', one_smul]
-=======
-    add_mul, add_mul, one_mul, add_sub_cancel_right, add_sub_cancel_right, invOf_mul_self_assoc]
->>>>>>> 783b6bc9
 #align quadratic_form.associated_eq_self_apply QuadraticForm.associated_eq_self_apply
 
 theorem toQuadraticForm_associated : (associatedHom S Q).toQuadraticForm = Q :=
@@ -1178,11 +904,7 @@
 -- note: usually `rightInverse` lemmas are named the other way around, but this is consistent
 -- with historical naming in this file.
 theorem associated_rightInverse :
-<<<<<<< HEAD
-    Function.RightInverse (associatedHom S) (LinearMap.toQuadraticForm : _ → QuadraticForm R M R) :=
-=======
-    Function.RightInverse (associatedHom S) (toQuadraticForm : _ → QuadraticForm R M) :=
->>>>>>> 783b6bc9
+    Function.RightInverse (associatedHom S) (BilinMap.toQuadraticForm : _ → QuadraticForm R M R) :=
   fun Q => toQuadraticForm_associated S Q
 #align quadratic_form.associated_right_inverse QuadraticForm.associated_rightInverse
 
@@ -1194,12 +916,7 @@
 
 /-- Symmetric bilinear forms can be lifted to quadratic forms -/
 instance canLift :
-<<<<<<< HEAD
-    CanLift (M →ₗ[R] M →ₗ[R] R) (QuadraticForm R M R) (associatedHom ℕ)
-    (fun L => L.toBilin.IsSymm) where
-=======
-    CanLift (BilinForm R M) (QuadraticForm R M) (associatedHom ℕ) LinearMap.IsSymm where
->>>>>>> 783b6bc9
+    CanLift (BilinMap R M R) (QuadraticForm R M R) (associatedHom ℕ) LinearMap.IsSymm where
   prf B hB := ⟨B.toQuadraticForm, associated_left_inverse _ hB⟩
 #align quadratic_form.can_lift QuadraticForm.canLift
 
@@ -1220,12 +937,7 @@
 section Associated
 
 variable [CommSemiring S] [CommRing R] [AddCommGroup M] [Algebra S R] [Module R M]
-<<<<<<< HEAD
-
 variable [AddCommGroup N] [Module R N] [Module S N] [IsScalarTower S R N]
-
-=======
->>>>>>> 783b6bc9
 variable [Invertible (2 : R)]
 
 -- Note:  When possible, rather than writing lemmas about `associated`, write a lemma applying to
@@ -1245,31 +957,18 @@
 @[simp]
 theorem associated_linMulLin (f g : M →ₗ[R] R) :
     associated (R := R) (linMulLin f g) =
-<<<<<<< HEAD
-      ⅟ (2 : R) • BilinForm.toLinHom _ (BilinForm.linMulLin f g + BilinForm.linMulLin g f) := by
-  ext
-  simp only [associated_apply, linMulLin_apply, map_add, smul_eq_mul, smul_add, LinearMap.add_apply,
-    LinearMap.smul_apply, toLin'_apply, BilinForm.linMulLin_apply]
-=======
       ⅟ (2 : R) • ((mul R R).compl₁₂ f g + (mul R R).compl₁₂ g f) := by
   ext
   simp only [associated_apply, linMulLin_apply, map_add, smul_add, LinearMap.add_apply,
     LinearMap.smul_apply, compl₁₂_apply, mul_apply', smul_eq_mul]
->>>>>>> 783b6bc9
   ring_nf
 #align quadratic_form.associated_lin_mul_lin QuadraticForm.associated_linMulLin
 
 open LinearMap in
 @[simp]
-<<<<<<< HEAD
-lemma associated_sq : associated (R := R) sq = LinearMap.mul R R :=
-  (associated_linMulLin (LinearMap.id) (LinearMap.id)).trans <|
-    by simp only [map_add, smul_add, invOf_two_smul_add_invOf_two_smul]; rfl
-=======
 lemma associated_sq : associated (R := R) sq = mul R R :=
   (associated_linMulLin (id) (id)).trans <|
     by simp only [smul_add, invOf_two_smul_add_invOf_two_smul]; rfl
->>>>>>> 783b6bc9
 
 end Associated
 
@@ -1302,23 +1001,13 @@
 
 alias ⟨IsOrtho.symm, _⟩ := isOrtho_comm
 
-<<<<<<< HEAD
-theorem _root_.LinearMap.toQuadraticForm_isOrtho [IsCancelAdd R]
-    [NoZeroDivisors R] [CharZero R] {B : M →ₗ[R] M →ₗ[R] R} {x y : M} (h : B.IsSymm):
+theorem _root_.LinearMap.BilinForm.toQuadraticForm_isOrtho [IsCancelAdd R]
+    [NoZeroDivisors R] [CharZero R] {B : BilinMap R M R} {x y : M} (h : B.IsSymm):
     B.toQuadraticForm.IsOrtho x y ↔ B.IsOrtho x y := by
   letI : AddCancelMonoid R := { ‹IsCancelAdd R›, (inferInstanceAs <| AddCommMonoid R) with }
-  simp_rw [isOrtho_def, LinearMap.isOrtho_def, LinearMap.toQuadraticForm_apply, map_add,
-    LinearMap.add_apply, add_comm _ (B y y), add_add_add_comm _ _ (B y y), add_comm (B y y)]
-  rw [add_right_eq_self (a := B x x + B y y), ← h, RingHom.id_apply, add_self_eq_zero (R := R)]
-=======
-theorem _root_.LinearMap.BilinForm.toQuadraticForm_isOrtho [IsCancelAdd R]
-    [NoZeroDivisors R] [CharZero R] {B : BilinForm R M} {x y : M} (h : B.IsSymm):
-    B.toQuadraticForm.IsOrtho x y ↔ B.IsOrtho x y := by
-  letI : AddCancelMonoid R := { ‹IsCancelAdd R›, (inferInstanceAs <| AddCommMonoid R) with }
-  simp_rw [isOrtho_def, LinearMap.isOrtho_def, toQuadraticForm_apply, map_add,
+  simp_rw [isOrtho_def, LinearMap.isOrtho_def, LinearMap.BilinMap.toQuadraticForm_apply, map_add,
     LinearMap.add_apply, add_comm _ (B y y), add_add_add_comm _ _ (B y y), add_comm (B y y)]
   rw [add_right_eq_self (a := B x x + B y y), ← h, RingHom.id_apply, add_self_eq_zero]
->>>>>>> 783b6bc9
 
 end CommSemiring
 
@@ -1328,12 +1017,7 @@
 
 @[simp]
 theorem isOrtho_polarBilin {x y : M} : Q.polarBilin.IsOrtho x y ↔ IsOrtho Q x y := by
-<<<<<<< HEAD
   simp_rw [isOrtho_def, LinearMap.isOrtho_def, polarBilin_apply_apply, polar, sub_sub, sub_eq_zero]
-=======
-  simp_rw [isOrtho_def, LinearMap.isOrtho_def, polarBilin_apply_apply, polar, sub_sub,
-    sub_eq_zero]
->>>>>>> 783b6bc9
 
 theorem IsOrtho.polar_eq_zero {x y : M} (h : IsOrtho Q x y) : polar Q x y = 0 :=
   isOrtho_polarBilin.mpr h
@@ -1341,13 +1025,8 @@
 @[simp]
 theorem associated_isOrtho [Invertible (2 : R)] {x y : M} :
     Q.associated.IsOrtho x y ↔ Q.IsOrtho x y := by
-<<<<<<< HEAD
   simp_rw [isOrtho_def, LinearMap.isOrtho_def, associated_apply, invOf_smul_eq_iff,
     smul_zero, sub_sub, sub_eq_zero]
-=======
-  simp_rw [isOrtho_def, LinearMap.isOrtho_def, associated_apply, invOf_mul_eq_iff_eq_mul_left,
-    mul_zero, sub_sub, sub_eq_zero]
->>>>>>> 783b6bc9
 
 end CommRing
 
@@ -1381,30 +1060,13 @@
 variable [CommRing R] [AddCommGroup M] [Module R M]
 
 /-- The associated bilinear form of an anisotropic quadratic form is nondegenerate. -/
-<<<<<<< HEAD
-theorem nondegenerate_of_anisotropic [Invertible (2 : R)] (Q : QuadraticForm R M R)
-    (hB : Q.Anisotropic) :
-    -- Porting note: added implicit argument
-    (QuadraticForm.associated' (R := R) Q).Nondegenerate := by
-      constructor
-      · intro x hx
-        apply hB
-        rw [← hx x]
-        exact (associated_eq_self_apply _ _ x).symm
-      · intro x hx
-        apply hB
-        rw [← hx x]
-        exact (associated_eq_self_apply _ _ x).symm
-#align quadratic_form.nondegenerate_of_anisotropic QuadraticForm.nondegenerate_of_anisotropic
-=======
-theorem separatingLeft_of_anisotropic [Invertible (2 : R)] (Q : QuadraticForm R M)
+theorem separatingLeft_of_anisotropic [Invertible (2 : R)] (Q : QuadraticForm R M R)
     (hB : Q.Anisotropic) :
     -- Porting note: added implicit argument
     (QuadraticForm.associated' (R := R) Q).SeparatingLeft := fun x hx ↦ hB _ <| by
   rw [← hx x]
   exact (associated_eq_self_apply _ _ x).symm
 #align quadratic_form.nondegenerate_of_anisotropic QuadraticForm.separatingLeft_of_anisotropic
->>>>>>> 783b6bc9
 
 end Ring
 
@@ -1413,12 +1075,7 @@
 section PosDef
 
 variable {R₂ : Type u} [OrderedCommRing R₂] [AddCommMonoid M] [Module R₂ M]
-<<<<<<< HEAD
-
 variable {Q₂ : QuadraticForm R₂ M R₂}
-=======
-variable {Q₂ : QuadraticForm R₂ M}
->>>>>>> 783b6bc9
 
 /-- A positive definite quadratic form is positive on nonzero vectors. -/
 def PosDef (Q₂ : QuadraticForm R₂ M R₂) : Prop :=
@@ -1480,39 +1137,30 @@
 
 variable (M : Matrix n n R)
 
-#check Matrix.toBilin' M
-
 -- This is the function x -> Mx
 -- We want (x,y) -> x^T M y
 #check Matrix.toLin'.toFun M
 
-#check ( Matrix.toLin'.toFun M : ((n → R) →ₗ[R] (n → R) →ₗ[R] R))
-
 /-- `M.toQuadraticForm'` is the map `fun x ↦ col x * M * row x` as a quadratic form. -/
-<<<<<<< HEAD
 def Matrix.toQuadraticForm' (M : Matrix n n R) : QuadraticForm R (n → R) R :=
-  (Matrix.toLin'.toFun M).toQuadraticForm
-=======
-def Matrix.toQuadraticForm' (M : Matrix n n R) : QuadraticForm R (n → R) :=
-  LinearMap.BilinForm.toQuadraticForm (Matrix.toLinearMap₂' M)
->>>>>>> 783b6bc9
+  LinearMap.BilinMap.toQuadraticForm (Matrix.toLinearMap₂' M)
 #align matrix.to_quadratic_form' Matrix.toQuadraticForm'
 
 variable [Invertible (2 : R)]
 
 /-- A matrix representation of the quadratic form. -/
-def QuadraticForm.toMatrix' (Q : QuadraticForm R (n → R)) : Matrix n n R :=
+def QuadraticForm.toMatrix' (Q : QuadraticForm R (n → R) R) : Matrix n n R :=
   LinearMap.toMatrix₂' (associated (R := R) Q)
 #align quadratic_form.to_matrix' QuadraticForm.toMatrix'
 
 open QuadraticForm
 
-theorem QuadraticForm.toMatrix'_smul (a : R) (Q : QuadraticForm R (n → R)) :
+theorem QuadraticForm.toMatrix'_smul (a : R) (Q : QuadraticForm R (n → R) R) :
     (a • Q).toMatrix' = a • Q.toMatrix' := by
   simp only [toMatrix', LinearEquiv.map_smul, LinearMap.map_smul]
 #align quadratic_form.to_matrix'_smul QuadraticForm.toMatrix'_smul
 
-theorem QuadraticForm.isSymm_toMatrix' (Q : QuadraticForm R (n → R)) : Q.toMatrix'.IsSymm := by
+theorem QuadraticForm.isSymm_toMatrix' (Q : QuadraticForm R (n → R) R) : Q.toMatrix'.IsSymm := by
   ext i j
   rw [toMatrix', Matrix.transpose_apply, LinearMap.toMatrix₂'_apply, LinearMap.toMatrix₂'_apply,
     ← associated_isSymm, RingHom.id_apply, associated_apply]
@@ -1529,7 +1177,7 @@
 open Matrix
 
 @[simp]
-theorem toMatrix'_comp (Q : QuadraticForm R (m → R)) (f : (n → R) →ₗ[R] m → R) :
+theorem toMatrix'_comp (Q : QuadraticForm R (m → R) R) (f : (n → R) →ₗ[R] m → R) :
     (Q.comp f).toMatrix' = (LinearMap.toMatrix' f)ᵀ * Q.toMatrix' * (LinearMap.toMatrix' f) := by
   ext
   simp only [QuadraticForm.associated_comp, LinearMap.toMatrix₂'_compl₁₂, toMatrix']
@@ -1538,10 +1186,10 @@
 
 section Discriminant
 
-variable {Q : QuadraticForm R (n → R)}
+variable {Q : QuadraticForm R (n → R) R}
 
 /-- The discriminant of a quadratic form generalizes the discriminant of a quadratic polynomial. -/
-def discr (Q : QuadraticForm R (n → R)) : R :=
+def discr (Q : QuadraticForm R (n → R) R) : R :=
   Q.toMatrix'.det
 #align quadratic_form.discr QuadraticForm.discr
 
@@ -1567,6 +1215,8 @@
 
 namespace BilinForm
 
+open LinearMap (BilinMap)
+
 section Semiring
 
 variable [CommSemiring R] [AddCommMonoid M] [Module R M]
@@ -1574,7 +1224,7 @@
 /--
 A bilinear form is separating left if the quadratic form it is associated with is anisotropic.
 -/
-theorem separatingLeft_of_anisotropic {B : BilinForm R M} (hB : B.toQuadraticForm.Anisotropic) :
+theorem separatingLeft_of_anisotropic {B : BilinMap R M R} (hB : B.toQuadraticForm.Anisotropic) :
     B.SeparatingLeft := fun x hx => hB _ (hx x)
 #align bilin_form.nondegenerate_of_anisotropic LinearMap.BilinForm.separatingLeft_of_anisotropic
 
@@ -1585,9 +1235,9 @@
 /-- There exists a non-null vector with respect to any symmetric, nonzero bilinear form `B`
 on a module `M` over a ring `R` with invertible `2`, i.e. there exists some
 `x : M` such that `B x x ≠ 0`. -/
-theorem exists_bilinForm_self_ne_zero [htwo : Invertible (2 : R)] {B : BilinForm R M}
+theorem exists_bilinForm_self_ne_zero [htwo : Invertible (2 : R)] {B : BilinMap R M R}
     (hB₁ : B ≠ 0) (hB₂ : B.IsSymm) : ∃ x, ¬B.IsOrtho x x := by
-  lift B to QuadraticForm R M using hB₂ with Q
+  lift B to QuadraticForm R M R using hB₂ with Q
   obtain ⟨x, hx⟩ := QuadraticForm.exists_quadraticForm_ne_zero hB₁
   exact ⟨x, fun h => hx (Q.associated_eq_self_apply ℕ x ▸ h)⟩
 #align bilin_form.exists_bilin_form_self_ne_zero LinearMap.BilinForm.exists_bilinForm_self_ne_zero
@@ -1657,13 +1307,13 @@
 variable {ι : Type*}
 
 /-- Given a quadratic form `Q` and a basis, `basisRepr` is the basis representation of `Q`. -/
-noncomputable def basisRepr [Finite ι] (Q : QuadraticForm R M) (v : Basis ι R M) :
-    QuadraticForm R (ι → R) :=
+noncomputable def basisRepr [Finite ι] (Q : QuadraticForm R M R) (v : Basis ι R M) :
+    QuadraticForm R (ι → R) R :=
   Q.comp v.equivFun.symm
 #align quadratic_form.basis_repr QuadraticForm.basisRepr
 
 @[simp]
-theorem basisRepr_apply [Fintype ι] {v : Basis ι R M} (Q : QuadraticForm R M) (w : ι → R) :
+theorem basisRepr_apply [Fintype ι] {v : Basis ι R M} (Q : QuadraticForm R M R) (w : ι → R) :
     Q.basisRepr v w = Q (∑ i : ι, w i • v i) := by
   rw [← v.equivFun_symm_apply]
   rfl
@@ -1680,8 +1330,8 @@
 The weights are applied using `•`; typically this definition is used either with `S = R` or
 `[Algebra S R]`, although this is stated more generally. -/
 def weightedSumSquares [Monoid S] [DistribMulAction S R] [SMulCommClass S R R] (w : ι → S) :
-    QuadraticForm R (ι → R) :=
-  ∑ i : ι, w i • proj i i
+    QuadraticForm R (ι → R) R :=
+  ∑ i : ι, w i • (proj (R:=R) (n:=ι) i i)
 #align quadratic_form.weighted_sum_squares QuadraticForm.weightedSumSquares
 
 end
@@ -1695,7 +1345,7 @@
 
 /-- On an orthogonal basis, the basis representation of `Q` is just a sum of squares. -/
 theorem basisRepr_eq_of_iIsOrtho {R M} [CommRing R] [AddCommGroup M] [Module R M]
-    [Invertible (2 : R)] (Q : QuadraticForm R M) (v : Basis ι R M)
+    [Invertible (2 : R)] (Q : QuadraticForm R M R) (v : Basis ι R M)
     (hv₂ : (associated (R := R) Q).IsOrthoᵢ v) :
     Q.basisRepr v = weightedSumSquares _ fun i => Q (v i) := by
   ext w
@@ -1704,7 +1354,7 @@
   rw [← @associated_eq_self_apply R, LinearMap.map_sum₂, sum_eq_single_of_mem j hj]
   · rw [LinearMap.map_smul, LinearMap.map_smul₂, smul_eq_mul, associated_apply, smul_eq_mul,
       smul_eq_mul]
-    ring
+    ring_nf
   · intro i _ hij
     rw [LinearMap.map_smul, LinearMap.map_smul₂,
       show associatedHom R Q (v i) (v j) = 0 from hv₂ hij, smul_eq_mul, smul_eq_mul,
