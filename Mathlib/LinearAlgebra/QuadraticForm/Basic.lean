/-
Copyright (c) 2020 Anne Baanen. All rights reserved.
Released under Apache 2.0 license as described in the file LICENSE.
Authors: Anne Baanen, Kexing Ying, Eric Wieser
-/
import Mathlib.LinearAlgebra.Matrix.Determinant
import Mathlib.LinearAlgebra.Matrix.SesquilinearForm
import Mathlib.LinearAlgebra.Matrix.Symmetric

#align_import linear_algebra.quadratic_form.basic from "leanprover-community/mathlib"@"d11f435d4e34a6cea0a1797d6b625b0c170be845"

/-!
# Quadratic forms

This file defines quadratic forms over a `R`-module `M`.
A quadratic form on a commutative ring `R` is a map `Q : M → R` such that:

* `QuadraticMap.map_smul`: `Q (a • x) = a * a * Q x`
* `QuadraticMap.polar_add_left`, `QuadraticMap.polar_add_right`,
  `QuadraticMap.polar_smul_left`, `QuadraticMap.polar_smul_right`:
  the map `QuadraticMap.polar Q := fun x y ↦ Q (x + y) - Q x - Q y` is bilinear.

This notion generalizes to commutative semirings using the approach in [izhakian2016][] which
requires that there be a (possibly non-unique) companion bilinear form `B` such that
`∀ x y, Q (x + y) = Q x + Q y + B x y`. Over a ring, this `B` is precisely `QuadraticMap.polar Q`.

To build a `QuadraticMap` from the `polar` axioms, use `QuadraticMap.ofPolar`.

Quadratic forms come with a scalar multiplication, `(a • Q) x = Q (a • x) = a * a * Q x`,
and composition with linear maps `f`, `Q.comp f x = Q (f x)`.

## Main definitions

 * `QuadraticMap.ofPolar`: a more familiar constructor that works on rings
 * `QuadraticMap.associated`: associated bilinear form
 * `QuadraticMap.PosDef`: positive definite quadratic forms
 * `QuadraticMap.Anisotropic`: anisotropic quadratic forms
 * `QuadraticMap.discr`: discriminant of a quadratic form
 * `QuadraticMap.IsOrtho`: orthogonality of vectors with respect to a quadratic form.

## Main statements

 * `QuadraticMap.associated_left_inverse`,
 * `QuadraticMap.associated_rightInverse`: in a commutative ring where 2 has
  an inverse, there is a correspondence between quadratic forms and symmetric
  bilinear forms
 * `LinearMap.BilinForm.exists_orthogonal_basis`: There exists an orthogonal basis with
  respect to any nondegenerate, symmetric bilinear form `B`.

## Notation

In this file, the variable `R` is used when a `CommSemiring` structure is available.

The variable `S` is used when `R` itself has a `•` action.

## Implementation notes

While the definition and many results make sense if we drop commutativity assumptions,
the correct definition of a quadratic form in the noncommutative setting would require
substantial refactors from the current version, such that $Q(rm) = rQ(m)r^*$ for some
suitable conjugation $r^*$.

The [Zulip thread](https://leanprover.zulipchat.com/#narrow/stream/116395-maths/topic/Quadratic.20Maps/near/395529867)
has some further discusion.

## References

 * https://en.wikipedia.org/wiki/Quadratic_form
 * https://en.wikipedia.org/wiki/Discriminant#Quadratic_forms

## Tags

quadratic map, homogeneous polynomial, quadratic polynomial
-/


universe u v w

variable {S T : Type*}
variable {R : Type*} {M N : Type*}

open BigOperators

open LinearMap (BilinMap)

section Polar

variable [CommRing R] [AddCommGroup M] [AddCommGroup N]

namespace QuadraticMap

/-- Up to a factor 2, `Q.polar` is the associated bilinear form for a quadratic form `Q`.

Source of this name: https://en.wikipedia.org/wiki/Quadratic_form#Generalization
-/
def polar (f : M → N) (x y : M) :=
  f (x + y) - f x - f y
#align quadratic_form.polar QuadraticMap.polar

theorem polar_add (f g : M → N) (x y : M) : polar (f + g) x y = polar f x y + polar g x y := by
  simp only [polar, Pi.add_apply]
  abel
#align quadratic_form.polar_add QuadraticMap.polar_add

theorem polar_neg (f : M → N) (x y : M) : polar (-f) x y = -polar f x y := by
  simp only [polar, Pi.neg_apply, sub_eq_add_neg, neg_add]
#align quadratic_form.polar_neg QuadraticMap.polar_neg

theorem polar_smul [Monoid S] [DistribMulAction S N] (f : M → N) (s : S) (x y : M) :
    polar (s • f) x y = s • polar f x y := by simp only [polar, Pi.smul_apply, smul_sub]
#align quadratic_form.polar_smul QuadraticMap.polar_smul

theorem polar_comm (f : M → N) (x y : M) : polar f x y = polar f y x := by
  rw [polar, polar, add_comm, sub_sub, sub_sub, add_comm (f x) (f y)]
#align quadratic_form.polar_comm QuadraticMap.polar_comm

/-- Auxiliary lemma to express bilinearity of `QuadraticMap.polar` without subtraction. -/
theorem polar_add_left_iff {f : M → N} {x x' y : M} :
    polar f (x + x') y = polar f x y + polar f x' y ↔
      f (x + x' + y) + (f x + f x' + f y) = f (x + x') + f (x' + y) + f (y + x) := by
  simp only [← add_assoc]
  simp only [polar, sub_eq_iff_eq_add, eq_sub_iff_add_eq, sub_add_eq_add_sub, add_sub]
  simp only [add_right_comm _ (f y) _, add_right_comm _ (f x') (f x)]
  rw [add_comm y x, add_right_comm _ _ (f (x + y)), add_comm _ (f (x + y)),
    add_right_comm (f (x + y)), add_left_inj]
#align quadratic_form.polar_add_left_iff QuadraticMap.polar_add_left_iff

theorem polar_comp {F : Type*} [CommRing S] [FunLike F N S] [AddMonoidHomClass F N S]
    (f : M → N) (g : F) (x y : M) :
    polar (g ∘ f) x y = g (polar f x y) := by
  simp only [polar, Pi.smul_apply, Function.comp_apply, map_sub]
#align quadratic_form.polar_comp QuadraticMap.polar_comp

end QuadraticMap

end Polar

/-- A quadratic form over a module.

For a more familiar constructor when `R` is a ring, see `QuadraticMap.ofPolar`. -/
structure QuadraticMap (R : Type u) (M : Type v) (N : Type w) [CommSemiring R] [AddCommMonoid M]
    [Module R M] [AddCommMonoid N] [Module R N] where
  toFun : M → N
  toFun_smul : ∀ (a : R) (x : M), toFun (a • x) = (a * a) • toFun x
  exists_companion' : ∃ B : BilinMap R M N, ∀ x y, toFun (x + y) = toFun x + toFun y + B x y
#align quadratic_form QuadraticMap

section QuadraticForm

variable (R : Type u) (M : Type v) [CommSemiring R] [AddCommMonoid M] [Module R M]

variable (R M) in
abbrev QuadraticForm : Type _ := QuadraticMap R M R

end QuadraticForm

namespace QuadraticMap

section DFunLike

variable [CommSemiring R] [AddCommMonoid M] [Module R M] [AddCommMonoid N] [Module R N]
variable {Q Q' : QuadraticMap R M N}

instance instFunLike : FunLike (QuadraticMap R M N) M N where
  coe := toFun
  coe_injective' x y h := by cases x; cases y; congr
#align quadratic_form.fun_like QuadraticMap.instFunLike

/-- Helper instance for when there's too many metavariables to apply
`DFunLike.hasCoeToFun` directly. -/
instance : CoeFun (QuadraticMap R M N) fun _ => M → N :=
  ⟨DFunLike.coe⟩

variable (Q)

/-- The `simp` normal form for a quadratic form is `DFunLike.coe`, not `toFun`. -/
@[simp]
theorem toFun_eq_coe : Q.toFun = ⇑Q :=
  rfl
#align quadratic_form.to_fun_eq_coe QuadraticMap.toFun_eq_coe

-- this must come after the coe_to_fun definition
initialize_simps_projections QuadraticMap (toFun → apply)

variable {Q}

@[ext]
theorem ext (H : ∀ x : M, Q x = Q' x) : Q = Q' :=
  DFunLike.ext _ _ H
#align quadratic_form.ext QuadraticMap.ext

theorem congr_fun (h : Q = Q') (x : M) : Q x = Q' x :=
  DFunLike.congr_fun h _
#align quadratic_form.congr_fun QuadraticMap.congr_fun

theorem ext_iff : Q = Q' ↔ ∀ x, Q x = Q' x :=
  DFunLike.ext_iff
#align quadratic_form.ext_iff QuadraticMap.ext_iff

/-- Copy of a `QuadraticMap` with a new `toFun` equal to the old one. Useful to fix definitional
equalities. -/
protected def copy (Q : QuadraticMap R M N) (Q' : M → N) (h : Q' = ⇑Q) : QuadraticMap R M N where
  toFun := Q'
  toFun_smul := h.symm ▸ Q.toFun_smul
  exists_companion' := h.symm ▸ Q.exists_companion'
#align quadratic_form.copy QuadraticMap.copy

@[simp]
theorem coe_copy (Q : QuadraticMap R M N) (Q' : M → N) (h : Q' = ⇑Q) : ⇑(Q.copy Q' h) = Q' :=
  rfl
#align quadratic_form.coe_copy QuadraticMap.coe_copy

theorem copy_eq (Q : QuadraticMap R M N) (Q' : M → N) (h : Q' = ⇑Q) : Q.copy Q' h = Q :=
  DFunLike.ext' h
#align quadratic_form.copy_eq QuadraticMap.copy_eq

end DFunLike

section CommSemiring

variable [CommSemiring R] [AddCommMonoid M] [Module R M] [AddCommMonoid N] [Module R N]
variable (Q : QuadraticMap R M N)

theorem map_smul (a : R) (x : M) : Q (a • x) = (a * a) • Q x :=
  Q.toFun_smul a x
#align quadratic_form.map_smul QuadraticMap.map_smul

theorem exists_companion : ∃ B : BilinMap R M N, ∀ x y, Q (x + y) = Q x + Q y + B x y :=
  Q.exists_companion'
#align quadratic_form.exists_companion QuadraticMap.exists_companion

theorem map_add_add_add_map (x y z : M) :
    Q (x + y + z) + (Q x + Q y + Q z) = Q (x + y) + Q (y + z) + Q (z + x) := by
  obtain ⟨B, h⟩ := Q.exists_companion
  rw [add_comm z x]
  simp only [h, LinearMap.map_add₂]
  abel
#align quadratic_form.map_add_add_add_map QuadraticMap.map_add_add_add_map

theorem map_add_self (x : M) : Q (x + x) = 4 • Q x := by
  rw [← one_smul R x, ← add_smul, map_smul]
  rw [← three_add_one_eq_four, ← two_add_one_eq_three, ← one_add_one_eq_two]
  rw [add_mul, mul_add, one_mul, ← add_assoc, one_smul R x]
  rw [add_smul, add_smul, add_smul, add_smul, add_smul, add_smul, one_smul, one_smul]
#align quadratic_form.map_add_self QuadraticMap.map_add_self

-- Porting note: removed @[simp] because it is superseded by `ZeroHomClass.map_zero`
theorem map_zero : Q 0 = 0 := by
  rw [← @zero_smul R _ _ _ _ (0 : M), map_smul, zero_mul, zero_smul]
#align quadratic_form.map_zero QuadraticMap.map_zero

instance zeroHomClass : ZeroHomClass (QuadraticMap R M N) M N :=
  { QuadraticMap.instFunLike (R := R) (M := M) (N := N) with map_zero := map_zero }
#align quadratic_form.zero_hom_class QuadraticMap.zeroHomClass

theorem map_smul_of_tower [CommSemiring S] [Algebra S R] [Module S M] [IsScalarTower S R M]
    [Module S N] [IsScalarTower S R N] (a : S)
    (x : M) : Q (a • x) = (a * a) • Q x := by
  rw [← IsScalarTower.algebraMap_smul R a x, map_smul, ← RingHom.map_mul, algebraMap_smul]
#align quadratic_form.map_smul_of_tower QuadraticMap.map_smul_of_tower

end CommSemiring

section CommRing

variable [CommRing R] [AddCommGroup M] [AddCommGroup N]
variable [Module R M] [Module R N] (Q : QuadraticMap R M N)

@[simp]
theorem map_neg (x : M) : Q (-x) = Q x := by
  rw [← @neg_one_smul R _ _ _ _ x, map_smul, neg_one_mul, neg_neg, one_smul]
#align quadratic_form.map_neg QuadraticMap.map_neg

theorem map_sub (x y : M) : Q (x - y) = Q (y - x) := by rw [← neg_sub, map_neg]
#align quadratic_form.map_sub QuadraticMap.map_sub

@[simp]
theorem polar_zero_left (y : M) : polar Q 0 y = 0 := by
  simp only [polar, zero_add, QuadraticMap.map_zero, sub_zero, sub_self]
#align quadratic_form.polar_zero_left QuadraticMap.polar_zero_left

@[simp]
theorem polar_add_left (x x' y : M) : polar Q (x + x') y = polar Q x y + polar Q x' y :=
  polar_add_left_iff.mpr <| Q.map_add_add_add_map x x' y
#align quadratic_form.polar_add_left QuadraticMap.polar_add_left

@[simp]
theorem polar_smul_left (a : R) (x y : M) : polar Q (a • x) y = a • polar Q x y := by
  obtain ⟨B, h⟩ := Q.exists_companion
  simp_rw [polar, h, Q.map_smul, LinearMap.map_smul₂, sub_sub, add_sub_cancel_left]
#align quadratic_form.polar_smul_left QuadraticMap.polar_smul_left

@[simp]
theorem polar_neg_left (x y : M) : polar Q (-x) y = -polar Q x y := by
  rw [← neg_one_smul R x, polar_smul_left, neg_one_smul]
#align quadratic_form.polar_neg_left QuadraticMap.polar_neg_left

@[simp]
theorem polar_sub_left (x x' y : M) : polar Q (x - x') y = polar Q x y - polar Q x' y := by
  rw [sub_eq_add_neg, sub_eq_add_neg, polar_add_left, polar_neg_left]
#align quadratic_form.polar_sub_left QuadraticMap.polar_sub_left

@[simp]
theorem polar_zero_right (y : M) : polar Q y 0 = 0 := by
  simp only [add_zero, polar, QuadraticMap.map_zero, sub_self]
#align quadratic_form.polar_zero_right QuadraticMap.polar_zero_right

@[simp]
theorem polar_add_right (x y y' : M) : polar Q x (y + y') = polar Q x y + polar Q x y' := by
  rw [polar_comm Q x, polar_comm Q x, polar_comm Q x, polar_add_left]
#align quadratic_form.polar_add_right QuadraticMap.polar_add_right

@[simp]
theorem polar_smul_right (a : R) (x y : M) : polar Q x (a • y) = a • polar Q x y := by
  rw [polar_comm Q x, polar_comm Q x, polar_smul_left]
#align quadratic_form.polar_smul_right QuadraticMap.polar_smul_right

@[simp]
theorem polar_neg_right (x y : M) : polar Q x (-y) = -polar Q x y := by
  rw [← neg_one_smul R y, polar_smul_right, neg_one_smul]
#align quadratic_form.polar_neg_right QuadraticMap.polar_neg_right

@[simp]
theorem polar_sub_right (x y y' : M) : polar Q x (y - y') = polar Q x y - polar Q x y' := by
  rw [sub_eq_add_neg, sub_eq_add_neg, polar_add_right, polar_neg_right]
#align quadratic_form.polar_sub_right QuadraticMap.polar_sub_right

@[simp]
theorem polar_self (x : M) : polar Q x x = 2 • Q x := by
  rw [polar, map_add_self, sub_sub, sub_eq_iff_eq_add, ← two_smul ℕ, ← two_smul ℕ, ← mul_smul]
  norm_num
#align quadratic_form.polar_self QuadraticMap.polar_self

/-- `QuadraticMap.polar` as a bilinear map -/
@[simps!]
def polarBilin : BilinMap R M N :=
  LinearMap.mk₂ R (polar Q) (polar_add_left Q) (polar_smul_left Q) (polar_add_right Q)
  (polar_smul_right Q)
#align quadratic_form.polar_bilin QuadraticMap.polarBilin

variable [CommSemiring S] [Algebra S R] [Module S M] [IsScalarTower S R M] [Module S N]
    [IsScalarTower S R N]

@[simp]
theorem polar_smul_left_of_tower (a : S) (x y : M) : polar Q (a • x) y = a • polar Q x y := by
  rw [← IsScalarTower.algebraMap_smul R a x, polar_smul_left, algebraMap_smul]
#align quadratic_form.polar_smul_left_of_tower QuadraticMap.polar_smul_left_of_tower

@[simp]
theorem polar_smul_right_of_tower (a : S) (x y : M) : polar Q x (a • y) = a • polar Q x y := by
  rw [← IsScalarTower.algebraMap_smul R a y, polar_smul_right, algebraMap_smul]
#align quadratic_form.polar_smul_right_of_tower QuadraticMap.polar_smul_right_of_tower

/-- An alternative constructor to `QuadraticMap.mk`, for rings where `polar` can be used. -/
@[simps]
def ofPolar (toFun : M → N) (toFun_smul : ∀ (a : R) (x : M), toFun (a • x) = (a * a) • toFun x)
    (polar_add_left : ∀ x x' y : M, polar toFun (x + x') y = polar toFun x y + polar toFun x' y)
    (polar_smul_left : ∀ (a : R) (x y : M), polar toFun (a • x) y = a • polar toFun x y) :
    QuadraticMap R M N :=
  { toFun
    toFun_smul
    exists_companion' := ⟨LinearMap.mk₂ R (polar toFun) (polar_add_left) (polar_smul_left)
      (fun x _ _ ↦ by simp_rw [polar_comm _ x, polar_add_left])
      (fun _ _ _ ↦ by rw [polar_comm, polar_smul_left, polar_comm]),
      fun _ _ ↦ by
        simp only [LinearMap.mk₂_apply]
        rw [polar, sub_sub, add_sub_cancel]⟩ }
#align quadratic_form.of_polar QuadraticMap.ofPolar

/-- In a ring the companion bilinear form is unique and equal to `QuadraticMap.polar`. -/
theorem choose_exists_companion : Q.exists_companion.choose = polarBilin Q :=
  LinearMap.ext₂ fun x y => by
    rw [polarBilin_apply_apply, polar, Q.exists_companion.choose_spec, sub_sub,
      add_sub_cancel_left]
#align quadratic_form.some_exists_companion QuadraticMap.choose_exists_companion

end CommRing

section SemiringOperators

variable [CommSemiring R] [AddCommMonoid M] [Module R M] [AddCommMonoid N] [Module R N]

section SMul

variable [Monoid S] [Monoid T] [DistribMulAction S N] [DistribMulAction T N]
variable [SMulCommClass R S N] [SMulCommClass S R N] [SMulCommClass T R N] [SMulCommClass R T N]

/-- `QuadraticMap R M` inherits the scalar action from any algebra over `R`.

This provides an `R`-action via `Algebra.id`. -/
instance : SMul S (QuadraticMap R M N) :=
  ⟨fun a Q =>
    { toFun := a • ⇑Q
      toFun_smul := fun b x => by
        rw [Pi.smul_apply, map_smul, Pi.smul_apply, smul_comm]
      exists_companion' :=
        let ⟨B, h⟩ := Q.exists_companion
        ⟨a • B, by simp [h]⟩ }⟩

@[simp]
theorem coeFn_smul (a : S) (Q : QuadraticMap R M N) : ⇑(a • Q) = a • ⇑Q :=
  rfl
#align quadratic_form.coe_fn_smul QuadraticMap.coeFn_smul

@[simp]
theorem smul_apply (a : S) (Q : QuadraticMap R M N) (x : M) : (a • Q) x = a • Q x :=
  rfl
#align quadratic_form.smul_apply QuadraticMap.smul_apply

instance [SMulCommClass S T N] : SMulCommClass S T (QuadraticMap R M N) where
  smul_comm _s _t _q := ext <| fun _ => smul_comm _ _ _

instance [SMul S T] [IsScalarTower S T N] : IsScalarTower S T (QuadraticMap R M N) where
  smul_assoc _s _t _q := ext <| fun _ => smul_assoc _ _ _

end SMul

instance : Zero (QuadraticMap R M N) :=
  ⟨{  toFun := fun _ => 0
      toFun_smul := fun a _ => by simp only [smul_zero]
      exists_companion' := ⟨0, fun _ _ => by simp only [add_zero, LinearMap.zero_apply]⟩ }⟩

@[simp]
theorem coeFn_zero : ⇑(0 : QuadraticMap R M N) = 0 :=
  rfl
#align quadratic_form.coe_fn_zero QuadraticMap.coeFn_zero

@[simp]
theorem zero_apply (x : M) : (0 : QuadraticMap R M N) x = 0 :=
  rfl
#align quadratic_form.zero_apply QuadraticMap.zero_apply

instance : Inhabited (QuadraticMap R M N) :=
  ⟨0⟩

instance : Add (QuadraticMap R M N) :=
  ⟨fun Q Q' =>
    { toFun := Q + Q'
      toFun_smul := fun a x => by simp only [Pi.add_apply, smul_add, map_smul]
      exists_companion' :=
        let ⟨B, h⟩ := Q.exists_companion
        let ⟨B', h'⟩ := Q'.exists_companion
        ⟨B + B', fun x y => by
          simp_rw [Pi.add_apply, h, h', LinearMap.add_apply, add_add_add_comm]⟩ }⟩

@[simp]
theorem coeFn_add (Q Q' : QuadraticMap R M N) : ⇑(Q + Q') = Q + Q' :=
  rfl
#align quadratic_form.coe_fn_add QuadraticMap.coeFn_add

@[simp]
theorem add_apply (Q Q' : QuadraticMap R M N) (x : M) : (Q + Q') x = Q x + Q' x :=
  rfl
#align quadratic_form.add_apply QuadraticMap.add_apply

instance : AddCommMonoid (QuadraticMap R M N) :=
  DFunLike.coe_injective.addCommMonoid _ coeFn_zero coeFn_add fun _ _ => coeFn_smul _ _

/-- `@CoeFn (QuadraticMap R M)` as an `AddMonoidHom`.

This API mirrors `AddMonoidHom.coeFn`. -/
@[simps apply]
def coeFnAddMonoidHom : QuadraticMap R M N →+ M → N where
  toFun := DFunLike.coe
  map_zero' := coeFn_zero
  map_add' := coeFn_add
#align quadratic_form.coe_fn_add_monoid_hom QuadraticMap.coeFnAddMonoidHom

/-- Evaluation on a particular element of the module `M` is an additive map over quadratic forms. -/
@[simps! apply]
def evalAddMonoidHom (m : M) : QuadraticMap R M N →+ N :=
  (Pi.evalAddMonoidHom _ m).comp coeFnAddMonoidHom
#align quadratic_form.eval_add_monoid_hom QuadraticMap.evalAddMonoidHom

section Sum

@[simp]
theorem coeFn_sum {ι : Type*} (Q : ι → QuadraticMap R M N) (s : Finset ι) :
    ⇑(∑ i in s, Q i) = ∑ i in s, ⇑(Q i) :=
  map_sum coeFnAddMonoidHom Q s
#align quadratic_form.coe_fn_sum QuadraticMap.coeFn_sum

@[simp]
theorem sum_apply {ι : Type*} (Q : ι → QuadraticMap R M N) (s : Finset ι) (x : M) :
    (∑ i in s, Q i) x = ∑ i in s, Q i x :=
  map_sum (evalAddMonoidHom x : _ →+ N) Q s
#align quadratic_form.sum_apply QuadraticMap.sum_apply

end Sum

instance [Monoid S] [DistribMulAction S N] [SMulCommClass S R N] [SMulCommClass R S N] :
    DistribMulAction S (QuadraticMap R M N) where
  mul_smul a b Q := ext fun x => by simp only [smul_apply, mul_smul]
  one_smul Q := ext fun x => by simp only [QuadraticMap.smul_apply, one_smul]
  smul_add a Q Q' := by
    ext
    simp only [add_apply, smul_apply, smul_add]
  smul_zero a := by
    ext
    simp only [zero_apply, smul_apply, smul_zero]

instance [Semiring S] [Module S N] [SMulCommClass S R N] [SMulCommClass R S N] :
    Module S (QuadraticMap R M N) where
  zero_smul Q := by
    ext
    simp only [zero_apply, smul_apply, zero_smul]
  add_smul a b Q := by
    ext
    simp only [add_apply, smul_apply, add_smul]

end SemiringOperators

section RingOperators

variable [CommRing R] [AddCommGroup M] [Module R M] [AddCommGroup N] [Module R N]

instance : Neg (QuadraticMap R M N) :=
  ⟨fun Q =>
    { toFun := -Q
      toFun_smul := fun a x => by simp only [Pi.neg_apply, map_smul, smul_neg]
      exists_companion' :=
        let ⟨B, h⟩ := Q.exists_companion
        ⟨-B, fun x y => by simp_rw [Pi.neg_apply, h, LinearMap.neg_apply, neg_add]⟩ }⟩

@[simp]
theorem coeFn_neg (Q : QuadraticMap R M N) : ⇑(-Q) = -Q :=
  rfl
#align quadratic_form.coe_fn_neg QuadraticMap.coeFn_neg

@[simp]
theorem neg_apply (Q : QuadraticMap R M N) (x : M) : (-Q) x = -Q x :=
  rfl
#align quadratic_form.neg_apply QuadraticMap.neg_apply

instance : Sub (QuadraticMap R M N) :=
  ⟨fun Q Q' => (Q + -Q').copy (Q - Q') (sub_eq_add_neg _ _)⟩

@[simp]
theorem coeFn_sub (Q Q' : QuadraticMap R M N) : ⇑(Q - Q') = Q - Q' :=
  rfl
#align quadratic_form.coe_fn_sub QuadraticMap.coeFn_sub

@[simp]
theorem sub_apply (Q Q' : QuadraticMap R M N) (x : M) : (Q - Q') x = Q x - Q' x :=
  rfl
#align quadratic_form.sub_apply QuadraticMap.sub_apply

instance : AddCommGroup (QuadraticMap R M N) :=
  DFunLike.coe_injective.addCommGroup _ coeFn_zero coeFn_add coeFn_neg coeFn_sub
    (fun _ _ => coeFn_smul _ _) fun _ _ => coeFn_smul _ _

end RingOperators

section Comp

variable [CommSemiring R] [AddCommMonoid M] [Module R M] [AddCommMonoid N] [Module R N]
variable {N' : Type v} [AddCommMonoid N'] [Module R N']

/-- Compose the quadratic form with a linear function. -/
def comp (Q : QuadraticMap R N' N) (f : M →ₗ[R] N') : QuadraticMap R M N where
  toFun x := Q (f x)
  toFun_smul a x := by simp only [map_smul, f.map_smul]
  exists_companion' :=
    let ⟨B, h⟩ := Q.exists_companion
    ⟨B.compl₁₂ f f, fun x y => by simp_rw [f.map_add]; exact h (f x) (f y)⟩
#align quadratic_form.comp QuadraticMap.comp

@[simp]
theorem comp_apply (Q : QuadraticMap R N' N) (f : M →ₗ[R] N') (x : M) : (Q.comp f) x = Q (f x) :=
  rfl
#align quadratic_form.comp_apply QuadraticMap.comp_apply

/-- Compose a quadratic form with a linear function on the left. -/
@[simps (config := { simpRhs := true })]
def _root_.LinearMap.compQuadraticMap [CommSemiring S] [Algebra S R] [Module S N] [Module S M]
    [IsScalarTower S R N] [IsScalarTower S R M] [Module S N']
    (f : N →ₗ[S] N') (Q : QuadraticMap R M N) : QuadraticMap S M N' where
  toFun x := f (Q x)
  toFun_smul b x := by simp only [Q.map_smul_of_tower b x, f.map_smul, smul_eq_mul]
  exists_companion' :=
    let ⟨B, h⟩ := Q.exists_companion
    ⟨(B.restrictScalars₁₂ S S).compr₂ f, fun x y => by
      simp_rw [h, f.map_add, LinearMap.compr₂_apply, LinearMap.restrictScalars₁₂_apply_apply]⟩
#align linear_map.comp_quadratic_form LinearMap.compQuadraticMap

end Comp

section CommRing

variable [CommSemiring R] [AddCommMonoid M] [Module R M]

/-- The product of linear forms is a quadratic form. -/
def linMulLin (f g : M →ₗ[R] R) : QuadraticMap R M R where
  toFun := f * g
  toFun_smul a x := by
    simp only [smul_eq_mul, RingHom.id_apply, Pi.mul_apply, LinearMap.map_smulₛₗ]
    ring
  exists_companion' :=
    ⟨(LinearMap.mul R R).compl₁₂ f g + (LinearMap.mul R R).compl₁₂ g f, fun x y => by
      simp only [Pi.mul_apply, map_add, LinearMap.compl₁₂_apply, LinearMap.mul_apply',
        LinearMap.add_apply]
      ring_nf⟩
#align quadratic_form.lin_mul_lin QuadraticMap.linMulLin

@[simp]
theorem linMulLin_apply (f g : M →ₗ[R] R) (x) : linMulLin f g x = f x * g x :=
  rfl
#align quadratic_form.lin_mul_lin_apply QuadraticMap.linMulLin_apply

@[simp]
theorem add_linMulLin (f g h : M →ₗ[R] R) : linMulLin (f + g) h = linMulLin f h + linMulLin g h :=
  ext fun _ => add_mul _ _ _
#align quadratic_form.add_lin_mul_lin QuadraticMap.add_linMulLin

@[simp]
theorem linMulLin_add (f g h : M →ₗ[R] R) : linMulLin f (g + h) = linMulLin f g + linMulLin f h :=
  ext fun _ => mul_add _ _ _
#align quadratic_form.lin_mul_lin_add QuadraticMap.linMulLin_add

variable [AddCommMonoid N] [Module R N]

@[simp]
theorem linMulLin_comp (f g : M →ₗ[R] R) (h : N →ₗ[R] M) :
    (linMulLin f g).comp h = linMulLin (f.comp h) (g.comp h) :=
  rfl
#align quadratic_form.lin_mul_lin_comp QuadraticMap.linMulLin_comp

variable {n : Type*}

/-- `sq` is the quadratic form mapping the vector `x : R` to `x * x` -/
@[simps!]
def sq : QuadraticMap R R R :=
  linMulLin LinearMap.id LinearMap.id
#align quadratic_form.sq QuadraticMap.sq

/-- `proj i j` is the quadratic form mapping the vector `x : n → R` to `x i * x j` -/
def proj (i j : n) : QuadraticMap R (n → R) R :=
  linMulLin (@LinearMap.proj _ _ _ (fun _ => R) _ _ i) (@LinearMap.proj _ _ _ (fun _ => R) _ _ j)
#align quadratic_form.proj QuadraticMap.proj

@[simp]
theorem proj_apply (i j : n) (x : n → R) : proj i j x = x i * x j :=
  rfl
#align quadratic_form.proj_apply QuadraticMap.proj_apply

end CommRing

end QuadraticMap

/-!
### Associated bilinear forms

Over a commutative ring with an inverse of 2, the theory of quadratic forms is
basically identical to that of symmetric bilinear forms. The map from quadratic
forms to bilinear forms giving this identification is called the `associated`
quadratic form.
-/

namespace LinearMap

namespace BilinMap

open QuadraticMap
open LinearMap (BilinMap)

section Semiring

variable [CommSemiring R] [AddCommMonoid M] [Module R M] [AddCommMonoid N] [Module R N]
variable {N' : Type*}  [AddCommMonoid N'] [Module R N']

/-- A bilinear form gives a quadratic form by applying the argument twice. -/
def toQuadraticMap (B : BilinMap R M N) : QuadraticMap R M N where
  toFun x := B x x
<<<<<<< HEAD
  toFun_smul a x := by simp only [SMulHomClass.map_smul, LinearMap.smul_apply, smul_smul]
  exists_companion' := ⟨B + LinearMap.flip B, fun x y => by simp [add_add_add_comm, add_comm]⟩
#align bilin_form.to_quadratic_form LinearMap.BilinMap.toQuadraticMap
=======
  toFun_smul a x := by
    simp only [_root_.map_smul, LinearMap.smul_apply, smul_eq_mul, mul_assoc]
  exists_companion' := ⟨B + B.flip,
    fun x y => by simp only [map_add, LinearMap.add_apply, LinearMap.flip_apply]; abel⟩
#align bilin_form.to_quadratic_form LinearMap.BilinForm.toQuadraticForm

variable {B : BilinForm R M}
>>>>>>> 44c063e1

@[simp]
theorem toQuadraticMap_apply (B : BilinMap R M N) (x : M) : B.toQuadraticMap x = B x x :=
  rfl
#align bilin_form.to_quadratic_form_apply LinearMap.BilinMap.toQuadraticMap_apply

theorem toQuadraticMap_comp_same (B : BilinMap R M N) (f : N' →ₗ[R] M) :
    BilinMap.toQuadraticMap (B.compl₁₂ f f) = B.toQuadraticMap.comp f := rfl

section

variable (R M)

@[simp]
theorem toQuadraticMap_zero : (0 : BilinMap R M N).toQuadraticMap = 0 :=
  rfl
#align bilin_form.to_quadratic_form_zero LinearMap.BilinMap.toQuadraticMap_zero

end

@[simp]
theorem toQuadraticMap_add (B₁ B₂ : BilinMap R M N) :
    (B₁ + B₂).toQuadraticMap = B₁.toQuadraticMap + B₂.toQuadraticMap :=
  rfl
#align bilin_form.to_quadratic_form_add LinearMap.BilinMap.toQuadraticMap_add

@[simp]
theorem toQuadraticMap_smul [Monoid S] [DistribMulAction S N] [SMulCommClass S R N]
    [SMulCommClass R S N] (a : S)
    (B : BilinMap R M N) : (a • B).toQuadraticMap = a • B.toQuadraticMap :=
  rfl
#align bilin_form.to_quadratic_form_smul LinearMap.BilinMap.toQuadraticMap_smul

section

variable (S R M)

/-- `LinearMap.BilinForm.toQuadraticMap` as an additive homomorphism -/
@[simps]
def toQuadraticMapAddMonoidHom : (BilinMap R M N) →+ QuadraticMap R M N where
  toFun := toQuadraticMap
  map_zero' := toQuadraticMap_zero _ _
  map_add' := toQuadraticMap_add
#align bilin_form.to_quadratic_form_add_monoid_hom LinearMap.BilinMap.toQuadraticMapAddMonoidHom

/-- `LinearMap.BilinForm.toQuadraticMap` as a linear map -/
@[simps!]
def toQuadraticMapLinearMap [Semiring S] [Module S N] [SMulCommClass S R N] [SMulCommClass R S N] :
    (BilinMap R M N) →ₗ[S] QuadraticMap R M N where
  toFun := toQuadraticMap
  map_smul' := toQuadraticMap_smul
  map_add' := toQuadraticMap_add

end

@[simp]
theorem toQuadraticMap_list_sum (B : List (BilinMap R M N)) :
    B.sum.toQuadraticMap = (B.map toQuadraticMap).sum :=
  map_list_sum (toQuadraticMapAddMonoidHom R M) B
#align bilin_form.to_quadratic_form_list_sum LinearMap.BilinMap.toQuadraticMap_list_sum

@[simp]
theorem toQuadraticMap_multiset_sum (B : Multiset (BilinMap R M N)) :
    B.sum.toQuadraticMap = (B.map toQuadraticMap).sum :=
  map_multiset_sum (toQuadraticMapAddMonoidHom R M) B
#align bilin_form.to_quadratic_form_multiset_sum LinearMap.BilinMap.toQuadraticMap_multiset_sum

@[simp]
theorem toQuadraticMap_sum {ι : Type*} (s : Finset ι) (B : ι → (BilinMap R M N)) :
    (∑ i in s, B i).toQuadraticMap = ∑ i in s, (B i).toQuadraticMap :=
  map_sum (toQuadraticMapAddMonoidHom R M) B s
#align bilin_form.to_quadratic_form_sum LinearMap.BilinMap.toQuadraticMap_sum

@[simp]
theorem toQuadraticMap_eq_zero {B : BilinMap R M N} :
    B.toQuadraticMap = 0 ↔ B.IsAlt :=
  QuadraticMap.ext_iff
#align bilin_form.to_quadratic_form_eq_zero LinearMap.BilinMap.toQuadraticMap_eq_zero

end Semiring

section Ring

variable [CommRing R] [AddCommGroup M] [AddCommGroup N] [Module R M] [Module R N]
variable {B : BilinMap R M N}

@[simp]
theorem toQuadraticMap_neg (B : BilinMap R M N) : (-B).toQuadraticMap = -B.toQuadraticMap :=
  rfl
#align bilin_form.to_quadratic_form_neg LinearMap.BilinMap.toQuadraticMap_neg

@[simp]
theorem toQuadraticMap_sub (B₁ B₂ : BilinMap R M N) :
    (B₁ - B₂).toQuadraticMap = B₁.toQuadraticMap - B₂.toQuadraticMap :=
  rfl
#align bilin_form.to_quadratic_form_sub LinearMap.BilinMap.toQuadraticMap_sub

theorem polar_toQuadraticMap (x y : M) : polar (toQuadraticMap B) x y = B x y + B y x := by
  simp only [polar, toQuadraticMap_apply, map_add, add_apply, add_assoc, add_comm (B y x) _,
    add_sub_cancel_left, sub_eq_add_neg _ (B y y), add_neg_cancel_left]
#align bilin_form.polar_to_quadratic_form LinearMap.BilinMap.polar_toQuadraticMap

theorem polarBilin_toQuadraticMap : polarBilin (toQuadraticMap B) = B + flip B :=
  LinearMap.ext₂ polar_toQuadraticMap

@[simp] theorem _root_.QuadraticMap.toQuadraticMap_polarBilin (Q : QuadraticMap R M N) :
    toQuadraticMap (polarBilin Q) = 2 • Q :=
  QuadraticMap.ext fun x => (polar_self _ x).trans <| by simp

theorem  _root_.QuadraticMap.polarBilin_injective (h : Invertible (2 : R)) :
    Function.Injective (polarBilin : QuadraticMap R M N → _) :=
  fun Q₁ Q₂ h₁₂ => QuadraticMap.ext fun x => by
  have e1 : 2 • Q₁ x = 2 • Q₂ x := by
    simpa using DFunLike.congr_fun (congr_arg toQuadraticMap h₁₂) x
  calc
    Q₁ x = (⅟(2 : R) * 2) • Q₁ x := by rw [invOf_mul_self', one_smul]
    _ = ⅟(2 : R) • ((2 : R) • Q₁ x) := by rw [mul_smul]
    _ = ⅟(2 : R) • (2 • Q₁ x) := by rw [two_smul, ← two_smul ℕ]
    _ = ⅟(2 : R) • (2 • Q₂ x) := by rw [e1]
    _ = ⅟(2 : R) • ((2 : R) • Q₂ x) := by rw [two_smul ℕ, two_smul]
    _ = Q₂ x := by rw [← mul_smul, invOf_mul_self', one_smul]

section

variable {N' : Type*} [AddCommGroup N'] [Module R N']
variable [CommRing S] [Algebra S R] [Module S M] [IsScalarTower S R M]

theorem _root_.QuadraticMap.polarBilin_comp (Q : QuadraticMap R N' N) (f : M →ₗ[R] N') :
    polarBilin (Q.comp f) = LinearMap.compl₁₂ (polarBilin Q) f f :=
  LinearMap.ext₂ <| fun x y => by simp [polar]

end

variable {N' : Type*} [AddCommGroup N'] [Module R N']

theorem _root_.LinearMap.compQuadraticMap_polar [CommSemiring S] [Algebra S R] [Module S N]
    [Module S N'] [IsScalarTower S R N] [Module S M] [IsScalarTower S R M] (f : N →ₗ[S] N')
    (Q : QuadraticMap R M N) (x y : M) : polar (f.compQuadraticMap Q) x y = f (polar Q x y) := by
  simp [polar]

theorem _root_.LinearMap.compQuadraticMap_polarBilin (f : N →ₗ[R] N') (Q : QuadraticMap R M N) :
    (f.compQuadraticMap Q).polarBilin = Q.polarBilin.compr₂ f := by
  ext
  rw [polarBilin_apply_apply, compr₂_apply, polarBilin_apply_apply,
    LinearMap.compQuadraticMap_polar]

end Ring

end BilinMap

end LinearMap

namespace QuadraticMap

open LinearMap (BilinMap)

section AssociatedHom

variable [CommRing R] [AddCommGroup M] [Module R M] [AddCommGroup N] [Module R N]
variable (S) [CommSemiring S] [Algebra S R]
-- I think this is saying, consider `N` as a module over `S` via the action induced from `S` being
-- mapped into the centre of `R`?
variable [Module S N] [IsScalarTower S R N]
variable [Invertible (2 : R)] {B₁ : BilinMap R M R}

/-- `associatedHom` is the map that sends a quadratic form on a module `M` over `R` to its
associated symmetric bilinear form.  As provided here, this has the structure of an `S`-linear map
where `S` is a commutative subring of `R`.

Over a commutative ring, use `QuadraticMap.associated`, which gives an `R`-linear map.  Over a
general ring with no nontrivial distinguished commutative subring, use `QuadraticMap.associated'`,
which gives an additive homomorphism (or more precisely a `ℤ`-linear map.) -/
def associatedHom : QuadraticMap R M N →ₗ[S] (BilinMap R M N) :=
  -- TODO: this `center` stuff is vertigial from an incorrect non-commutative version, but we leave
  -- it behind to make a future refactor to a *correct* non-commutative version easier in future.
  (⟨⅟2, Set.invOf_mem_center (Set.ofNat_mem_center _ _)⟩ : Submonoid.center R) •
    { toFun := polarBilin
      map_add' := fun _x _y => LinearMap.ext₂ <| polar_add _ _
      map_smul' := fun _c _x => LinearMap.ext₂ <| polar_smul _ _ }
#align quadratic_form.associated_hom QuadraticMap.associatedHom

variable (Q : QuadraticMap R M N)

@[simp]
theorem associated_apply (x y : M) : associatedHom S Q x y = ⅟ (2 : R) • (Q (x + y) - Q x - Q y) :=
  rfl
#align quadratic_form.associated_apply QuadraticMap.associated_apply

@[simp] theorem two_nsmul_associated : 2 • associatedHom S Q = Q.polarBilin := by
  ext
  dsimp
  rw [← smul_assoc, two_nsmul, invOf_two_add_invOf_two, one_smul, polar]

theorem associated_isSymm (Q : QuadraticMap R M R) : (associatedHom S Q).IsSymm := fun x y => by
  simp only [associated_apply, sub_eq_add_neg, add_assoc, map_mul, RingHom.id_apply, map_add,
    _root_.map_neg, add_comm, add_left_comm]
#align quadratic_form.associated_is_symm QuadraticMap.associated_isSymm


@[simp]
theorem associated_comp {N' : Type*} [AddCommGroup N'] [Module R N'] (f : N' →ₗ[R] M) :
    associatedHom S (Q.comp f) = (associatedHom S Q).compl₁₂ f f := by
  ext
  simp only [associated_apply, comp_apply, map_add, LinearMap.compl₁₂_apply]
#align quadratic_form.associated_comp QuadraticMap.associated_comp

theorem associated_toQuadraticMap (B : BilinMap R M R) (x y : M) :
    associatedHom S B.toQuadraticMap x y = ⅟ (2 : R) • (B x y + B y x) := by
  simp only [associated_apply, LinearMap.BilinMap.toQuadraticMap_apply, map_add,
    LinearMap.add_apply, smul_eq_mul]
  abel_nf
#align quadratic_form.associated_to_quadratic_form QuadraticMap.associated_toQuadraticMap

theorem associated_left_inverse (h : B₁.IsSymm) : associatedHom S B₁.toQuadraticMap = B₁ :=
    LinearMap.ext₂ fun x y => by
  rw [associated_toQuadraticMap, ← h.eq x y, RingHom.id_apply, ← two_mul, ← smul_mul_assoc,
    smul_eq_mul, invOf_mul_self, one_mul]
#align quadratic_form.associated_left_inverse QuadraticMap.associated_left_inverse

-- Porting note: moved from below to golf the next theorem
theorem associated_eq_self_apply (x : M) : associatedHom S Q x x = Q x := by
  rw [associated_apply, map_add_self, ← three_add_one_eq_four, ← two_add_one_eq_three, add_smul,
    add_smul, one_smul, add_sub_cancel_right, add_sub_cancel_right, two_smul, ← two_smul R,
    ← smul_assoc]
  simp only [smul_eq_mul, invOf_mul_self', one_smul]
#align quadratic_form.associated_eq_self_apply QuadraticMap.associated_eq_self_apply

theorem toQuadraticMap_associated : (associatedHom S Q).toQuadraticMap = Q :=
  QuadraticMap.ext <| associated_eq_self_apply S Q
#align quadratic_form.to_quadratic_form_associated QuadraticMap.toQuadraticMap_associated

-- note: usually `rightInverse` lemmas are named the other way around, but this is consistent
-- with historical naming in this file.
theorem associated_rightInverse :
    Function.RightInverse (associatedHom S) (BilinMap.toQuadraticMap : _ → QuadraticMap R M R) :=
  fun Q => toQuadraticMap_associated S Q
#align quadratic_form.associated_right_inverse QuadraticMap.associated_rightInverse

/-- `associated'` is the `ℤ`-linear map that sends a quadratic form on a module `M` over `R` to its
associated symmetric bilinear form. -/
abbrev associated' : QuadraticMap R M R →ₗ[ℤ] BilinMap R M R :=
  associatedHom ℤ
#align quadratic_form.associated' QuadraticMap.associated'

/-- Symmetric bilinear forms can be lifted to quadratic forms -/
instance canLift :
    CanLift (BilinMap R M R) (QuadraticMap R M R) (associatedHom ℕ) LinearMap.IsSymm where
  prf B hB := ⟨B.toQuadraticMap, associated_left_inverse _ hB⟩
#align quadratic_form.can_lift QuadraticMap.canLift

/-- There exists a non-null vector with respect to any quadratic form `Q` whose associated
bilinear form is non-zero, i.e. there exists `x` such that `Q x ≠ 0`. -/
theorem exists_QuadraticMap_ne_zero {Q : QuadraticMap R M R}
    -- Porting note: added implicit argument
    (hB₁ : associated' (R := R) Q ≠ 0) :
    ∃ x, Q x ≠ 0 := by
  rw [← not_forall]
  intro h
  apply hB₁
  rw [(QuadraticMap.ext h : Q = 0), LinearMap.map_zero]
#align quadratic_form.exists_quadratic_form_ne_zero QuadraticMap.exists_QuadraticMap_ne_zero

end AssociatedHom

section Associated

variable [CommSemiring S] [CommRing R] [AddCommGroup M] [Algebra S R] [Module R M]
variable [AddCommGroup N] [Module R N] [Module S N] [IsScalarTower S R N]
variable [Invertible (2 : R)]

-- Note:  When possible, rather than writing lemmas about `associated`, write a lemma applying to
-- the more general `associatedHom` and place it in the previous section.
/-- `associated` is the linear map that sends a quadratic form over a commutative ring to its
associated symmetric bilinear form. -/
abbrev associated : QuadraticMap R M N →ₗ[R] BilinMap R M N :=
  associatedHom R
#align quadratic_form.associated QuadraticMap.associated

variable (S) in
theorem coe_associatedHom :
    ⇑(associatedHom S : QuadraticMap R M N →ₗ[S] BilinMap R M N) = associated :=
  rfl

open LinearMap in
@[simp]
theorem associated_linMulLin (f g : M →ₗ[R] R) :
    associated (R := R) (linMulLin f g) =
      ⅟ (2 : R) • ((mul R R).compl₁₂ f g + (mul R R).compl₁₂ g f) := by
  ext
  simp only [associated_apply, linMulLin_apply, map_add, smul_add, LinearMap.add_apply,
    LinearMap.smul_apply, compl₁₂_apply, mul_apply', smul_eq_mul]
  ring_nf
#align quadratic_form.associated_lin_mul_lin QuadraticMap.associated_linMulLin

open LinearMap in
@[simp]
lemma associated_sq : associated (R := R) sq = mul R R :=
  (associated_linMulLin (id) (id)).trans <|
    by simp only [smul_add, invOf_two_smul_add_invOf_two_smul]; rfl

end Associated

section IsOrtho

/-! ### Orthogonality -/

section CommSemiring
variable [CommSemiring R] [AddCommMonoid M] [Module R M] [AddCommMonoid N] [Module R N]
  {Q : QuadraticMap R M N}

/-- The proposition that two elements of a quadratic form space are orthogonal. -/
def IsOrtho (Q : QuadraticMap R M N) (x y : M) : Prop :=
  Q (x + y) = Q x + Q y

theorem isOrtho_def {Q : QuadraticMap R M N} {x y : M} : Q.IsOrtho x y ↔ Q (x + y) = Q x + Q y :=
  Iff.rfl

theorem IsOrtho.all (x y : M) : IsOrtho (0 : QuadraticMap R M N) x y := (zero_add _).symm

theorem IsOrtho.zero_left (x : M) : IsOrtho Q (0 : M) x := by simp [isOrtho_def]

theorem IsOrtho.zero_right (x : M) : IsOrtho Q x (0 : M) := by simp [isOrtho_def]

theorem ne_zero_of_not_isOrtho_self {Q : QuadraticMap R M N} (x : M) (hx₁ : ¬Q.IsOrtho x x) :
    x ≠ 0 :=
  fun hx₂ => hx₁ (hx₂.symm ▸ .zero_left _)

theorem isOrtho_comm {x y : M} : IsOrtho Q x y ↔ IsOrtho Q y x := by simp_rw [isOrtho_def, add_comm]

alias ⟨IsOrtho.symm, _⟩ := isOrtho_comm

theorem _root_.LinearMap.BilinForm.toQuadraticMap_isOrtho [IsCancelAdd R]
    [NoZeroDivisors R] [CharZero R] {B : BilinMap R M R} {x y : M} (h : B.IsSymm):
    B.toQuadraticMap.IsOrtho x y ↔ B.IsOrtho x y := by
  letI : AddCancelMonoid R := { ‹IsCancelAdd R›, (inferInstanceAs <| AddCommMonoid R) with }
  simp_rw [isOrtho_def, LinearMap.isOrtho_def, B.toQuadraticMap_apply, map_add,
    LinearMap.add_apply, add_comm _ (B y y), add_add_add_comm _ _ (B y y), add_comm (B y y)]
  rw [add_right_eq_self (a := B x x + B y y), ← h, RingHom.id_apply, add_self_eq_zero]

end CommSemiring

section CommRing
variable [CommRing R] [AddCommGroup M] [Module R M] [AddCommGroup N] [Module R N]
  {Q : QuadraticMap R M N}

@[simp]
theorem isOrtho_polarBilin {x y : M} : Q.polarBilin.IsOrtho x y ↔ IsOrtho Q x y := by
  simp_rw [isOrtho_def, LinearMap.isOrtho_def, polarBilin_apply_apply, polar, sub_sub, sub_eq_zero]

theorem IsOrtho.polar_eq_zero {x y : M} (h : IsOrtho Q x y) : polar Q x y = 0 :=
  isOrtho_polarBilin.mpr h

@[simp]
theorem associated_isOrtho [Invertible (2 : R)] {x y : M} :
    Q.associated.IsOrtho x y ↔ Q.IsOrtho x y := by
  simp_rw [isOrtho_def, LinearMap.isOrtho_def, associated_apply, invOf_smul_eq_iff,
    smul_zero, sub_sub, sub_eq_zero]

end CommRing

end IsOrtho

section Anisotropic

section Semiring

variable [CommSemiring R] [AddCommMonoid M] [AddCommMonoid N] [Module R M] [Module R N]

/-- An anisotropic quadratic form is zero only on zero vectors. -/
def Anisotropic (Q : QuadraticMap R M N) : Prop :=
  ∀ x, Q x = 0 → x = 0
#align quadratic_form.anisotropic QuadraticMap.Anisotropic

theorem not_anisotropic_iff_exists (Q : QuadraticMap R M N) :
    ¬Anisotropic Q ↔ ∃ x, x ≠ 0 ∧ Q x = 0 := by
  simp only [Anisotropic, not_forall, exists_prop, and_comm]
#align quadratic_form.not_anisotropic_iff_exists QuadraticMap.not_anisotropic_iff_exists

theorem Anisotropic.eq_zero_iff {Q : QuadraticMap R M N} (h : Anisotropic Q) {x : M} :
    Q x = 0 ↔ x = 0 :=
  ⟨h x, fun h => h.symm ▸ map_zero Q⟩
#align quadratic_form.anisotropic.eq_zero_iff QuadraticMap.Anisotropic.eq_zero_iff

end Semiring

section Ring

variable [CommRing R] [AddCommGroup M] [Module R M]

/-- The associated bilinear form of an anisotropic quadratic form is nondegenerate. -/
theorem separatingLeft_of_anisotropic [Invertible (2 : R)] (Q : QuadraticMap R M R)
    (hB : Q.Anisotropic) :
    -- Porting note: added implicit argument
    (QuadraticMap.associated' (R := R) Q).SeparatingLeft := fun x hx ↦ hB _ <| by
  rw [← hx x]
  exact (associated_eq_self_apply _ _ x).symm
#align quadratic_form.nondegenerate_of_anisotropic QuadraticMap.separatingLeft_of_anisotropic

end Ring

end Anisotropic

section PosDef

variable {R₂ : Type u} [OrderedCommRing R₂] [AddCommMonoid M] [Module R₂ M]
variable {Q₂ : QuadraticMap R₂ M R₂}

/-- A positive definite quadratic form is positive on nonzero vectors. -/
def PosDef (Q₂ : QuadraticMap R₂ M R₂) : Prop :=
  ∀ x, x ≠ 0 → 0 < Q₂ x
#align quadratic_form.pos_def QuadraticMap.PosDef

theorem PosDef.smul {R} [LinearOrderedCommRing R] [Module R M] {Q : QuadraticMap R M R}
    (h : PosDef Q) {a : R} (a_pos : 0 < a) : PosDef (a • Q) := fun x hx => mul_pos a_pos (h x hx)
#align quadratic_form.pos_def.smul QuadraticMap.PosDef.smul

variable {n : Type*}

theorem PosDef.nonneg {Q : QuadraticMap R₂ M R₂} (hQ : PosDef Q) (x : M) : 0 ≤ Q x :=
  (eq_or_ne x 0).elim (fun h => h.symm ▸ (map_zero Q).symm.le) fun h => (hQ _ h).le
#align quadratic_form.pos_def.nonneg QuadraticMap.PosDef.nonneg

theorem PosDef.anisotropic {Q : QuadraticMap R₂ M R₂} (hQ : Q.PosDef) : Q.Anisotropic :=
  fun x hQx => by_contradiction fun hx =>
    lt_irrefl (0 : R₂) <| by
      have := hQ _ hx
      rw [hQx] at this
      exact this
#align quadratic_form.pos_def.anisotropic QuadraticMap.PosDef.anisotropic

theorem posDef_of_nonneg {Q : QuadraticMap R₂ M R₂} (h : ∀ x, 0 ≤ Q x) (h0 : Q.Anisotropic) :
    PosDef Q := fun x hx => lt_of_le_of_ne (h x) (Ne.symm fun hQx => hx <| h0 _ hQx)
#align quadratic_form.pos_def_of_nonneg QuadraticMap.posDef_of_nonneg

theorem posDef_iff_nonneg {Q : QuadraticMap R₂ M R₂} : PosDef Q ↔ (∀ x, 0 ≤ Q x) ∧ Q.Anisotropic :=
  ⟨fun h => ⟨h.nonneg, h.anisotropic⟩, fun ⟨n, a⟩ => posDef_of_nonneg n a⟩
#align quadratic_form.pos_def_iff_nonneg QuadraticMap.posDef_iff_nonneg

theorem PosDef.add (Q Q' : QuadraticMap R₂ M R₂) (hQ : PosDef Q) (hQ' : PosDef Q') :
    PosDef (Q + Q') := fun x hx => add_pos (hQ x hx) (hQ' x hx)
#align quadratic_form.pos_def.add QuadraticMap.PosDef.add

theorem linMulLinSelfPosDef {R} [LinearOrderedCommRing R] [Module R M] (f : M →ₗ[R] R)
    (hf : LinearMap.ker f = ⊥) : PosDef (linMulLin f f) := fun _x hx =>
  mul_self_pos.2 fun h => hx <| LinearMap.ker_eq_bot'.mp hf _ h
#align quadratic_form.lin_mul_lin_self_pos_def QuadraticMap.linMulLinSelfPosDef

end PosDef

end QuadraticMap

section

/-!
### Quadratic forms and matrices

Connect quadratic forms and matrices, in order to explicitly compute with them.
The convention is twos out, so there might be a factor 2⁻¹ in the entries of the
matrix.
The determinant of the matrix is the discriminant of the quadratic form.
-/

variable {n : Type w} [Fintype n] [DecidableEq n]
variable [CommRing R] [AddCommMonoid M] [Module R M]

variable (M : Matrix n n R)

/-- `M.toQuadraticMap'` is the map `fun x ↦ col x * M * row x` as a quadratic form. -/
def Matrix.toQuadraticMap' (M : Matrix n n R) : QuadraticMap R (n → R) R :=
  LinearMap.BilinMap.toQuadraticMap (Matrix.toLinearMap₂' M)
#align matrix.to_quadratic_form' Matrix.toQuadraticMap'

variable [Invertible (2 : R)]

/-- A matrix representation of the quadratic form. -/
def QuadraticMap.toMatrix' (Q : QuadraticMap R (n → R) R) : Matrix n n R :=
  LinearMap.toMatrix₂' (associated (R := R) Q)
#align quadratic_form.to_matrix' QuadraticMap.toMatrix'

open QuadraticMap

theorem QuadraticMap.toMatrix'_smul (a : R) (Q : QuadraticMap R (n → R) R) :
    (a • Q).toMatrix' = a • Q.toMatrix' := by
  simp only [toMatrix', LinearEquiv.map_smul, LinearMap.map_smul]
#align quadratic_form.to_matrix'_smul QuadraticMap.toMatrix'_smul

theorem QuadraticMap.isSymm_toMatrix' (Q : QuadraticMap R (n → R) R) : Q.toMatrix'.IsSymm := by
  ext i j
  rw [toMatrix', Matrix.transpose_apply, LinearMap.toMatrix₂'_apply, LinearMap.toMatrix₂'_apply,
    ← associated_isSymm, RingHom.id_apply, associated_apply]
#align quadratic_form.is_symm_to_matrix' QuadraticMap.isSymm_toMatrix'

end

namespace QuadraticMap

variable {n : Type w} [Fintype n]
variable [CommRing R] [DecidableEq n] [Invertible (2 : R)]
variable {m : Type w} [DecidableEq m] [Fintype m]

open Matrix

@[simp]
theorem toMatrix'_comp (Q : QuadraticMap R (m → R) R) (f : (n → R) →ₗ[R] m → R) :
    (Q.comp f).toMatrix' = (LinearMap.toMatrix' f)ᵀ * Q.toMatrix' * (LinearMap.toMatrix' f) := by
  ext
  simp only [QuadraticMap.associated_comp, LinearMap.toMatrix₂'_compl₁₂, toMatrix']

#align quadratic_form.to_matrix'_comp QuadraticMap.toMatrix'_comp

section Discriminant

variable {Q : QuadraticMap R (n → R) R}

/-- The discriminant of a quadratic form generalizes the discriminant of a quadratic polynomial. -/
def discr (Q : QuadraticMap R (n → R) R) : R :=
  Q.toMatrix'.det
#align quadratic_form.discr QuadraticMap.discr

theorem discr_smul (a : R) : (a • Q).discr = a ^ Fintype.card n * Q.discr := by
  simp only [discr, toMatrix'_smul, Matrix.det_smul]
#align quadratic_form.discr_smul QuadraticMap.discr_smul

theorem discr_comp (f : (n → R) →ₗ[R] n → R) :
    (Q.comp f).discr = f.toMatrix'.det * f.toMatrix'.det * Q.discr := by
  simp only [Matrix.det_transpose, mul_left_comm, QuadraticMap.toMatrix'_comp, mul_comm,
    Matrix.det_mul, discr]
#align quadratic_form.discr_comp QuadraticMap.discr_comp

end Discriminant

end QuadraticMap

namespace QuadraticMap

end QuadraticMap

namespace LinearMap

namespace BilinForm

open LinearMap (BilinMap)

section Semiring

variable [CommSemiring R] [AddCommMonoid M] [Module R M]

/--
A bilinear form is separating left if the quadratic form it is associated with is anisotropic.
-/
theorem separatingLeft_of_anisotropic {B : BilinMap R M R} (hB : B.toQuadraticMap.Anisotropic) :
    B.SeparatingLeft := fun x hx => hB _ (hx x)
#align bilin_form.nondegenerate_of_anisotropic LinearMap.BilinForm.separatingLeft_of_anisotropic

end Semiring

variable [CommRing R] [AddCommGroup M] [Module R M]

/-- There exists a non-null vector with respect to any symmetric, nonzero bilinear form `B`
on a module `M` over a ring `R` with invertible `2`, i.e. there exists some
`x : M` such that `B x x ≠ 0`. -/
theorem exists_bilinForm_self_ne_zero [htwo : Invertible (2 : R)] {B : BilinMap R M R}
    (hB₁ : B ≠ 0) (hB₂ : B.IsSymm) : ∃ x, ¬B.IsOrtho x x := by
  lift B to QuadraticMap R M R using hB₂ with Q
  obtain ⟨x, hx⟩ := QuadraticMap.exists_QuadraticMap_ne_zero hB₁
  exact ⟨x, fun h => hx (Q.associated_eq_self_apply ℕ x ▸ h)⟩
#align bilin_form.exists_bilin_form_self_ne_zero LinearMap.BilinForm.exists_bilinForm_self_ne_zero

open FiniteDimensional

variable {V : Type u} {K : Type v} [Field K] [AddCommGroup V] [Module K V]
variable [FiniteDimensional K V]

/-- Given a symmetric bilinear form `B` on some vector space `V` over a field `K`
in which `2` is invertible, there exists an orthogonal basis with respect to `B`. -/
theorem exists_orthogonal_basis [hK : Invertible (2 : K)] {B : LinearMap.BilinForm K V}
    (hB₂ : B.IsSymm) : ∃ v : Basis (Fin (finrank K V)) K V, B.IsOrthoᵢ v := by
  induction' hd : finrank K V with d ih generalizing V
  · simp_rw [Nat.zero_eq]
    exact ⟨basisOfFinrankZero hd, fun _ _ _ => map_zero _⟩
  haveI := finrank_pos_iff.1 (hd.symm ▸ Nat.succ_pos d : 0 < finrank K V)
  -- either the bilinear form is trivial or we can pick a non-null `x`
  obtain rfl | hB₁ := eq_or_ne B 0
  · let b := FiniteDimensional.finBasis K V
    rw [hd] at b
    exact ⟨b, fun i j _ => rfl⟩
  obtain ⟨x, hx⟩ := exists_bilinForm_self_ne_zero hB₁ hB₂
  rw [← Submodule.finrank_add_eq_of_isCompl (isCompl_span_singleton_orthogonal hx).symm,
    finrank_span_singleton (ne_zero_of_map hx)] at hd
  let B' :=  B.domRestrict₁₂ (Submodule.orthogonalBilin (K ∙ x) B )
    (Submodule.orthogonalBilin (K ∙ x) B )
  obtain ⟨v', hv₁⟩ := ih (hB₂.domRestrict _ : B'.IsSymm) (Nat.succ.inj hd)
  -- concatenate `x` with the basis obtained by induction
  let b :=
    Basis.mkFinCons x v'
      (by
        rintro c y hy hc
        rw [add_eq_zero_iff_neg_eq] at hc
        rw [← hc, Submodule.neg_mem_iff] at hy
        have := (isCompl_span_singleton_orthogonal hx).disjoint
        rw [Submodule.disjoint_def] at this
        have := this (c • x) (Submodule.smul_mem _ _ <| Submodule.mem_span_singleton_self _) hy
        exact (smul_eq_zero.1 this).resolve_right fun h => hx <| h.symm ▸ map_zero _)
      (by
        intro y
        refine' ⟨-B x y / B x x, fun z hz => _⟩
        obtain ⟨c, rfl⟩ := Submodule.mem_span_singleton.1 hz
        rw [IsOrtho, map_smul, smul_apply, map_add, map_smul, smul_eq_mul, smul_eq_mul,
          div_mul_cancel₀ _ hx, add_neg_self, mul_zero])
  refine' ⟨b, _⟩
  · rw [Basis.coe_mkFinCons]
    intro j i
    refine' Fin.cases _ (fun i => _) i <;> refine' Fin.cases _ (fun j => _) j <;> intro hij <;>
      simp only [Function.onFun, Fin.cons_zero, Fin.cons_succ, Function.comp_apply]
    · exact (hij rfl).elim
    · rw [IsOrtho, ← hB₂]
      exact (v' j).prop _ (Submodule.mem_span_singleton_self x)
    · exact (v' i).prop _ (Submodule.mem_span_singleton_self x)
    · exact hv₁ (ne_of_apply_ne _ hij)
#align bilin_form.exists_orthogonal_basis LinearMap.BilinForm.exists_orthogonal_basis

end BilinForm

end LinearMap

namespace QuadraticMap

open Finset

variable [CommSemiring R] [AddCommMonoid M] [Module R M] [AddCommMonoid N] [Module R N]
variable {ι : Type*}

/-- Given a quadratic form `Q` and a basis, `basisRepr` is the basis representation of `Q`. -/
noncomputable def basisRepr [Finite ι] (Q : QuadraticMap R M N) (v : Basis ι R M) :
    QuadraticMap R (ι → R) N :=
  Q.comp v.equivFun.symm
#align quadratic_form.basis_repr QuadraticMap.basisRepr

@[simp]
theorem basisRepr_apply [Fintype ι] {v : Basis ι R M} (Q : QuadraticMap R M N) (w : ι → R) :
    Q.basisRepr v w = Q (∑ i : ι, w i • v i) := by
  rw [← v.equivFun_symm_apply]
  rfl
#align quadratic_form.basis_repr_apply QuadraticMap.basisRepr_apply

variable [Fintype ι] {v : Basis ι R M}

section

variable (R)

/-- The weighted sum of squares with respect to some weight as a quadratic form.

The weights are applied using `•`; typically this definition is used either with `S = R` or
`[Algebra S R]`, although this is stated more generally. -/
def weightedSumSquares [Monoid S] [DistribMulAction S R] [SMulCommClass S R R] [SMulCommClass R S R]
    (w : ι → S) : QuadraticMap R (ι → R) R :=
  ∑ i : ι, w i • (proj (R:=R) (n:=ι) i i)
#align quadratic_form.weighted_sum_squares QuadraticMap.weightedSumSquares

end

@[simp]
theorem weightedSumSquares_apply [Monoid S] [DistribMulAction S R] [SMulCommClass S R R]
    [SMulCommClass R S R] (w : ι → S) (v : ι → R) :
    weightedSumSquares R w v = ∑ i : ι, w i • (v i * v i) :=
  QuadraticMap.sum_apply _ _ _
#align quadratic_form.weighted_sum_squares_apply QuadraticMap.weightedSumSquares_apply

/-- On an orthogonal basis, the basis representation of `Q` is just a sum of squares. -/
theorem basisRepr_eq_of_iIsOrtho {R M} [CommRing R] [AddCommGroup M] [Module R M]
    [Invertible (2 : R)] (Q : QuadraticMap R M R) (v : Basis ι R M)
    (hv₂ : (associated (R := R) Q).IsOrthoᵢ v) :
    Q.basisRepr v = weightedSumSquares _ fun i => Q (v i) := by
  ext w
  rw [basisRepr_apply, ← @associated_eq_self_apply R, map_sum, weightedSumSquares_apply]
  refine' sum_congr rfl fun j hj => _
  rw [← @associated_eq_self_apply R, LinearMap.map_sum₂, sum_eq_single_of_mem j hj]
  · rw [LinearMap.map_smul, LinearMap.map_smul₂, smul_eq_mul, associated_apply, smul_eq_mul,
      smul_eq_mul, smul_eq_mul]
    ring_nf
  · intro i _ hij
    rw [LinearMap.map_smul, LinearMap.map_smul₂,
      show associatedHom R Q (v i) (v j) = 0 from hv₂ hij, smul_eq_mul, smul_eq_mul,
      mul_zero, mul_zero]
set_option linter.uppercaseLean3 false in
#align quadratic_form.basis_repr_eq_of_is_Ortho QuadraticMap.basisRepr_eq_of_iIsOrtho

end QuadraticMap<|MERGE_RESOLUTION|>--- conflicted
+++ resolved
@@ -671,19 +671,9 @@
 /-- A bilinear form gives a quadratic form by applying the argument twice. -/
 def toQuadraticMap (B : BilinMap R M N) : QuadraticMap R M N where
   toFun x := B x x
-<<<<<<< HEAD
-  toFun_smul a x := by simp only [SMulHomClass.map_smul, LinearMap.smul_apply, smul_smul]
+  toFun_smul a x := by simp only [_root_.map_smul, LinearMap.smul_apply, smul_smul]
   exists_companion' := ⟨B + LinearMap.flip B, fun x y => by simp [add_add_add_comm, add_comm]⟩
 #align bilin_form.to_quadratic_form LinearMap.BilinMap.toQuadraticMap
-=======
-  toFun_smul a x := by
-    simp only [_root_.map_smul, LinearMap.smul_apply, smul_eq_mul, mul_assoc]
-  exists_companion' := ⟨B + B.flip,
-    fun x y => by simp only [map_add, LinearMap.add_apply, LinearMap.flip_apply]; abel⟩
-#align bilin_form.to_quadratic_form LinearMap.BilinForm.toQuadraticForm
-
-variable {B : BilinForm R M}
->>>>>>> 44c063e1
 
 @[simp]
 theorem toQuadraticMap_apply (B : BilinMap R M N) (x : M) : B.toQuadraticMap x = B x x :=
