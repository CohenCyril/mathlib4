--- conflicted
+++ resolved
@@ -139,12 +139,7 @@
     ∃ C : ℝ, 0 < C ∧ ∀ m, ‖f m‖ ≤ C * ∏ i, ‖m i‖ := by
   cases isEmpty_or_nonempty ι
   · refine' ⟨‖f 0‖ + 1, add_pos_of_nonneg_of_pos (norm_nonneg _) zero_lt_one, fun m => _⟩
-<<<<<<< HEAD
-    obtain rfl : m = 0
-    · exact funext (IsEmpty.elim ‹_›)
-=======
     obtain rfl : m = 0 := funext (IsEmpty.elim ‹_›)
->>>>>>> 59042a7e
     simp [univ_eq_empty, zero_le_one]
   obtain ⟨ε : ℝ, ε0 : 0 < ε, hε : ∀ m : ∀ i, E i, ‖m - 0‖ < ε → ‖f m - f 0‖ < 1⟩ :=
     NormedAddCommGroup.tendsto_nhds_nhds.1 (hf.tendsto 0) 1 zero_lt_one
