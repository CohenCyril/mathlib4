--- conflicted
+++ resolved
@@ -624,9 +624,6 @@
   ext
   norm_cast
 
-<<<<<<< HEAD
-theorem prod_norm_eq_of_L2 (x : WithLp 2 (α × β)) : ‖x‖ = √(‖x.fst‖ ^ 2 + ‖x.snd‖ ^ 2) := by
-=======
 @[simp] theorem prod_nnnorm_equiv (f : WithLp ∞ (α × β)) : ‖WithLp.equiv ⊤ _ f‖₊ = ‖f‖₊ := by
   rw [prod_nnnorm_eq_sup, Prod.nnnorm_def', _root_.sup_eq_max, equiv_fst, equiv_snd]
 
@@ -640,8 +637,7 @@
   (prod_norm_equiv _).symm
 
 theorem prod_norm_eq_of_L2 (x : WithLp 2 (α × β)) :
-    ‖x‖ = Real.sqrt (‖x.fst‖ ^ 2 + ‖x.snd‖ ^ 2) := by
->>>>>>> a6a17daf
+    ‖x‖ = √(‖x.fst‖ ^ 2 + ‖x.snd‖ ^ 2) := by
   rw [prod_norm_eq_of_nat 2 (by norm_cast) _, Real.sqrt_eq_rpow]
   norm_cast
 
