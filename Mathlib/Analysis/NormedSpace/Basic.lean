/-
Copyright (c) 2018 Patrick Massot. All rights reserved.
Released under Apache 2.0 license as described in the file LICENSE.
Authors: Patrick Massot, Johannes Hölzl
-/
import Mathlib.Algebra.Algebra.Pi
import Mathlib.Algebra.Algebra.RestrictScalars
import Mathlib.Analysis.Normed.Field.Basic
import Mathlib.Analysis.Normed.MulAction
import Mathlib.Data.Real.Sqrt
import Mathlib.Topology.Algebra.Module.Basic

#align_import analysis.normed_space.basic from "leanprover-community/mathlib"@"bc91ed7093bf098d253401e69df601fc33dde156"

/-!
# Normed spaces

In this file we define (semi)normed spaces and algebras. We also prove some theorems
about these definitions.
-/


variable {α : Type*} {β : Type*} {γ : Type*} {ι : Type*}

open Filter Metric Function Set Topology Bornology
open scoped BigOperators NNReal ENNReal uniformity

section SeminormedAddCommGroup

section Prio

-- set_option extends_priority 920 -- Porting note: option unsupported

-- Here, we set a rather high priority for the instance `[NormedSpace α β] : Module α β`
-- to take precedence over `Semiring.toModule` as this leads to instance paths with better
-- unification properties.
/-- A normed space over a normed field is a vector space endowed with a norm which satisfies the
equality `‖c • x‖ = ‖c‖ ‖x‖`. We require only `‖c • x‖ ≤ ‖c‖ ‖x‖` in the definition, then prove
`‖c • x‖ = ‖c‖ ‖x‖` in `norm_smul`.

Note that since this requires `SeminormedAddCommGroup` and not `NormedAddCommGroup`, this
typeclass can be used for "semi normed spaces" too, just as `Module` can be used for
"semi modules". -/
class NormedSpace (α : Type*) (β : Type*) [NormedField α] [SeminormedAddCommGroup β] extends
  Module α β where
  norm_smul_le : ∀ (a : α) (b : β), ‖a • b‖ ≤ ‖a‖ * ‖b‖
#align normed_space NormedSpace

attribute [inherit_doc NormedSpace] NormedSpace.norm_smul_le

end Prio

variable [NormedField α] [SeminormedAddCommGroup β]

-- see Note [lower instance priority]
instance (priority := 100) NormedSpace.boundedSMul [NormedSpace α β] : BoundedSMul α β :=
  BoundedSMul.of_norm_smul_le NormedSpace.norm_smul_le
#align normed_space.has_bounded_smul NormedSpace.boundedSMul

instance NormedField.toNormedSpace : NormedSpace α α where norm_smul_le a b := norm_mul_le a b
#align normed_field.to_normed_space NormedField.toNormedSpace

-- shortcut instance
instance NormedField.to_boundedSMul : BoundedSMul α α :=
  NormedSpace.boundedSMul
#align normed_field.to_has_bounded_smul NormedField.to_boundedSMul

theorem norm_zsmul (α) [NormedField α] [NormedSpace α β] (n : ℤ) (x : β) :
    ‖n • x‖ = ‖(n : α)‖ * ‖x‖ := by rw [← norm_smul, ← Int.smul_one_eq_coe, smul_assoc, one_smul]
#align norm_zsmul norm_zsmul

@[simp]
theorem abs_norm (z : β) : |‖z‖| = ‖z‖ := abs_of_nonneg <| norm_nonneg _
#align abs_norm abs_norm

theorem inv_norm_smul_mem_closed_unit_ball [NormedSpace ℝ β] (x : β) :
    ‖x‖⁻¹ • x ∈ closedBall (0 : β) 1 := by
  simp only [mem_closedBall_zero_iff, norm_smul, norm_inv, norm_norm, ← _root_.div_eq_inv_mul,
    div_self_le_one]
#align inv_norm_smul_mem_closed_unit_ball inv_norm_smul_mem_closed_unit_ball

theorem norm_smul_of_nonneg [NormedSpace ℝ β] {t : ℝ} (ht : 0 ≤ t) (x : β) : ‖t • x‖ = t * ‖x‖ := by
  rw [norm_smul, Real.norm_eq_abs, abs_of_nonneg ht]
#align norm_smul_of_nonneg norm_smul_of_nonneg

variable {E : Type*} [SeminormedAddCommGroup E] [NormedSpace α E]

variable {F : Type*} [SeminormedAddCommGroup F] [NormedSpace α F]

theorem eventually_nhds_norm_smul_sub_lt (c : α) (x : E) {ε : ℝ} (h : 0 < ε) :
    ∀ᶠ y in 𝓝 x, ‖c • (y - x)‖ < ε :=
  have : Tendsto (fun y => ‖c • (y - x)‖) (𝓝 x) (𝓝 0) :=
    ((continuous_id.sub continuous_const).const_smul _).norm.tendsto' _ _ (by simp)
  this.eventually (gt_mem_nhds h)
#align eventually_nhds_norm_smul_sub_lt eventually_nhds_norm_smul_sub_lt

theorem Filter.Tendsto.zero_smul_isBoundedUnder_le {f : ι → α} {g : ι → E} {l : Filter ι}
    (hf : Tendsto f l (𝓝 0)) (hg : IsBoundedUnder (· ≤ ·) l (Norm.norm ∘ g)) :
    Tendsto (fun x => f x • g x) l (𝓝 0) :=
  hf.op_zero_isBoundedUnder_le hg (· • ·) norm_smul_le
#align filter.tendsto.zero_smul_is_bounded_under_le Filter.Tendsto.zero_smul_isBoundedUnder_le

theorem Filter.IsBoundedUnder.smul_tendsto_zero {f : ι → α} {g : ι → E} {l : Filter ι}
    (hf : IsBoundedUnder (· ≤ ·) l (norm ∘ f)) (hg : Tendsto g l (𝓝 0)) :
    Tendsto (fun x => f x • g x) l (𝓝 0) :=
  hg.op_zero_isBoundedUnder_le hf (flip (· • ·)) fun x y =>
    (norm_smul_le y x).trans_eq (mul_comm _ _)
#align filter.is_bounded_under.smul_tendsto_zero Filter.IsBoundedUnder.smul_tendsto_zero

theorem closure_ball [NormedSpace ℝ E] (x : E) {r : ℝ} (hr : r ≠ 0) :
    closure (ball x r) = closedBall x r := by
  refine' Subset.antisymm closure_ball_subset_closedBall fun y hy => _
  have : ContinuousWithinAt (fun c : ℝ => c • (y - x) + x) (Ico 0 1) 1 :=
    ((continuous_id.smul continuous_const).add continuous_const).continuousWithinAt
  convert this.mem_closure _ _
  · rw [one_smul, sub_add_cancel]
  · simp [closure_Ico zero_ne_one, zero_le_one]
  · rintro c ⟨hc0, hc1⟩
    rw [mem_ball, dist_eq_norm, add_sub_cancel, norm_smul, Real.norm_eq_abs, abs_of_nonneg hc0,
      mul_comm, ← mul_one r]
    rw [mem_closedBall, dist_eq_norm] at hy
    replace hr : 0 < r := ((norm_nonneg _).trans hy).lt_of_ne hr.symm
    apply mul_lt_mul' <;> assumption
#align closure_ball closure_ball

theorem frontier_ball [NormedSpace ℝ E] (x : E) {r : ℝ} (hr : r ≠ 0) :
    frontier (ball x r) = sphere x r := by
  rw [frontier, closure_ball x hr, isOpen_ball.interior_eq, closedBall_diff_ball]
#align frontier_ball frontier_ball

theorem interior_closedBall [NormedSpace ℝ E] (x : E) {r : ℝ} (hr : r ≠ 0) :
    interior (closedBall x r) = ball x r := by
  cases' hr.lt_or_lt with hr hr
  · rw [closedBall_eq_empty.2 hr, ball_eq_empty.2 hr.le, interior_empty]
  refine' Subset.antisymm _ ball_subset_interior_closedBall
  intro y hy
  rcases (mem_closedBall.1 <| interior_subset hy).lt_or_eq with (hr | rfl)
  · exact hr
  set f : ℝ → E := fun c : ℝ => c • (y - x) + x
  suffices f ⁻¹' closedBall x (dist y x) ⊆ Icc (-1) 1 by
    have hfc : Continuous f := (continuous_id.smul continuous_const).add continuous_const
    have hf1 : (1 : ℝ) ∈ f ⁻¹' interior (closedBall x <| dist y x) := by simpa
    have h1 : (1 : ℝ) ∈ interior (Icc (-1 : ℝ) 1) :=
      interior_mono this (preimage_interior_subset_interior_preimage hfc hf1)
    contrapose h1
    simp
  intro c hc
  rw [mem_Icc, ← abs_le, ← Real.norm_eq_abs, ← mul_le_mul_right hr]
  simpa [dist_eq_norm, norm_smul] using hc
#align interior_closed_ball interior_closedBall

theorem frontier_closedBall [NormedSpace ℝ E] (x : E) {r : ℝ} (hr : r ≠ 0) :
    frontier (closedBall x r) = sphere x r := by
  rw [frontier, closure_closedBall, interior_closedBall x hr, closedBall_diff_ball]
#align frontier_closed_ball frontier_closedBall

theorem interior_sphere [NormedSpace ℝ E] (x : E) {r : ℝ} (hr : r ≠ 0) :
    interior (sphere x r) = ∅ := by
  rw [← frontier_closedBall x hr, interior_frontier isClosed_ball]
#align interior_sphere interior_sphere

theorem frontier_sphere [NormedSpace ℝ E] (x : E) {r : ℝ} (hr : r ≠ 0) :
    frontier (sphere x r) = sphere x r := by
  rw [isClosed_sphere.frontier_eq, interior_sphere x hr, diff_empty]
#align frontier_sphere frontier_sphere

instance NormedSpace.discreteTopology_zmultiples
    {E : Type*} [NormedAddCommGroup E] [NormedSpace ℚ E] (e : E) :
    DiscreteTopology <| AddSubgroup.zmultiples e := by
  rcases eq_or_ne e 0 with (rfl | he)
  · rw [AddSubgroup.zmultiples_zero_eq_bot]
    refine Subsingleton.discreteTopology (α := ↑(⊥ : Subspace ℚ E))
  · rw [discreteTopology_iff_isOpen_singleton_zero, isOpen_induced_iff]
    refine' ⟨Metric.ball 0 ‖e‖, Metric.isOpen_ball, _⟩
    ext ⟨x, hx⟩
    obtain ⟨k, rfl⟩ := AddSubgroup.mem_zmultiples_iff.mp hx
    rw [mem_preimage, mem_ball_zero_iff, AddSubgroup.coe_mk, mem_singleton_iff, Subtype.ext_iff,
      AddSubgroup.coe_mk, AddSubgroup.coe_zero, norm_zsmul ℚ k e, Int.norm_cast_rat,
      Int.norm_eq_abs, mul_lt_iff_lt_one_left (norm_pos_iff.mpr he), ←
      @Int.cast_one ℝ _, Int.cast_lt, Int.abs_lt_one_iff, smul_eq_zero, or_iff_left he]

open NormedField

instance ULift.normedSpace : NormedSpace α (ULift E) :=
  { ULift.seminormedAddCommGroup (E := E), ULift.module' with
    norm_smul_le := fun s x => (norm_smul_le s x.down : _) }

/-- The product of two normed spaces is a normed space, with the sup norm. -/
instance Prod.normedSpace : NormedSpace α (E × F) :=
  { Prod.seminormedAddCommGroup (E := E) (F := F), Prod.instModule with
    norm_smul_le := fun s x => by
      simp only [norm_smul, Prod.norm_def, Prod.smul_snd, Prod.smul_fst,
        mul_max_of_nonneg, norm_nonneg, le_rfl] }
#align prod.normed_space Prod.normedSpace

/-- The product of finitely many normed spaces is a normed space, with the sup norm. -/
instance Pi.normedSpace {E : ι → Type*} [Fintype ι] [∀ i, SeminormedAddCommGroup (E i)]
    [∀ i, NormedSpace α (E i)] : NormedSpace α (∀ i, E i) where
  norm_smul_le a f := by
    simp_rw [← coe_nnnorm, ← NNReal.coe_mul, NNReal.coe_le_coe, Pi.nnnorm_def,
      NNReal.mul_finset_sup]
    exact Finset.sup_mono_fun fun _ _ => norm_smul_le a _
#align pi.normed_space Pi.normedSpace

instance MulOpposite.normedSpace : NormedSpace α Eᵐᵒᵖ :=
  { MulOpposite.seminormedAddCommGroup (E := Eᵐᵒᵖ), MulOpposite.module _ with
    norm_smul_le := fun s x => norm_smul_le s x.unop }
#align mul_opposite.normed_space MulOpposite.normedSpace

/-- A subspace of a normed space is also a normed space, with the restriction of the norm. -/
instance Submodule.normedSpace {𝕜 R : Type*} [SMul 𝕜 R] [NormedField 𝕜] [Ring R] {E : Type*}
    [SeminormedAddCommGroup E] [NormedSpace 𝕜 E] [Module R E] [IsScalarTower 𝕜 R E]
    (s : Submodule R E) : NormedSpace 𝕜 s where norm_smul_le c x := norm_smul_le c (x : E)
#align submodule.normed_space Submodule.normedSpace

end SeminormedAddCommGroup

/-- A linear map from a `Module` to a `NormedSpace` induces a `NormedSpace` structure on the
domain, using the `SeminormedAddCommGroup.induced` norm.

See note [reducible non-instances] -/
@[reducible]
def NormedSpace.induced {F : Type*} (α β γ : Type*) [NormedField α] [AddCommGroup β] [Module α β]
    [SeminormedAddCommGroup γ] [NormedSpace α γ] [LinearMapClass F α β γ] (f : F) :
    @NormedSpace α β _ (SeminormedAddCommGroup.induced β γ f) := by
  -- Porting note: trouble inferring SeminormedAddCommGroup β and Module α β
  -- unfolding the induced semi-norm is fiddly
  refine @NormedSpace.mk (α := α) (β := β) _ ?_ ?_ ?_
  · infer_instance
  · intro a b
    change ‖(⇑f) (a • b)‖ ≤ ‖a‖ * ‖(⇑f) b‖
    exact (map_smul f a b).symm ▸ norm_smul_le a (f b)
#align normed_space.induced NormedSpace.induced

section NormedAddCommGroup

variable [NormedField α]

variable {E : Type*} [NormedAddCommGroup E] [NormedSpace α E]

variable {F : Type*} [NormedAddCommGroup F] [NormedSpace α F]

open NormedField

/-- While this may appear identical to `NormedSpace.toModule`, it contains an implicit argument
involving `NormedAddCommGroup.toSeminormedAddCommGroup` that typeclass inference has trouble
inferring.

Specifically, the following instance cannot be found without this `NormedSpace.toModule'`:
```lean
example
  (𝕜 ι : Type*) (E : ι → Type*)
  [NormedField 𝕜] [Π i, NormedAddCommGroup (E i)] [Π i, NormedSpace 𝕜 (E i)] :
  Π i, Module 𝕜 (E i) := by infer_instance
```

[This Zulip thread](https://leanprover.zulipchat.com/#narrow/stream/113488-general/topic/Typeclass.20resolution.20under.20binders/near/245151099)
gives some more context. -/
instance (priority := 100) NormedSpace.toModule' : Module α F :=
  NormedSpace.toModule
#align normed_space.to_module' NormedSpace.toModule'

section Surj

variable (E)

variable [NormedSpace ℝ E] [Nontrivial E]

theorem exists_norm_eq {c : ℝ} (hc : 0 ≤ c) : ∃ x : E, ‖x‖ = c := by
  rcases exists_ne (0 : E) with ⟨x, hx⟩
  rw [← norm_ne_zero_iff] at hx
  use c • ‖x‖⁻¹ • x
  simp [norm_smul, Real.norm_of_nonneg hc, abs_of_nonneg hc, inv_mul_cancel hx]
#align exists_norm_eq exists_norm_eq

@[simp]
theorem range_norm : range (norm : E → ℝ) = Ici 0 :=
  Subset.antisymm (range_subset_iff.2 norm_nonneg) fun _ => exists_norm_eq E
#align range_norm range_norm

theorem nnnorm_surjective : Surjective (nnnorm : E → ℝ≥0) := fun c =>
  (exists_norm_eq E c.coe_nonneg).imp fun _ h => NNReal.eq h
#align nnnorm_surjective nnnorm_surjective

@[simp]
theorem range_nnnorm : range (nnnorm : E → ℝ≥0) = univ :=
  (nnnorm_surjective E).range_eq
#align range_nnnorm range_nnnorm

end Surj

/-- If `E` is a nontrivial topological module over `ℝ`, then `E` has no isolated points.
This is a particular case of `Module.punctured_nhds_neBot`. -/
instance Real.punctured_nhds_module_neBot {E : Type*} [AddCommGroup E] [TopologicalSpace E]
    [ContinuousAdd E] [Nontrivial E] [Module ℝ E] [ContinuousSMul ℝ E] (x : E) : NeBot (𝓝[≠] x) :=
  Module.punctured_nhds_neBot ℝ E x
#align real.punctured_nhds_module_ne_bot Real.punctured_nhds_module_neBot

theorem interior_closedBall' [NormedSpace ℝ E] [Nontrivial E] (x : E) (r : ℝ) :
    interior (closedBall x r) = ball x r := by
  rcases eq_or_ne r 0 with (rfl | hr)
  · rw [closedBall_zero, ball_zero, interior_singleton]
  · exact interior_closedBall x hr
#align interior_closed_ball' interior_closedBall'

theorem frontier_closedBall' [NormedSpace ℝ E] [Nontrivial E] (x : E) (r : ℝ) :
    frontier (closedBall x r) = sphere x r := by
  rw [frontier, closure_closedBall, interior_closedBall' x r, closedBall_diff_ball]
#align frontier_closed_ball' frontier_closedBall'

@[simp]
theorem interior_sphere' [NormedSpace ℝ E] [Nontrivial E] (x : E) (r : ℝ) :
    interior (sphere x r) = ∅ := by rw [← frontier_closedBall' x, interior_frontier isClosed_ball]
#align interior_sphere' interior_sphere'

@[simp]
theorem frontier_sphere' [NormedSpace ℝ E] [Nontrivial E] (x : E) (r : ℝ) :
    frontier (sphere x r) = sphere x r := by
  rw [isClosed_sphere.frontier_eq, interior_sphere' x, diff_empty]
#align frontier_sphere' frontier_sphere'

end NormedAddCommGroup

section NontriviallyNormedSpace

variable (𝕜 E : Type*) [NontriviallyNormedField 𝕜] [NormedAddCommGroup E] [NormedSpace 𝕜 E]
  [Nontrivial E]

/-- If `E` is a nontrivial normed space over a nontrivially normed field `𝕜`, then `E` is unbounded:
for any `c : ℝ`, there exists a vector `x : E` with norm strictly greater than `c`. -/
theorem NormedSpace.exists_lt_norm (c : ℝ) : ∃ x : E, c < ‖x‖ := by
  rcases exists_ne (0 : E) with ⟨x, hx⟩
  rcases NormedField.exists_lt_norm 𝕜 (c / ‖x‖) with ⟨r, hr⟩
  use r • x
  rwa [norm_smul, ← _root_.div_lt_iff]
  rwa [norm_pos_iff]
#align normed_space.exists_lt_norm NormedSpace.exists_lt_norm

protected theorem NormedSpace.unboundedSpace : UnboundedSpace E :=
  ⟨fun h ↦
    let ⟨R, hR⟩ := h.exists_norm_le
    let ⟨x, hx⟩ := NormedSpace.exists_lt_norm 𝕜 E R
    hx.not_le (hR x trivial)⟩
#align normed_space.unbounded_univ NormedSpace.unboundedSpace

<<<<<<< HEAD
/-- A normed vector space over a nontrivially normed field is a noncompact space. This cannot be
an instance because in order to apply it, Lean would have to search for `NormedSpace 𝕜 E` with
unknown `𝕜`. We register this as an instance in two cases: `𝕜 = E` and `𝕜 = ℝ`. -/
protected theorem NormedSpace.noncompactSpace : NoncompactSpace E :=
  have := NormedSpace.unboundedSpace 𝕜 E; inferInstance
#align normed_space.noncompact_space NormedSpace.noncompactSpace

instance (priority := 100) NontriviallyNormedField.unboundedSpace : UnboundedSpace 𝕜 :=
  NormedSpace.unboundedSpace 𝕜 𝕜
#align nontrivially_normed_field.noncompact_space NontriviallyNormedField.unboundedSpace
=======
protected lemma NormedSpace.cobounded_neBot : NeBot (cobounded E) := by
  rw [neBot_iff, Ne.def, cobounded_eq_bot_iff, ← isBounded_univ]
  exact NormedSpace.unbounded_univ 𝕜 E

instance (priority := 100) NontriviallyNormedField.cobounded_neBot : NeBot (cobounded 𝕜) :=
  NormedSpace.cobounded_neBot 𝕜 𝕜

instance (priority := 80) RealNormedSpace.cobounded_neBot [NormedSpace ℝ E] :
    NeBot (cobounded E) := NormedSpace.cobounded_neBot ℝ E

instance (priority := 80) NontriviallyNormedField.infinite : Infinite 𝕜 :=
  ⟨fun _ ↦ NormedSpace.unbounded_univ 𝕜 𝕜 (Set.toFinite _).isBounded⟩

end NontriviallyNormedSpace

section NormedSpace

variable (𝕜 E : Type*) [NormedField 𝕜] [Infinite 𝕜] [NormedAddCommGroup E] [Nontrivial E]
  [NormedSpace 𝕜 E]

/-- A normed vector space over an infinite normed field is a noncompact space.
This cannot be an instance because in order to apply it,
Lean would have to search for `NormedSpace 𝕜 E` with unknown `𝕜`.
We register this as an instance in two cases: `𝕜 = E` and `𝕜 = ℝ`. -/
protected theorem NormedSpace.noncompactSpace : NoncompactSpace E := by
  by_cases H : ∃ c : 𝕜, c ≠ 0 ∧ ‖c‖ ≠ 1
  · letI := NontriviallyNormedField.ofNormNeOne H
    exact ⟨fun h ↦ NormedSpace.unbounded_univ 𝕜 E h.isBounded⟩
  · push_neg at H
    rcases exists_ne (0 : E) with ⟨x, hx⟩
    suffices ClosedEmbedding (Infinite.natEmbedding 𝕜 · • x) from this.noncompactSpace
    refine closedEmbedding_of_pairwise_le_dist (norm_pos_iff.2 hx) fun k n hne ↦ ?_
    simp only [dist_eq_norm, ← sub_smul, norm_smul]
    rw [H, one_mul]
    rwa [sub_ne_zero, (Embedding.injective _).ne_iff]
#align normed_space.noncompact_space NormedSpace.noncompactSpace

instance (priority := 100) NormedField.noncompactSpace : NoncompactSpace 𝕜 :=
  NormedSpace.noncompactSpace 𝕜 𝕜
#align nontrivially_normed_field.noncompact_space NormedField.noncompactSpace
>>>>>>> 5541d213

instance (priority := 100) RealNormedSpace.unboundedSpace [NormedSpace ℝ E] : UnboundedSpace E :=
  NormedSpace.unboundedSpace ℝ E
#align real_normed_space.noncompact_space RealNormedSpace.unboundedSpace

end NormedSpace

section NormedAlgebra

/-- A normed algebra `𝕜'` over `𝕜` is normed module that is also an algebra.

See the implementation notes for `Algebra` for a discussion about non-unital algebras. Following
the strategy there, a non-unital *normed* algebra can be written as:
```lean
variables [NormedField 𝕜] [NonUnitalSeminormedRing 𝕜']
variables [NormedSpace 𝕜 𝕜'] [SMulCommClass 𝕜 𝕜' 𝕜'] [IsScalarTower 𝕜 𝕜' 𝕜']
```
-/
class NormedAlgebra (𝕜 : Type*) (𝕜' : Type*) [NormedField 𝕜] [SeminormedRing 𝕜'] extends
  Algebra 𝕜 𝕜' where
  norm_smul_le : ∀ (r : 𝕜) (x : 𝕜'), ‖r • x‖ ≤ ‖r‖ * ‖x‖
#align normed_algebra NormedAlgebra

attribute [inherit_doc NormedAlgebra] NormedAlgebra.norm_smul_le

variable {𝕜 : Type*} (𝕜' : Type*) [NormedField 𝕜] [SeminormedRing 𝕜'] [NormedAlgebra 𝕜 𝕜']

instance (priority := 100) NormedAlgebra.toNormedSpace : NormedSpace 𝕜 𝕜' :=
  -- Porting note: previous Lean could figure out what we were extending
  { NormedAlgebra.toAlgebra.toModule with
  norm_smul_le := NormedAlgebra.norm_smul_le }
#align normed_algebra.to_normed_space NormedAlgebra.toNormedSpace

/-- While this may appear identical to `NormedAlgebra.toNormedSpace`, it contains an implicit
argument involving `NormedRing.toSeminormedRing` that typeclass inference has trouble inferring.

Specifically, the following instance cannot be found without this `NormedSpace.toModule'`:
```lean
example
  (𝕜 ι : Type*) (E : ι → Type*)
  [NormedField 𝕜] [Π i, NormedRing (E i)] [Π i, NormedAlgebra 𝕜 (E i)] :
  Π i, Module 𝕜 (E i) := by infer_instance
```

See `NormedSpace.toModule'` for a similar situation. -/
instance (priority := 100) NormedAlgebra.toNormedSpace' {𝕜'} [NormedRing 𝕜'] [NormedAlgebra 𝕜 𝕜'] :
    NormedSpace 𝕜 𝕜' := by infer_instance
#align normed_algebra.to_normed_space' NormedAlgebra.toNormedSpace'

theorem norm_algebraMap (x : 𝕜) : ‖algebraMap 𝕜 𝕜' x‖ = ‖x‖ * ‖(1 : 𝕜')‖ := by
  rw [Algebra.algebraMap_eq_smul_one]
  exact norm_smul _ _
#align norm_algebra_map norm_algebraMap

theorem nnnorm_algebraMap (x : 𝕜) : ‖algebraMap 𝕜 𝕜' x‖₊ = ‖x‖₊ * ‖(1 : 𝕜')‖₊ :=
  Subtype.ext <| norm_algebraMap 𝕜' x
#align nnnorm_algebra_map nnnorm_algebraMap

@[simp]
theorem norm_algebraMap' [NormOneClass 𝕜'] (x : 𝕜) : ‖algebraMap 𝕜 𝕜' x‖ = ‖x‖ := by
  rw [norm_algebraMap, norm_one, mul_one]
#align norm_algebra_map' norm_algebraMap'

@[simp]
theorem nnnorm_algebraMap' [NormOneClass 𝕜'] (x : 𝕜) : ‖algebraMap 𝕜 𝕜' x‖₊ = ‖x‖₊ :=
  Subtype.ext <| norm_algebraMap' _ _
#align nnnorm_algebra_map' nnnorm_algebraMap'

section NNReal

variable [NormOneClass 𝕜'] [NormedAlgebra ℝ 𝕜']

@[simp]
theorem norm_algebraMap_nNReal (x : ℝ≥0) : ‖algebraMap ℝ≥0 𝕜' x‖ = x :=
  (norm_algebraMap' 𝕜' (x : ℝ)).symm ▸ Real.norm_of_nonneg x.prop
#align norm_algebra_map_nnreal norm_algebraMap_nNReal

@[simp]
theorem nnnorm_algebraMap_nNReal (x : ℝ≥0) : ‖algebraMap ℝ≥0 𝕜' x‖₊ = x :=
  Subtype.ext <| norm_algebraMap_nNReal 𝕜' x
#align nnnorm_algebra_map_nnreal nnnorm_algebraMap_nNReal

end NNReal

variable (𝕜)

/-- In a normed algebra, the inclusion of the base field in the extended field is an isometry. -/
theorem algebraMap_isometry [NormOneClass 𝕜'] : Isometry (algebraMap 𝕜 𝕜') := by
  refine' Isometry.of_dist_eq fun x y => _
  rw [dist_eq_norm, dist_eq_norm, ← RingHom.map_sub, norm_algebraMap']
#align algebra_map_isometry algebraMap_isometry

instance NormedAlgebra.id : NormedAlgebra 𝕜 𝕜 :=
  { NormedField.toNormedSpace, Algebra.id 𝕜 with }
#align normed_algebra.id NormedAlgebra.id

-- Porting note: cannot synth scalar tower ℚ ℝ k
/-- Any normed characteristic-zero division ring that is a normed algebra over the reals is also a
normed algebra over the rationals.

Phrased another way, if `𝕜` is a normed algebra over the reals, then `AlgebraRat` respects that
norm. -/
instance normedAlgebraRat {𝕜} [NormedDivisionRing 𝕜] [CharZero 𝕜] [NormedAlgebra ℝ 𝕜] :
    NormedAlgebra ℚ 𝕜 where
  norm_smul_le q x := by
    rw [← smul_one_smul ℝ q x, Rat.smul_one_eq_coe, norm_smul, Rat.norm_cast_real]
#align normed_algebra_rat normedAlgebraRat

instance PUnit.normedAlgebra : NormedAlgebra 𝕜 PUnit where
  norm_smul_le q _ := by simp only [norm_eq_zero, mul_zero, le_refl]
#align punit.normed_algebra PUnit.normedAlgebra

instance : NormedAlgebra 𝕜 (ULift 𝕜') :=
  { ULift.normedSpace, ULift.algebra with }

/-- The product of two normed algebras is a normed algebra, with the sup norm. -/
instance Prod.normedAlgebra {E F : Type*} [SeminormedRing E] [SeminormedRing F] [NormedAlgebra 𝕜 E]
    [NormedAlgebra 𝕜 F] : NormedAlgebra 𝕜 (E × F) :=
  { Prod.normedSpace, Prod.algebra 𝕜 E F with }
#align prod.normed_algebra Prod.normedAlgebra

-- Porting note: Lean 3 could synth the algebra instances for Pi Pr
/-- The product of finitely many normed algebras is a normed algebra, with the sup norm. -/
instance Pi.normedAlgebra {E : ι → Type*} [Fintype ι] [∀ i, SeminormedRing (E i)]
    [∀ i, NormedAlgebra 𝕜 (E i)] : NormedAlgebra 𝕜 (∀ i, E i) :=
  { Pi.normedSpace, Pi.algebra _ E with }
#align pi.normed_algebra Pi.normedAlgebra

variable {E : Type*} [SeminormedRing E] [NormedAlgebra 𝕜 E]

instance MulOpposite.normedAlgebra {E : Type*} [SeminormedRing E] [NormedAlgebra 𝕜 E] :
    NormedAlgebra 𝕜 Eᵐᵒᵖ :=
  { MulOpposite.normedSpace, MulOpposite.instAlgebra with }

#align mul_opposite.normed_algebra MulOpposite.normedAlgebra

end NormedAlgebra

/-- A non-unital algebra homomorphism from an `Algebra` to a `NormedAlgebra` induces a
`NormedAlgebra` structure on the domain, using the `SeminormedRing.induced` norm.

See note [reducible non-instances] -/
@[reducible]
def NormedAlgebra.induced {F : Type*} (α β γ : Type*) [NormedField α] [Ring β] [Algebra α β]
    [SeminormedRing γ] [NormedAlgebra α γ] [NonUnitalAlgHomClass F α β γ] (f : F) :
    @NormedAlgebra α β _ (SeminormedRing.induced β γ f) := by
  -- Porting note: trouble with SeminormedRing β, Algebra α β, and unfolding seminorm
  refine @NormedAlgebra.mk (𝕜 := α) (𝕜' := β) _ ?_ ?_ ?_
  · infer_instance
  · intro a b
    change ‖(⇑f) (a • b)‖ ≤ ‖a‖ * ‖(⇑f) b‖
    exact (map_smul f a b).symm ▸ norm_smul_le a (f b)
#align normed_algebra.induced NormedAlgebra.induced

-- Porting note: failed to synth NonunitalAlgHomClass
instance Subalgebra.toNormedAlgebra {𝕜 A : Type*} [SeminormedRing A] [NormedField 𝕜]
    [NormedAlgebra 𝕜 A] (S : Subalgebra 𝕜 A) : NormedAlgebra 𝕜 S :=
  @NormedAlgebra.induced _ 𝕜 S A _ (SubringClass.toRing S) _ _ _ _ S.val
#align subalgebra.to_normed_algebra Subalgebra.toNormedAlgebra

section RestrictScalars

variable (𝕜 : Type*) (𝕜' : Type*) [NormedField 𝕜] [NormedField 𝕜'] [NormedAlgebra 𝕜 𝕜']
  (E : Type*) [SeminormedAddCommGroup E] [NormedSpace 𝕜' E]

instance {𝕜 : Type*} {𝕜' : Type*} {E : Type*} [I : SeminormedAddCommGroup E] :
    SeminormedAddCommGroup (RestrictScalars 𝕜 𝕜' E) :=
  I

instance {𝕜 : Type*} {𝕜' : Type*} {E : Type*} [I : NormedAddCommGroup E] :
    NormedAddCommGroup (RestrictScalars 𝕜 𝕜' E) :=
  I

/-- If `E` is a normed space over `𝕜'` and `𝕜` is a normed algebra over `𝕜'`, then
`RestrictScalars.module` is additionally a `NormedSpace`. -/
instance RestrictScalars.normedSpace : NormedSpace 𝕜 (RestrictScalars 𝕜 𝕜' E) :=
  { RestrictScalars.module 𝕜 𝕜' E with
    norm_smul_le := fun c x =>
      (norm_smul_le (algebraMap 𝕜 𝕜' c) (_ : E)).trans_eq <| by rw [norm_algebraMap'] }

-- If you think you need this, consider instead reproducing `RestrictScalars.lsmul`
-- appropriately modified here.
/-- The action of the original normed_field on `RestrictScalars 𝕜 𝕜' E`.
This is not an instance as it would be contrary to the purpose of `RestrictScalars`.
-/
def Module.RestrictScalars.normedSpaceOrig {𝕜 : Type*} {𝕜' : Type*} {E : Type*} [NormedField 𝕜']
    [SeminormedAddCommGroup E] [I : NormedSpace 𝕜' E] : NormedSpace 𝕜' (RestrictScalars 𝕜 𝕜' E) :=
  I
#align module.restrict_scalars.normed_space_orig Module.RestrictScalars.normedSpaceOrig

/-- Warning: This declaration should be used judiciously.
Please consider using `IsScalarTower` and/or `RestrictScalars 𝕜 𝕜' E` instead.

This definition allows the `RestrictScalars.normedSpace` instance to be put directly on `E`
rather on `RestrictScalars 𝕜 𝕜' E`. This would be a very bad instance; both because `𝕜'` cannot be
inferred, and because it is likely to create instance diamonds.
-/
def NormedSpace.restrictScalars : NormedSpace 𝕜 E :=
  RestrictScalars.normedSpace _ 𝕜' _
#align normed_space.restrict_scalars NormedSpace.restrictScalars

end RestrictScalars<|MERGE_RESOLUTION|>--- conflicted
+++ resolved
@@ -343,18 +343,6 @@
     hx.not_le (hR x trivial)⟩
 #align normed_space.unbounded_univ NormedSpace.unboundedSpace
 
-<<<<<<< HEAD
-/-- A normed vector space over a nontrivially normed field is a noncompact space. This cannot be
-an instance because in order to apply it, Lean would have to search for `NormedSpace 𝕜 E` with
-unknown `𝕜`. We register this as an instance in two cases: `𝕜 = E` and `𝕜 = ℝ`. -/
-protected theorem NormedSpace.noncompactSpace : NoncompactSpace E :=
-  have := NormedSpace.unboundedSpace 𝕜 E; inferInstance
-#align normed_space.noncompact_space NormedSpace.noncompactSpace
-
-instance (priority := 100) NontriviallyNormedField.unboundedSpace : UnboundedSpace 𝕜 :=
-  NormedSpace.unboundedSpace 𝕜 𝕜
-#align nontrivially_normed_field.noncompact_space NontriviallyNormedField.unboundedSpace
-=======
 protected lemma NormedSpace.cobounded_neBot : NeBot (cobounded E) := by
   rw [neBot_iff, Ne.def, cobounded_eq_bot_iff, ← isBounded_univ]
   exact NormedSpace.unbounded_univ 𝕜 E
@@ -392,10 +380,13 @@
     rwa [sub_ne_zero, (Embedding.injective _).ne_iff]
 #align normed_space.noncompact_space NormedSpace.noncompactSpace
 
+instance (priority := 100) NontriviallyNormedField.unboundedSpace : UnboundedSpace 𝕜 :=
+  NormedSpace.unboundedSpace 𝕜 𝕜
+#align nontrivially_normed_field.noncompact_space NontriviallyNormedField.unboundedSpace
+
 instance (priority := 100) NormedField.noncompactSpace : NoncompactSpace 𝕜 :=
   NormedSpace.noncompactSpace 𝕜 𝕜
 #align nontrivially_normed_field.noncompact_space NormedField.noncompactSpace
->>>>>>> 5541d213
 
 instance (priority := 100) RealNormedSpace.unboundedSpace [NormedSpace ℝ E] : UnboundedSpace E :=
   NormedSpace.unboundedSpace ℝ E
