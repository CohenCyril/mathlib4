/-
Copyright (c) 2020 Yury Kudryashov. All rights reserved.
Released under Apache 2.0 license as described in the file LICENSE.
Authors: Yury Kudryashov
-/
import Mathlib.Analysis.SpecialFunctions.ExpDeriv

#align_import analysis.ODE.gronwall from "leanprover-community/mathlib"@"f2ce6086713c78a7f880485f7917ea547a215982"

/-!
# Grönwall's inequality

The main technical result of this file is the Grönwall-like inequality
`norm_le_gronwallBound_of_norm_deriv_right_le`. It states that if `f : ℝ → E` satisfies `‖f a‖ ≤ δ`
and `∀ x ∈ [a, b), ‖f' x‖ ≤ K * ‖f x‖ + ε`, then for all `x ∈ [a, b]` we have `‖f x‖ ≤ δ * exp (K *
x) + (ε / K) * (exp (K * x) - 1)`.

Then we use this inequality to prove some estimates on the possible rate of growth of the distance
between two approximate or exact solutions of an ordinary differential equation.

The proofs are based on [Hubbard and West, *Differential Equations: A Dynamical Systems Approach*,
Sec. 4.5][HubbardWest-ode], where `norm_le_gronwallBound_of_norm_deriv_right_le` is called
“Fundamental Inequality”.

## TODO

- Once we have FTC, prove an inequality for a function satisfying `‖f' x‖ ≤ K x * ‖f x‖ + ε`,
  or more generally `liminf_{y→x+0} (f y - f x)/(y - x) ≤ K x * f x + ε` with any sign
  of `K x` and `f x`.
-/


variable {E : Type*} [NormedAddCommGroup E] [NormedSpace ℝ E] {F : Type*} [NormedAddCommGroup F]
  [NormedSpace ℝ F]

open Metric Set Asymptotics Filter Real

open scoped Classical Topology NNReal

/-! ### Technical lemmas about `gronwallBound` -/


/-- Upper bound used in several Grönwall-like inequalities. -/
noncomputable def gronwallBound (δ K ε x : ℝ) : ℝ :=
  if K = 0 then δ + ε * x else δ * exp (K * x) + ε / K * (exp (K * x) - 1)
#align gronwall_bound gronwallBound

theorem gronwallBound_K0 (δ ε : ℝ) : gronwallBound δ 0 ε = fun x => δ + ε * x :=
  funext fun _ => if_pos rfl
set_option linter.uppercaseLean3 false in
#align gronwall_bound_K0 gronwallBound_K0

theorem gronwallBound_of_K_ne_0 {δ K ε : ℝ} (hK : K ≠ 0) :
    gronwallBound δ K ε = fun x => δ * exp (K * x) + ε / K * (exp (K * x) - 1) :=
  funext fun _ => if_neg hK
set_option linter.uppercaseLean3 false in
#align gronwall_bound_of_K_ne_0 gronwallBound_of_K_ne_0

theorem hasDerivAt_gronwallBound (δ K ε x : ℝ) :
    HasDerivAt (gronwallBound δ K ε) (K * gronwallBound δ K ε x + ε) x := by
  by_cases hK : K = 0
  · subst K
    simp only [gronwallBound_K0, zero_mul, zero_add]
    convert ((hasDerivAt_id x).const_mul ε).const_add δ
    rw [mul_one]
  · simp only [gronwallBound_of_K_ne_0 hK]
    convert (((hasDerivAt_id x).const_mul K).exp.const_mul δ).add
      ((((hasDerivAt_id x).const_mul K).exp.sub_const 1).const_mul (ε / K)) using 1
    simp only [id, mul_add, (mul_assoc _ _ _).symm, mul_comm _ K, mul_div_cancel' _ hK]
    ring
#align has_deriv_at_gronwall_bound hasDerivAt_gronwallBound

theorem hasDerivAt_gronwallBound_shift (δ K ε x a : ℝ) :
    HasDerivAt (fun y => gronwallBound δ K ε (y - a)) (K * gronwallBound δ K ε (x - a) + ε) x := by
  convert (hasDerivAt_gronwallBound δ K ε _).comp x ((hasDerivAt_id x).sub_const a) using 1
  rw [id, mul_one]
#align has_deriv_at_gronwall_bound_shift hasDerivAt_gronwallBound_shift

theorem gronwallBound_x0 (δ K ε : ℝ) : gronwallBound δ K ε 0 = δ := by
  by_cases hK : K = 0
  · simp only [gronwallBound, if_pos hK, mul_zero, add_zero]
  · simp only [gronwallBound, if_neg hK, mul_zero, exp_zero, sub_self, mul_one,
      add_zero]
#align gronwall_bound_x0 gronwallBound_x0

theorem gronwallBound_ε0 (δ K x : ℝ) : gronwallBound δ K 0 x = δ * exp (K * x) := by
  by_cases hK : K = 0
  · simp only [gronwallBound_K0, hK, zero_mul, exp_zero, add_zero, mul_one]
  · simp only [gronwallBound_of_K_ne_0 hK, zero_div, zero_mul, add_zero]
#align gronwall_bound_ε0 gronwallBound_ε0

theorem gronwallBound_ε0_δ0 (K x : ℝ) : gronwallBound 0 K 0 x = 0 := by
  simp only [gronwallBound_ε0, zero_mul]
#align gronwall_bound_ε0_δ0 gronwallBound_ε0_δ0

theorem gronwallBound_continuous_ε (δ K x : ℝ) : Continuous fun ε => gronwallBound δ K ε x := by
  by_cases hK : K = 0
  · simp only [gronwallBound_K0, hK]
    exact continuous_const.add (continuous_id.mul continuous_const)
  · simp only [gronwallBound_of_K_ne_0 hK]
    exact continuous_const.add ((continuous_id.mul continuous_const).mul continuous_const)
#align gronwall_bound_continuous_ε gronwallBound_continuous_ε

/-! ### Inequality and corollaries -/

/-- A Grönwall-like inequality: if `f : ℝ → ℝ` is continuous on `[a, b]` and satisfies
the inequalities `f a ≤ δ` and
`∀ x ∈ [a, b), liminf_{z→x+0} (f z - f x)/(z - x) ≤ K * (f x) + ε`, then `f x`
is bounded by `gronwallBound δ K ε (x - a)` on `[a, b]`.

See also `norm_le_gronwallBound_of_norm_deriv_right_le` for a version bounding `‖f x‖`,
`f : ℝ → E`. -/
theorem le_gronwallBound_of_liminf_deriv_right_le {f f' : ℝ → ℝ} {δ K ε : ℝ} {a b : ℝ}
    (hf : ContinuousOn f (Icc a b))
    (hf' : ∀ x ∈ Ico a b, ∀ r, f' x < r → ∃ᶠ z in 𝓝[>] x, (z - x)⁻¹ * (f z - f x) < r)
    (ha : f a ≤ δ) (bound : ∀ x ∈ Ico a b, f' x ≤ K * f x + ε) :
    ∀ x ∈ Icc a b, f x ≤ gronwallBound δ K ε (x - a) := by
  have H : ∀ x ∈ Icc a b, ∀ ε' ∈ Ioi ε, f x ≤ gronwallBound δ K ε' (x - a) := by
    intro x hx ε' hε'
    apply image_le_of_liminf_slope_right_lt_deriv_boundary hf hf'
    · rwa [sub_self, gronwallBound_x0]
    · exact fun x => hasDerivAt_gronwallBound_shift δ K ε' x a
    · intro x hx hfB
      rw [← hfB]
      apply lt_of_le_of_lt (bound x hx)
      exact add_lt_add_left (mem_Ioi.1 hε') _
    · exact hx
  intro x hx
  change f x ≤ (fun ε' => gronwallBound δ K ε' (x - a)) ε
  convert continuousWithinAt_const.closure_le _ _ (H x hx)
  · simp only [closure_Ioi, left_mem_Ici]
  exact (gronwallBound_continuous_ε δ K (x - a)).continuousWithinAt
#align le_gronwall_bound_of_liminf_deriv_right_le le_gronwallBound_of_liminf_deriv_right_le

/-- A Grönwall-like inequality: if `f : ℝ → E` is continuous on `[a, b]`, has right derivative
`f' x` at every point `x ∈ [a, b)`, and satisfies the inequalities `‖f a‖ ≤ δ`,
`∀ x ∈ [a, b), ‖f' x‖ ≤ K * ‖f x‖ + ε`, then `‖f x‖` is bounded by `gronwallBound δ K ε (x - a)`
on `[a, b]`. -/
theorem norm_le_gronwallBound_of_norm_deriv_right_le {f f' : ℝ → E} {δ K ε : ℝ} {a b : ℝ}
    (hf : ContinuousOn f (Icc a b)) (hf' : ∀ x ∈ Ico a b, HasDerivWithinAt f (f' x) (Ici x) x)
    (ha : ‖f a‖ ≤ δ) (bound : ∀ x ∈ Ico a b, ‖f' x‖ ≤ K * ‖f x‖ + ε) :
    ∀ x ∈ Icc a b, ‖f x‖ ≤ gronwallBound δ K ε (x - a) :=
  le_gronwallBound_of_liminf_deriv_right_le (continuous_norm.comp_continuousOn hf)
    (fun x hx _r hr => (hf' x hx).liminf_right_slope_norm_le hr) ha bound
#align norm_le_gronwall_bound_of_norm_deriv_right_le norm_le_gronwallBound_of_norm_deriv_right_le

variable {v : ℝ → E → E} {s : ℝ → Set E} {K : ℝ≥0} {f g f' g' : ℝ → E} {a b t₀ : ℝ} {εf εg δ : ℝ}
  (hv : ∀ t, LipschitzOnWith K (v t) (s t))

/-- If `f` and `g` are two approximate solutions of the same ODE, then the distance between them
can't grow faster than exponentially. This is a simple corollary of Grönwall's inequality, and some
people call this Grönwall's inequality too.

This version assumes all inequalities to be true in some time-dependent set `s t`,
and assumes that the solutions never leave this set. -/
theorem dist_le_of_approx_trajectories_ODE_of_mem
    (hf : ContinuousOn f (Icc a b))
    (hf' : ∀ t ∈ Ico a b, HasDerivWithinAt f (f' t) (Ici t) t)
    (f_bound : ∀ t ∈ Ico a b, dist (f' t) (v t (f t)) ≤ εf)
    (hfs : ∀ t ∈ Ico a b, f t ∈ s t)
    (hg : ContinuousOn g (Icc a b))
    (hg' : ∀ t ∈ Ico a b, HasDerivWithinAt g (g' t) (Ici t) t)
    (g_bound : ∀ t ∈ Ico a b, dist (g' t) (v t (g t)) ≤ εg)
    (hgs : ∀ t ∈ Ico a b, g t ∈ s t)
    (ha : dist (f a) (g a) ≤ δ) :
    ∀ t ∈ Icc a b, dist (f t) (g t) ≤ gronwallBound δ K (εf + εg) (t - a) := by
  simp only [dist_eq_norm] at ha ⊢
  have h_deriv : ∀ t ∈ Ico a b, HasDerivWithinAt (fun t => f t - g t) (f' t - g' t) (Ici t) t :=
    fun t ht => (hf' t ht).sub (hg' t ht)
  apply norm_le_gronwallBound_of_norm_deriv_right_le (hf.sub hg) h_deriv ha
  intro t ht
  have := dist_triangle4_right (f' t) (g' t) (v t (f t)) (v t (g t))
  have hv := (hv t).dist_le_mul _ (hfs t ht) _ (hgs t ht)
  rw [← dist_eq_norm, ← dist_eq_norm]
  refine this.trans ((add_le_add (add_le_add (f_bound t ht) (g_bound t ht)) hv).trans ?_)
  rw [add_comm]
set_option linter.uppercaseLean3 false in
#align dist_le_of_approx_trajectories_ODE_of_mem_set dist_le_of_approx_trajectories_ODE_of_mem

/-- If `f` and `g` are two approximate solutions of the same ODE, then the distance between them
can't grow faster than exponentially. This is a simple corollary of Grönwall's inequality, and some
people call this Grönwall's inequality too.

This version assumes all inequalities to be true in the whole space. -/
theorem dist_le_of_approx_trajectories_ODE
    (hv : ∀ t, LipschitzWith K (v t))
    (hf : ContinuousOn f (Icc a b))
    (hf' : ∀ t ∈ Ico a b, HasDerivWithinAt f (f' t) (Ici t) t)
    (f_bound : ∀ t ∈ Ico a b, dist (f' t) (v t (f t)) ≤ εf)
    (hg : ContinuousOn g (Icc a b))
    (hg' : ∀ t ∈ Ico a b, HasDerivWithinAt g (g' t) (Ici t) t)
    (g_bound : ∀ t ∈ Ico a b, dist (g' t) (v t (g t)) ≤ εg)
    (ha : dist (f a) (g a) ≤ δ) :
    ∀ t ∈ Icc a b, dist (f t) (g t) ≤ gronwallBound δ K (εf + εg) (t - a) :=
  have hfs : ∀ t ∈ Ico a b, f t ∈ @univ E := fun _ _ => trivial
  dist_le_of_approx_trajectories_ODE_of_mem (fun t => (hv t).lipschitzOnWith _) hf hf'
    f_bound hfs hg hg' g_bound (fun _ _ => trivial) ha
set_option linter.uppercaseLean3 false in
#align dist_le_of_approx_trajectories_ODE dist_le_of_approx_trajectories_ODE

/-- If `f` and `g` are two exact solutions of the same ODE, then the distance between them
can't grow faster than exponentially. This is a simple corollary of Grönwall's inequality, and some
people call this Grönwall's inequality too.

This version assumes all inequalities to be true in some time-dependent set `s t`,
and assumes that the solutions never leave this set. -/
theorem dist_le_of_trajectories_ODE_of_mem
    (hf : ContinuousOn f (Icc a b))
    (hf' : ∀ t ∈ Ico a b, HasDerivWithinAt f (v t (f t)) (Ici t) t)
    (hfs : ∀ t ∈ Ico a b, f t ∈ s t)
    (hg : ContinuousOn g (Icc a b)) (hg' : ∀ t ∈ Ico a b, HasDerivWithinAt g (v t (g t)) (Ici t) t)
    (hgs : ∀ t ∈ Ico a b, g t ∈ s t) (ha : dist (f a) (g a) ≤ δ) :
    ∀ t ∈ Icc a b, dist (f t) (g t) ≤ δ * exp (K * (t - a)) := by
  have f_bound : ∀ t ∈ Ico a b, dist (v t (f t)) (v t (f t)) ≤ 0 := by intros; rw [dist_self]
  have g_bound : ∀ t ∈ Ico a b, dist (v t (g t)) (v t (g t)) ≤ 0 := by intros; rw [dist_self]
  intro t ht
  have :=
    dist_le_of_approx_trajectories_ODE_of_mem hv hf hf' f_bound hfs hg hg' g_bound hgs ha t ht
  rwa [zero_add, gronwallBound_ε0] at this
set_option linter.uppercaseLean3 false in
#align dist_le_of_trajectories_ODE_of_mem_set dist_le_of_trajectories_ODE_of_mem

/-- If `f` and `g` are two exact solutions of the same ODE, then the distance between them
can't grow faster than exponentially. This is a simple corollary of Grönwall's inequality, and some
people call this Grönwall's inequality too.

This version assumes all inequalities to be true in the whole space. -/
theorem dist_le_of_trajectories_ODE
    (hv : ∀ t, LipschitzWith K (v t))
    (hf : ContinuousOn f (Icc a b))
    (hf' : ∀ t ∈ Ico a b, HasDerivWithinAt f (v t (f t)) (Ici t) t)
    (hg : ContinuousOn g (Icc a b))
    (hg' : ∀ t ∈ Ico a b, HasDerivWithinAt g (v t (g t)) (Ici t) t)
    (ha : dist (f a) (g a) ≤ δ) :
    ∀ t ∈ Icc a b, dist (f t) (g t) ≤ δ * exp (K * (t - a)) :=
  have hfs : ∀ t ∈ Ico a b, f t ∈ @univ E := fun _ _ => trivial
  dist_le_of_trajectories_ODE_of_mem (fun t => (hv t).lipschitzOnWith _) hf hf' hfs hg
    hg' (fun _ _ => trivial) ha
set_option linter.uppercaseLean3 false in
#align dist_le_of_trajectories_ODE dist_le_of_trajectories_ODE

/-- There exists only one solution of an ODE \(\dot x=v(t, x)\) in a set `s ⊆ ℝ × E` with
a given initial value provided that the RHS is Lipschitz continuous in `x` within `s`,
and we consider only solutions included in `s`.

This version shows uniqueness in a closed interval `Icc a b`, where `a` is the initial time. -/
theorem ODE_solution_unique_of_mem_Icc_right
    (hf : ContinuousOn f (Icc a b))
    (hf' : ∀ t ∈ Ico a b, HasDerivWithinAt f (v t (f t)) (Ici t) t)
    (hfs : ∀ t ∈ Ico a b, f t ∈ s t)
    (hg : ContinuousOn g (Icc a b))
    (hg' : ∀ t ∈ Ico a b, HasDerivWithinAt g (v t (g t)) (Ici t) t)
    (hgs : ∀ t ∈ Ico a b, g t ∈ s t)
    (ha : f a = g a) :
    EqOn f g (Icc a b) := fun t ht ↦ by
  have := dist_le_of_trajectories_ODE_of_mem hv hf hf' hfs hg hg' hgs (dist_le_zero.2 ha) t ht
  rwa [zero_mul, dist_le_zero] at this
set_option linter.uppercaseLean3 false in
#align ODE_solution_unique_of_mem_set ODE_solution_unique_of_mem_Icc_right

/-- A time-reversed version of `ODE_solution_unique_of_mem_Icc_right`. Uniqueness is shown in a
closed interval `Icc a b`, where `b` is the "initial" time. -/
theorem ODE_solution_unique_of_mem_Icc_left
    (hf : ContinuousOn f (Icc a b))
    (hf' : ∀ t ∈ Ioc a b, HasDerivWithinAt f (v t (f t)) (Iic t) t)
    (hfs : ∀ t ∈ Ioc a b, f t ∈ s t)
    (hg : ContinuousOn g (Icc a b))
    (hg' : ∀ t ∈ Ioc a b, HasDerivWithinAt g (v t (g t)) (Iic t) t)
    (hgs : ∀ t ∈ Ioc a b, g t ∈ s t)
    (hb : f b = g b) :
    EqOn f g (Icc a b) := by
  have hv' t : LipschitzOnWith K (Neg.neg ∘ (v (-t))) (s (-t)) := by
    rw [← one_mul K]
    exact LipschitzWith.id.neg.comp_lipschitzOnWith (hv _)
  have hmt1 : MapsTo Neg.neg (Icc (-b) (-a)) (Icc a b) :=
    fun _ ht ↦ ⟨le_neg.mp ht.2, neg_le.mp ht.1⟩
  have hmt2 : MapsTo Neg.neg (Ico (-b) (-a)) (Ioc a b) :=
    fun _ ht ↦ ⟨lt_neg.mp ht.2, neg_le.mp ht.1⟩
  have hmt3 (t : ℝ) : MapsTo Neg.neg (Ici t) (Iic (-t)) :=
    fun _ ht' ↦ mem_Iic.mpr <| neg_le_neg ht'
  suffices EqOn (f ∘ Neg.neg) (g ∘ Neg.neg) (Icc (-b) (-a)) by
    rw [eqOn_comp_right_iff] at this
    convert this
    simp
  apply ODE_solution_unique_of_mem_Icc_right hv'
    (hf.comp continuousOn_neg hmt1) _ (fun _ ht ↦ hfs _ (hmt2 ht))
    (hg.comp continuousOn_neg hmt1) _ (fun _ ht ↦ hgs _ (hmt2 ht)) (by simp [hb])
  · intros t ht
    convert HasFDerivWithinAt.comp_hasDerivWithinAt t (hf' (-t) (hmt2 ht))
      (hasDerivAt_neg t).hasDerivWithinAt (hmt3 t)
    simp
  · intros t ht
    convert HasFDerivWithinAt.comp_hasDerivWithinAt t (hg' (-t) (hmt2 ht))
      (hasDerivAt_neg t).hasDerivWithinAt (hmt3 t)
    simp

/-- A version of `ODE_solution_unique_of_mem_Icc_right` for uniqueness in a closed interval whose
interior contains the initial time. -/
theorem ODE_solution_unique_of_mem_Icc
    (ht : t₀ ∈ Ioo a b)
    (hf : ContinuousOn f (Icc a b))
    (hf' : ∀ t ∈ Ioo a b, HasDerivAt f (v t (f t)) t)
    (hfs : ∀ t ∈ Ioo a b, f t ∈ s t)
    (hg : ContinuousOn g (Icc a b))
    (hg' : ∀ t ∈ Ioo a b, HasDerivAt g (v t (g t)) t)
    (hgs : ∀ t ∈ Ioo a b, g t ∈ s t)
    (heq : f t₀ = g t₀) :
    EqOn f g (Icc a b) := by
  rw [← Icc_union_Icc_eq_Icc (le_of_lt ht.1) (le_of_lt ht.2)]
  apply EqOn.union
  · have hss : Ioc a t₀ ⊆ Ioo a b := Ioc_subset_Ioo_right ht.2
    exact ODE_solution_unique_of_mem_Icc_left hv
      (hf.mono <| Icc_subset_Icc_right <| le_of_lt ht.2)
      (fun _ ht' ↦ (hf' _ (hss ht')).hasDerivWithinAt) (fun _ ht' ↦ (hfs _ (hss ht')))
      (hg.mono <| Icc_subset_Icc_right <| le_of_lt ht.2)
      (fun _ ht' ↦ (hg' _ (hss ht')).hasDerivWithinAt) (fun _ ht' ↦ (hgs _ (hss ht'))) heq
  · have hss : Ico t₀ b ⊆ Ioo a b := Ico_subset_Ioo_left ht.1
    exact ODE_solution_unique_of_mem_Icc_right hv
      (hf.mono <| Icc_subset_Icc_left <| le_of_lt ht.1)
      (fun _ ht' ↦ (hf' _ (hss ht')).hasDerivWithinAt) (fun _ ht' ↦ (hfs _ (hss ht')))
      (hg.mono <| Icc_subset_Icc_left <| le_of_lt ht.1)
      (fun _ ht' ↦ (hg' _ (hss ht')).hasDerivWithinAt) (fun _ ht' ↦ (hgs _ (hss ht'))) heq

/-- A version of `ODE_solution_unique_of_mem_Icc` for uniqueness in an open interval. -/
theorem ODE_solution_unique_of_mem_Ioo
    (ht : t₀ ∈ Ioo a b)
    (hf : ∀ t ∈ Ioo a b, HasDerivAt f (v t (f t)) t ∧ f t ∈ s t)
    (hg : ∀ t ∈ Ioo a b, HasDerivAt g (v t (g t)) t ∧ g t ∈ s t)
    (heq : f t₀ = g t₀) :
    EqOn f g (Ioo a b) := by
  intros t' ht'
  rcases lt_or_le t' t₀ with (h | h)
  · have hss : Icc t' t₀ ⊆ Ioo a b :=
      fun _ ht'' ↦ ⟨lt_of_lt_of_le ht'.1 ht''.1, lt_of_le_of_lt ht''.2 ht.2⟩
    exact ODE_solution_unique_of_mem_Icc_left hv
      (ContinuousAt.continuousOn fun _ ht'' ↦ (hf _ <| hss ht'').1.continuousAt)
      (fun _ ht'' ↦ (hf _ <| hss <| Ioc_subset_Icc_self ht'').1.hasDerivWithinAt)
      (fun _ ht'' ↦ (hf _ <| hss <| Ioc_subset_Icc_self ht'').2)
      (ContinuousAt.continuousOn fun _ ht'' ↦ (hg _ <| hss ht'').1.continuousAt)
      (fun _ ht'' ↦ (hg _ <| hss <| Ioc_subset_Icc_self ht'').1.hasDerivWithinAt)
      (fun _ ht'' ↦ (hg _ <| hss <| Ioc_subset_Icc_self ht'').2) heq
      ⟨le_rfl, le_of_lt h⟩
  · have hss : Icc t₀ t' ⊆ Ioo a b :=
      fun _ ht'' ↦ ⟨lt_of_lt_of_le ht.1 ht''.1, lt_of_le_of_lt ht''.2 ht'.2⟩
    exact ODE_solution_unique_of_mem_Icc_right hv
      (ContinuousAt.continuousOn fun _ ht'' ↦ (hf _ <| hss ht'').1.continuousAt)
      (fun _ ht'' ↦ (hf _ <| hss <| Ico_subset_Icc_self ht'').1.hasDerivWithinAt)
      (fun _ ht'' ↦ (hf _ <| hss <| Ico_subset_Icc_self ht'').2)
      (ContinuousAt.continuousOn fun _ ht'' ↦ (hg _ <| hss ht'').1.continuousAt)
      (fun _ ht'' ↦ (hg _ <| hss <| Ico_subset_Icc_self ht'').1.hasDerivWithinAt)
      (fun _ ht'' ↦ (hg _ <| hss <| Ico_subset_Icc_self ht'').2) heq
      ⟨h, le_rfl⟩

/-- Local unqueness of ODE solutions. -/
theorem ODE_solution_unique_of_eventually
    (hf : ∀ᶠ t in 𝓝 t₀, HasDerivAt f (v t (f t)) t ∧ f t ∈ s t)
    (hg : ∀ᶠ t in 𝓝 t₀, HasDerivAt g (v t (g t)) t ∧ g t ∈ s t)
    (heq : f t₀ = g t₀) : f =ᶠ[𝓝 t₀] g := by
  obtain ⟨ε, hε, h⟩ := eventually_nhds_iff_ball.mp (hf.and hg)
  rw [Filter.eventuallyEq_iff_exists_mem]
  refine ⟨ball t₀ ε, ball_mem_nhds _ hε, ?_⟩
  simp_rw [Real.ball_eq_Ioo] at *
  apply ODE_solution_unique_of_mem_Ioo hv (Real.ball_eq_Ioo t₀ ε ▸ mem_ball_self hε)
    (fun _ ht ↦ (h _ ht).1) (fun _ ht ↦ (h _ ht).2) heq

/-- There exists only one solution of an ODE \(\dot x=v(t, x)\) in a set `s ⊆ ℝ × E` with
a given initial value provided that the RHS is Lipschitz continuous in `x` within `s`,
and we consider only solutions included in `s`.

This version shows uniqueness in a half-open interval `Ico a b`, where `a` is the initial time. -/
theorem ODE_solution_unique_of_mem_set_Ico {v : ℝ → E → E} {s : ℝ → Set E} {K : ℝ≥0}
    (hv : ∀ t, LipschitzOnWith K (v t) (s t))
    {f g : ℝ → E} {a b : ℝ} (hf : ContinuousOn f (Ico a b))
    (hf' : ∀ t ∈ Ico a b, HasDerivWithinAt f (v t (f t)) (Ici t) t) (hfs : ∀ t ∈ Ico a b, f t ∈ s t)
    (hg : ContinuousOn g (Ico a b)) (hg' : ∀ t ∈ Ico a b, HasDerivWithinAt g (v t (g t)) (Ici t) t)
    (hgs : ∀ t ∈ Ico a b, g t ∈ s t) (ha : f a = g a) : EqOn f g (Ico a b) := fun _ ht ↦
  have hss := Ico_subset_Ico_right (a := a) (le_of_lt ht.2)
  ODE_solution_unique_of_mem_set hv
    (hf.mono (Icc_subset_Ico_right ht.2)) (fun _ ht' ↦ hf' _ (hss ht'))
    (fun _ ht' ↦ hfs _ (hss ht'))
    (hg.mono (Icc_subset_Ico_right ht.2)) (fun _ ht' ↦ hg' _ (hss ht'))
    (fun _ ht' ↦ hgs _ (hss ht')) ha ⟨ht.1, le_refl _⟩

/-- There exists only one solution of an ODE \(\dot x=v(t, x)\) in a set `s ⊆ ℝ × E` with
a given initial value provided that the RHS is Lipschitz continuous in `x` within `s`,
and we consider only solutions included in `s`.

This version shows uniqueness in an open interval `Ioo a b` that contains the initial time `t₀`. -/
theorem ODE_solution_unique_of_mem_set_Ioo {v : ℝ → E → E} {s : ℝ → Set E} {K : ℝ≥0}
    (hv : ∀ t, LipschitzOnWith K (v t) (s t))
    {f g : ℝ → E} {a b t₀ : ℝ} (ht : t₀ ∈ Ioo a b) (hf : ContinuousOn f (Ioo a b))
    (hf' : ∀ t ∈ Ioo a b, HasDerivAt f (v t (f t)) t) (hfs : ∀ t ∈ Ioo a b, f t ∈ s t)
    (hg : ContinuousOn g (Ioo a b)) (hg' : ∀ t ∈ Ioo a b, HasDerivAt g (v t (g t)) t)
    (hgs : ∀ t ∈ Ioo a b, g t ∈ s t) (ha : f t₀ = g t₀) : EqOn f g (Ioo a b) := by
  -- split `Ioo a b = Ioc a t₀ ∪ Ico t₀ b` and treat the two cases separately
  apply EqOn.mono (Ioo_subset_Ioc_union_Ico (b := t₀))
  apply EqOn.union
  · -- case `t ≤ t₀`: show `fun t ↦ f_or_g (-t)` solves `-v (-t)` within `s (-t)` by composition,
    -- so we can use the `Ico` version of the uniqueness lemma backwards in time
    have hv' t : LipschitzOnWith K (Neg.neg ∘ (v (-t))) (s (-t)) := by
      rw [← one_mul K]
      exact LipschitzWith.id.neg.comp_lipschitzOnWith (hv _)
    have : EqOn (f ∘ Neg.neg) (g ∘ Neg.neg) (Ico (-t₀) (-a)) := by
      have hmt : MapsTo Neg.neg (Ico (-t₀) (-a)) (Ioo a b) :=
        fun _ ht' ↦ ⟨lt_neg.mp ht'.2, lt_of_le_of_lt (neg_le.mp ht'.1) ht.2⟩
      apply ODE_solution_unique_of_mem_set_Ico hv'
        (hf.comp continuousOn_neg hmt) _ (fun _ ht' ↦ hfs _ (hmt ht'))
        (hg.comp continuousOn_neg hmt) _ (fun _ ht' ↦ hgs _ (hmt ht')) (by simp [ha])
      · intros t' ht'
        apply HasDerivAt.hasDerivWithinAt
        convert HasFDerivAt.comp_hasDerivAt t' (hf' (-t') (hmt ht')) (hasDerivAt_neg t')
        simp
      · intros t' ht'
        apply HasDerivAt.hasDerivWithinAt
        convert HasFDerivAt.comp_hasDerivAt t' (hg' (-t') (hmt ht')) (hasDerivAt_neg t')
        simp
    rw [eqOn_comp_right_iff] at this
    convert this
    simp
  · -- case `t ≥ t₀`: follows trivially from the `Ico` version of the uniqueness lemma
    have hss := Ico_subset_Ioo_left (b := b) ht.1
    exact ODE_solution_unique_of_mem_set_Ico hv
      (hf.mono (Ico_subset_Ioo_left ht.1))
      (fun _ ht' => HasDerivAt.hasDerivWithinAt <| hf' _ (hss ht'))
      (fun _ ht' => hfs _ <| (hss ht'))
      (hg.mono (Ico_subset_Ioo_left ht.1))
      (fun _ ht' => HasDerivAt.hasDerivWithinAt <| hg' _ (hss ht'))
      (fun _ ht' => hgs _ <| (hss ht')) ha

/-- There exists only one solution of an ODE \(\dot x=v(t, x)\) with
a given initial value provided that the RHS is Lipschitz continuous in `x`. -/
<<<<<<< HEAD
theorem ODE_solution_unique {v : ℝ → E → E} {K : ℝ≥0} (hv : ∀ t, LipschitzWith K (v t))
    {f g : ℝ → E} {a b : ℝ} (hf : ContinuousOn f (Icc a b))
    (hf' : ∀ t ∈ Ico a b, HasDerivWithinAt f (v t (f t)) (Ici t) t) (hg : ContinuousOn g (Icc a b))
    (hg' : ∀ t ∈ Ico a b, HasDerivWithinAt g (v t (g t)) (Ici t) t) (ha : f a = g a) :
=======
theorem ODE_solution_unique
    (hv : ∀ t, LipschitzWith K (v t))
    (hf : ContinuousOn f (Icc a b))
    (hf' : ∀ t ∈ Ico a b, HasDerivWithinAt f (v t (f t)) (Ici t) t)
    (hg : ContinuousOn g (Icc a b))
    (hg' : ∀ t ∈ Ico a b, HasDerivWithinAt g (v t (g t)) (Ici t) t)
    (ha : f a = g a) :
>>>>>>> bc9337e5
    EqOn f g (Icc a b) :=
  have hfs : ∀ t ∈ Ico a b, f t ∈ @univ E := fun _ _ => trivial
  ODE_solution_unique_of_mem_Icc_right (fun t => (hv t).lipschitzOnWith _) hf hf' hfs hg hg'
    (fun _ _ => trivial) ha
set_option linter.uppercaseLean3 false in
#align ODE_solution_unique ODE_solution_unique<|MERGE_RESOLUTION|>--- conflicted
+++ resolved
@@ -429,12 +429,6 @@
 
 /-- There exists only one solution of an ODE \(\dot x=v(t, x)\) with
 a given initial value provided that the RHS is Lipschitz continuous in `x`. -/
-<<<<<<< HEAD
-theorem ODE_solution_unique {v : ℝ → E → E} {K : ℝ≥0} (hv : ∀ t, LipschitzWith K (v t))
-    {f g : ℝ → E} {a b : ℝ} (hf : ContinuousOn f (Icc a b))
-    (hf' : ∀ t ∈ Ico a b, HasDerivWithinAt f (v t (f t)) (Ici t) t) (hg : ContinuousOn g (Icc a b))
-    (hg' : ∀ t ∈ Ico a b, HasDerivWithinAt g (v t (g t)) (Ici t) t) (ha : f a = g a) :
-=======
 theorem ODE_solution_unique
     (hv : ∀ t, LipschitzWith K (v t))
     (hf : ContinuousOn f (Icc a b))
@@ -442,7 +436,6 @@
     (hg : ContinuousOn g (Icc a b))
     (hg' : ∀ t ∈ Ico a b, HasDerivWithinAt g (v t (g t)) (Ici t) t)
     (ha : f a = g a) :
->>>>>>> bc9337e5
     EqOn f g (Icc a b) :=
   have hfs : ∀ t ∈ Ico a b, f t ∈ @univ E := fun _ _ => trivial
   ODE_solution_unique_of_mem_Icc_right (fun t => (hv t).lipschitzOnWith _) hf hf' hfs hg hg'
