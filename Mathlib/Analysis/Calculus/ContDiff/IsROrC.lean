/-
Copyright (c) 2019 Sébastien Gouëzel. All rights reserved.
Released under Apache 2.0 license as described in the file LICENSE.
Authors: Sébastien Gouëzel, Floris van Doorn
-/
import Mathlib.Analysis.Calculus.ContDiff.Defs
import Mathlib.Analysis.Calculus.MeanValue

#align_import analysis.calculus.cont_diff from "leanprover-community/mathlib"@"3bce8d800a6f2b8f63fe1e588fd76a9ff4adcebe"

/-!
# Higher differentiability over `ℝ` or `ℂ`
-/

noncomputable section

open Set Fin Filter Function

open scoped NNReal Topology

section Real

/-!
### Results over `ℝ` or `ℂ`
  The results in this section rely on the Mean Value Theorem, and therefore hold only over `ℝ` (and
  its extension fields such as `ℂ`).
-/

variable {n : ℕ∞} {𝕂 : Type*} [IsROrC 𝕂] {E' : Type*} [NormedAddCommGroup E'] [NormedSpace 𝕂 E']
  {F' : Type*} [NormedAddCommGroup F'] [NormedSpace 𝕂 F']

/-- If a function has a Taylor series at order at least 1, then at points in the interior of the
    domain of definition, the term of order 1 of this series is a strict derivative of `f`. -/
theorem HasFTaylorSeriesUpToOn.hasStrictFDerivAt {s : Set E'} {f : E' → F'} {x : E'}
    {p : E' → FormalMultilinearSeries 𝕂 E' F'} (hf : HasFTaylorSeriesUpToOn n f p s) (hn : 1 ≤ n)
    (hs : s ∈ 𝓝 x) : HasStrictFDerivAt f ((continuousMultilinearCurryFin1 𝕂 E' F') (p x 1)) x :=
  hasStrictFDerivAt_of_hasFDerivAt_of_continuousAt (hf.eventually_hasFDerivAt hn hs) <|
    (continuousMultilinearCurryFin1 𝕂 E' F').continuousAt.comp <| (hf.cont 1 hn).continuousAt hs
#align has_ftaylor_series_up_to_on.has_strict_fderiv_at HasFTaylorSeriesUpToOn.hasStrictFDerivAt

/-- If a function is `C^n` with `1 ≤ n` around a point, and its derivative at that point is given to
us as `f'`, then `f'` is also a strict derivative. -/
theorem ContDiffAt.hasStrictFDerivAt' {f : E' → F'} {f' : E' →L[𝕂] F'} {x : E'}
    (hf : ContDiffAt 𝕂 n f x) (hf' : HasFDerivAt f f' x) (hn : 1 ≤ n) :
    HasStrictFDerivAt f f' x := by
  rcases hf 1 hn with ⟨u, H, p, hp⟩
  simp only [nhdsWithin_univ, mem_univ, insert_eq_of_mem] at H
  have := hp.hasStrictFDerivAt le_rfl H
  rwa [hf'.unique this.hasFDerivAt]
#align cont_diff_at.has_strict_fderiv_at' ContDiffAt.hasStrictFDerivAt'

/-- If a function is `C^n` with `1 ≤ n` around a point, and its derivative at that point is given to
us as `f'`, then `f'` is also a strict derivative. -/
theorem ContDiffAt.hasStrictDerivAt' {f : 𝕂 → F'} {f' : F'} {x : 𝕂} (hf : ContDiffAt 𝕂 n f x)
    (hf' : HasDerivAt f f' x) (hn : 1 ≤ n) : HasStrictDerivAt f f' x :=
  hf.hasStrictFDerivAt' hf' hn
#align cont_diff_at.has_strict_deriv_at' ContDiffAt.hasStrictDerivAt'

/-- If a function is `C^n` with `1 ≤ n` around a point, then the derivative of `f` at this point
is also a strict derivative. -/
theorem ContDiffAt.hasStrictFDerivAt {f : E' → F'} {x : E'} (hf : ContDiffAt 𝕂 n f x) (hn : 1 ≤ n) :
    HasStrictFDerivAt f (fderiv 𝕂 f x) x :=
  hf.hasStrictFDerivAt' (hf.differentiableAt hn).hasFDerivAt hn
#align cont_diff_at.has_strict_fderiv_at ContDiffAt.hasStrictFDerivAt

/-- If a function is `C^n` with `1 ≤ n` around a point, then the derivative of `f` at this point
is also a strict derivative. -/
theorem ContDiffAt.hasStrictDerivAt {f : 𝕂 → F'} {x : 𝕂} (hf : ContDiffAt 𝕂 n f x) (hn : 1 ≤ n) :
    HasStrictDerivAt f (deriv f x) x :=
  (hf.hasStrictFDerivAt hn).hasStrictDerivAt
#align cont_diff_at.has_strict_deriv_at ContDiffAt.hasStrictDerivAt

/-- If a function is `C^n` with `1 ≤ n`, then the derivative of `f` is also a strict derivative. -/
theorem ContDiff.hasStrictFDerivAt {f : E' → F'} {x : E'} (hf : ContDiff 𝕂 n f) (hn : 1 ≤ n) :
    HasStrictFDerivAt f (fderiv 𝕂 f x) x :=
  hf.contDiffAt.hasStrictFDerivAt hn
#align cont_diff.has_strict_fderiv_at ContDiff.hasStrictFDerivAt

/-- If a function is `C^n` with `1 ≤ n`, then the derivative of `f` is also a strict derivative. -/
theorem ContDiff.hasStrictDerivAt {f : 𝕂 → F'} {x : 𝕂} (hf : ContDiff 𝕂 n f) (hn : 1 ≤ n) :
    HasStrictDerivAt f (deriv f x) x :=
  hf.contDiffAt.hasStrictDerivAt hn
#align cont_diff.has_strict_deriv_at ContDiff.hasStrictDerivAt

/-- If `f` has a formal Taylor series `p` up to order `1` on `{x} ∪ s`, where `s` is a convex set,
and `‖p x 1‖₊ < K`, then `f` is `K`-Lipschitz in a neighborhood of `x` within `s`. -/
theorem HasFTaylorSeriesUpToOn.exists_lipschitzOnWith_of_nnnorm_lt {E F : Type*}
    [NormedAddCommGroup E] [NormedSpace ℝ E] [NormedAddCommGroup F] [NormedSpace ℝ F] {f : E → F}
    {p : E → FormalMultilinearSeries ℝ E F} {s : Set E} {x : E}
    (hf : HasFTaylorSeriesUpToOn 1 f p (insert x s)) (hs : Convex ℝ s) (K : ℝ≥0)
    (hK : ‖p x 1‖₊ < K) : ∃ t ∈ 𝓝[s] x, LipschitzOnWith K f t := by
  set f' := fun y => continuousMultilinearCurryFin1 ℝ E F (p y 1)
  have hder : ∀ y ∈ s, HasFDerivWithinAt f (f' y) s y := fun y hy =>
    (hf.hasFDerivWithinAt le_rfl (subset_insert x s hy)).mono (subset_insert x s)
  have hcont : ContinuousWithinAt f' s x :=
    (continuousMultilinearCurryFin1 ℝ E F).continuousAt.comp_continuousWithinAt
      ((hf.cont _ le_rfl _ (mem_insert _ _)).mono (subset_insert x s))
<<<<<<< HEAD
  replace hK : ‖f' x‖₊ < K := by simpa only [LinearIsometryEquiv.nnnorm_map]
=======
  replace hK : ‖f' x‖₊ < K := by simpa only [f', LinearIsometryEquiv.nnnorm_map]
>>>>>>> ed027c1a
  exact
    hs.exists_nhdsWithin_lipschitzOnWith_of_hasFDerivWithinAt_of_nnnorm_lt
      (eventually_nhdsWithin_iff.2 <| eventually_of_forall hder) hcont K hK
#align has_ftaylor_series_up_to_on.exists_lipschitz_on_with_of_nnnorm_lt HasFTaylorSeriesUpToOn.exists_lipschitzOnWith_of_nnnorm_lt

/-- If `f` has a formal Taylor series `p` up to order `1` on `{x} ∪ s`, where `s` is a convex set,
then `f` is Lipschitz in a neighborhood of `x` within `s`. -/
theorem HasFTaylorSeriesUpToOn.exists_lipschitzOnWith {E F : Type*} [NormedAddCommGroup E]
    [NormedSpace ℝ E] [NormedAddCommGroup F] [NormedSpace ℝ F] {f : E → F}
    {p : E → FormalMultilinearSeries ℝ E F} {s : Set E} {x : E}
    (hf : HasFTaylorSeriesUpToOn 1 f p (insert x s)) (hs : Convex ℝ s) :
    ∃ K, ∃ t ∈ 𝓝[s] x, LipschitzOnWith K f t :=
  (exists_gt _).imp <| hf.exists_lipschitzOnWith_of_nnnorm_lt hs
#align has_ftaylor_series_up_to_on.exists_lipschitz_on_with HasFTaylorSeriesUpToOn.exists_lipschitzOnWith

/-- If `f` is `C^1` within a convex set `s` at `x`, then it is Lipschitz on a neighborhood of `x`
within `s`. -/
theorem ContDiffWithinAt.exists_lipschitzOnWith {E F : Type*} [NormedAddCommGroup E]
    [NormedSpace ℝ E] [NormedAddCommGroup F] [NormedSpace ℝ F] {f : E → F} {s : Set E} {x : E}
    (hf : ContDiffWithinAt ℝ 1 f s x) (hs : Convex ℝ s) :
    ∃ K : ℝ≥0, ∃ t ∈ 𝓝[s] x, LipschitzOnWith K f t := by
  rcases hf 1 le_rfl with ⟨t, hst, p, hp⟩
  rcases Metric.mem_nhdsWithin_iff.mp hst with ⟨ε, ε0, hε⟩
  replace hp : HasFTaylorSeriesUpToOn 1 f p (Metric.ball x ε ∩ insert x s) := hp.mono hε
  clear hst hε t
  rw [← insert_eq_of_mem (Metric.mem_ball_self ε0), ← insert_inter_distrib] at hp
  rcases hp.exists_lipschitzOnWith ((convex_ball _ _).inter hs) with ⟨K, t, hst, hft⟩
  rw [inter_comm, ← nhdsWithin_restrict' _ (Metric.ball_mem_nhds _ ε0)] at hst
  exact ⟨K, t, hst, hft⟩
#align cont_diff_within_at.exists_lipschitz_on_with ContDiffWithinAt.exists_lipschitzOnWith

/-- If `f` is `C^1` at `x` and `K > ‖fderiv 𝕂 f x‖`, then `f` is `K`-Lipschitz in a neighborhood of
`x`. -/
theorem ContDiffAt.exists_lipschitzOnWith_of_nnnorm_lt {f : E' → F'} {x : E'}
    (hf : ContDiffAt 𝕂 1 f x) (K : ℝ≥0) (hK : ‖fderiv 𝕂 f x‖₊ < K) :
    ∃ t ∈ 𝓝 x, LipschitzOnWith K f t :=
  (hf.hasStrictFDerivAt le_rfl).exists_lipschitzOnWith_of_nnnorm_lt K hK
#align cont_diff_at.exists_lipschitz_on_with_of_nnnorm_lt ContDiffAt.exists_lipschitzOnWith_of_nnnorm_lt

/-- If `f` is `C^1` at `x`, then `f` is Lipschitz in a neighborhood of `x`. -/
theorem ContDiffAt.exists_lipschitzOnWith {f : E' → F'} {x : E'} (hf : ContDiffAt 𝕂 1 f x) :
    ∃ K, ∃ t ∈ 𝓝 x, LipschitzOnWith K f t :=
  (hf.hasStrictFDerivAt le_rfl).exists_lipschitzOnWith
#align cont_diff_at.exists_lipschitz_on_with ContDiffAt.exists_lipschitzOnWith

/-- If `f` is `C^1`, it is locally Lipschitz. -/
lemma ContDiff.locallyLipschitz {f : E' → F'} (hf : ContDiff 𝕂 1 f) : LocallyLipschitz f := by
  intro x
  rcases hf.contDiffAt.exists_lipschitzOnWith with ⟨K, t, ht, hf⟩
  use K, t

/-- A `C^1` function with compact support is Lipschitz. -/
theorem ContDiff.lipschitzWith_of_hasCompactSupport {f : E' → F'} {n : ℕ∞}
    (hf : HasCompactSupport f) (h'f : ContDiff 𝕂 n f) (hn : 1 ≤ n) :
    ∃ C, LipschitzWith C f := by
  obtain ⟨C, hC⟩ := (hf.fderiv 𝕂).exists_bound_of_continuous (h'f.continuous_fderiv hn)
  refine ⟨⟨max C 0, le_max_right _ _⟩, ?_⟩
  apply lipschitzWith_of_nnnorm_fderiv_le (h'f.differentiable hn) (fun x ↦ ?_)
  simp [← NNReal.coe_le_coe, hC x]

end Real<|MERGE_RESOLUTION|>--- conflicted
+++ resolved
@@ -95,11 +95,7 @@
   have hcont : ContinuousWithinAt f' s x :=
     (continuousMultilinearCurryFin1 ℝ E F).continuousAt.comp_continuousWithinAt
       ((hf.cont _ le_rfl _ (mem_insert _ _)).mono (subset_insert x s))
-<<<<<<< HEAD
-  replace hK : ‖f' x‖₊ < K := by simpa only [LinearIsometryEquiv.nnnorm_map]
-=======
   replace hK : ‖f' x‖₊ < K := by simpa only [f', LinearIsometryEquiv.nnnorm_map]
->>>>>>> ed027c1a
   exact
     hs.exists_nhdsWithin_lipschitzOnWith_of_hasFDerivWithinAt_of_nnnorm_lt
       (eventually_nhdsWithin_iff.2 <| eventually_of_forall hder) hcont K hK
