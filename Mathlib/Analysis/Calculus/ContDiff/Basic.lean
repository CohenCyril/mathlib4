--- conflicted
+++ resolved
@@ -996,11 +996,7 @@
       true_and_iff, subset_preimage_image]
   obtain ⟨v, hv, hvs, f', hvf', hf'⟩ := contDiffWithinAt_succ_iff_hasFDerivWithinAt'.mp hf
   refine
-<<<<<<< HEAD
-    ⟨(fun z => (z, g z)) ⁻¹' v ∩ insert x₀ s, ?_, inter_subset_right _ _, fun z =>
-=======
     ⟨(fun z => (z, g z)) ⁻¹' v ∩ insert x₀ s, ?_, inter_subset_right, fun z =>
->>>>>>> d97a437a
       (f' (z, g z)).comp (ContinuousLinearMap.inr 𝕜 E F), ?_, ?_⟩
   · refine inter_mem ?_ self_mem_nhdsWithin
     have := mem_of_mem_nhdsWithin (mem_insert _ _) hv
