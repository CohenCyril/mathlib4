--- conflicted
+++ resolved
@@ -179,22 +179,6 @@
     Real.Angle.cos_coe, ← Real.Angle.sin_coe, arg_cos_add_sin_mul_I_coe_angle]
 #align real.angle.arg_exp_map_circle Real.Angle.arg_expMapCircle
 
-<<<<<<< HEAD
--- todo: upgrade this to `IsCoveringMap expMapCircle`.
-lemma isLocalHomeomorph_expMapCircle : IsLocalHomeomorph expMapCircle := by
-  intro t
-  let e1 : PartialHomeomorph ℝ circle := circle.argPartialHomeomorph.symm
-  let e2 : PartialHomeomorph ℝ ℝ := ((Homeomorph.addRight t).toPartialHomeomorphOfImageEq
-    (Ioo (-π) π) (isOpen_Ioo) (Ioo (-π + t) (π + t)) (image_add_const_Ioo t (-π) π)).symm
-  let e3 : PartialHomeomorph circle circle :=
-    (Homeomorph.mulRight (expMapCircle t)).toPartialHomeomorphOfImageEq
-      {expMapCircle Real.pi}ᶜ isOpen_compl_singleton {expMapCircle (Real.pi + t)}ᶜ
-        (by rw [image_compl_eq (Homeomorph.mulRight (expMapCircle t)).bijective,
-          image_singleton, Homeomorph.coe_mulRight, expMapCircle_add])
-  let e4 : PartialHomeomorph ℝ circle := e2.trans' (e1.trans' e3 rfl) rfl
-  exact ⟨e4, ⟨add_lt_of_neg_left t (neg_neg_of_pos pi_pos), lt_add_of_pos_left t pi_pos⟩,
-    funext fun x ↦ (congrArg _ (sub_add_cancel x t).symm).trans (expMapCircle_add (x - t) t)⟩
-=======
 namespace AddCircle
 
 variable {T : ℝ}
@@ -275,5 +259,4 @@
 -- todo: upgrade this to `IsCoveringMap expMapCircle`.
 lemma isLocalHomeomorph_expMapCircle : IsLocalHomeomorph expMapCircle := by
   have : Fact (0 < 2 * π) := ⟨by positivity⟩
-  exact homeomorphCircle'.isLocalHomeomorph.comp (isLocalHomeomorph_coe (2 * π))
->>>>>>> 09e40ec4
+  exact homeomorphCircle'.isLocalHomeomorph.comp (isLocalHomeomorph_coe (2 * π))