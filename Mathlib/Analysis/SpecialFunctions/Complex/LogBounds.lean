--- conflicted
+++ resolved
@@ -152,11 +152,7 @@
       continuousOn_one_add_mul_inv <| mem_slitPlane_of_norm_lt_one hz
   have H : f z = z * ∫ t in (0 : ℝ)..1, (-(t * z)) ^ n * (1 + t * z)⁻¹ := by
     convert (integral_unitInterval_deriv_eq_sub hcont hderiv).symm using 1
-<<<<<<< HEAD
-    · simp only [zero_add, add_zero, log_one, logTaylor_at_zero, sub_self, sub_zero]
-=======
     · simp only [f, zero_add, add_zero, log_one, logTaylor_at_zero, sub_self, sub_zero]
->>>>>>> ed027c1a
     · simp only [add_zero, log_one, logTaylor_at_zero, sub_self, real_smul, zero_add, smul_eq_mul]
   unfold_let f at H
   simp only [H, norm_mul]
