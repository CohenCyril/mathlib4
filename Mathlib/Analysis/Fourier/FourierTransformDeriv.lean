--- conflicted
+++ resolved
@@ -175,22 +175,11 @@
   push_cast
   ring_nf
 
-<<<<<<< HEAD
-/-- Norm of the `w`-derivative of the Fourier transform integrand. -/
-lemma norm_fderiv_fourier_transform_integrand_right
-    (L : V →L[ℝ] W →L[ℝ] ℝ) (f : V → E) (v : V) (w : W) :
-    ‖𝐞 (-L v w) • mul_L L f v‖ = (2 * π) * ‖L v‖ * ‖f v‖ := by
-  rw [norm_circle_smul (𝐞 (-L v w)) (mul_L L f v), mul_L,
-    norm_smul _ (ContinuousLinearMap.smulRight (L v) (f v)), norm_neg, norm_mul, norm_mul,
-    norm_eq_abs I, abs_I, mul_one, norm_eq_abs ((_ : ℝ) : ℂ),
-    Complex.abs_of_nonneg pi_pos.le, norm_eq_abs (2 : ℂ),
-=======
 lemma norm_fourierSMulRight (L : V →L[ℝ] W →L[ℝ] ℝ) (f : V → E) (v : V) :
     ‖fourierSMulRight L f v‖ = (2 * π) * ‖L v‖ * ‖f v‖ := by
   rw [fourierSMulRight, norm_smul _ (ContinuousLinearMap.smulRight (L v) (f v)),
     norm_neg, norm_mul, norm_mul, norm_eq_abs I, abs_I,
     mul_one, norm_eq_abs ((_ : ℝ) : ℂ), Complex.abs_of_nonneg pi_pos.le, norm_eq_abs (2 : ℂ),
->>>>>>> 78c2e28a
     Complex.abs_two, ContinuousLinearMap.norm_smulRight_apply, ← mul_assoc]
 
 lemma norm_fourierSMulRight_le (L : V →L[ℝ] W →L[ℝ] ℝ) (f : V → E) (v : V) :
