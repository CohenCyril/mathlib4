--- conflicted
+++ resolved
@@ -749,11 +749,7 @@
   /- We will show that `g ∘ f` admits the power series `q.comp p` in the disk of
     radius `min (r, rf', δ)`. -/
   refine ⟨min rf' r, ?_⟩
-<<<<<<< HEAD
-  refine'
-=======
   refine
->>>>>>> 20c42930
     ⟨le_trans (min_le_right rf' r) (FormalMultilinearSeries.le_comp_radius_of_summable q p r hr),
       min_pos, @fun y hy => ?_⟩
   /- Let `y` satisfy `‖y‖ < min (r, rf', δ)`. We want to show that `g (f (x + y))` is the sum of
