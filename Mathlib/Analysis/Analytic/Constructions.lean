/-
Copyright (c) 2023 Geoffrey Irving. All rights reserved.
Released under Apache 2.0 license as described in the file LICENSE.
Authors: David Loeffler, Geoffrey Irving
-/
import Mathlib.Analysis.Analytic.Composition
import Mathlib.Analysis.Analytic.Linear
import Mathlib.Analysis.NormedSpace.OperatorNorm.Mul

/-!
# Various ways to combine analytic functions

We show that the following are analytic:

1. Cartesian products of analytic functions
2. Arithmetic on analytic functions: `mul`, `smul`, `inv`, `div`
3. Finite sums and products: `Finset.sum`, `Finset.prod`
-/

noncomputable section

open scoped Classical
open Topology NNReal Filter ENNReal

open Set Filter Asymptotics

variable {α : Type*}
variable {𝕜 : Type*} [NontriviallyNormedField 𝕜]
variable {E F G H : Type*} [NormedAddCommGroup E] [NormedSpace 𝕜 E] [NormedAddCommGroup F]
  [NormedSpace 𝕜 F] [NormedAddCommGroup G] [NormedSpace 𝕜 G] [NormedAddCommGroup H]
  [NormedSpace 𝕜 H]

variable {𝕝 : Type*} [NontriviallyNormedField 𝕝] [NormedAlgebra 𝕜 𝕝]
variable {A : Type*} [NormedRing A] [NormedAlgebra 𝕜 A]

/-!
### Cartesian products are analytic
-/

/-- The radius of the Cartesian product of two formal series is the minimum of their radii. -/
lemma FormalMultilinearSeries.radius_prod_eq_min
    (p : FormalMultilinearSeries 𝕜 E F) (q : FormalMultilinearSeries 𝕜 E G) :
    (p.prod q).radius = min p.radius q.radius := by
  apply le_antisymm
  · refine ENNReal.le_of_forall_nnreal_lt fun r hr => ?_
    rw [le_min_iff]
    have := (p.prod q).isLittleO_one_of_lt_radius hr
    constructor
    all_goals
      apply FormalMultilinearSeries.le_radius_of_isBigO
      refine (isBigO_of_le _ fun n ↦ ?_).trans this.isBigO
      rw [norm_mul, norm_norm, norm_mul, norm_norm]
      refine mul_le_mul_of_nonneg_right ?_ (norm_nonneg _)
      rw [FormalMultilinearSeries.prod, ContinuousMultilinearMap.opNorm_prod]
    · apply le_max_left
    · apply le_max_right
  · refine ENNReal.le_of_forall_nnreal_lt fun r hr => ?_
    rw [lt_min_iff] at hr
    have := ((p.isLittleO_one_of_lt_radius hr.1).add
      (q.isLittleO_one_of_lt_radius hr.2)).isBigO
    refine (p.prod q).le_radius_of_isBigO ((isBigO_of_le _ fun n ↦ ?_).trans this)
    rw [norm_mul, norm_norm, ← add_mul, norm_mul]
    refine mul_le_mul_of_nonneg_right ?_ (norm_nonneg _)
    rw [FormalMultilinearSeries.prod, ContinuousMultilinearMap.opNorm_prod]
    refine (max_le_add_of_nonneg (norm_nonneg _) (norm_nonneg _)).trans ?_
    apply Real.le_norm_self

lemma HasFPowerSeriesOnBall.prod {e : E} {f : E → F} {g : E → G} {r s : ℝ≥0∞}
    {p : FormalMultilinearSeries 𝕜 E F} {q : FormalMultilinearSeries 𝕜 E G}
    (hf : HasFPowerSeriesOnBall f p e r) (hg : HasFPowerSeriesOnBall g q e s) :
    HasFPowerSeriesOnBall (fun x ↦ (f x, g x)) (p.prod q) e (min r s) where
  r_le := by
    rw [p.radius_prod_eq_min]
    exact min_le_min hf.r_le hg.r_le
  r_pos := lt_min hf.r_pos hg.r_pos
  hasSum := by
    intro y hy
    simp_rw [FormalMultilinearSeries.prod, ContinuousMultilinearMap.prod_apply]
    refine (hf.hasSum ?_).prod_mk (hg.hasSum ?_)
    · exact EMetric.mem_ball.mpr (lt_of_lt_of_le hy (min_le_left _ _))
    · exact EMetric.mem_ball.mpr (lt_of_lt_of_le hy (min_le_right _ _))

lemma HasFPowerSeriesAt.prod {e : E} {f : E → F} {g : E → G}
    {p : FormalMultilinearSeries 𝕜 E F} {q : FormalMultilinearSeries 𝕜 E G}
    (hf : HasFPowerSeriesAt f p e) (hg : HasFPowerSeriesAt g q e) :
    HasFPowerSeriesAt (fun x ↦ (f x, g x)) (p.prod q) e := by
  rcases hf with ⟨_, hf⟩
  rcases hg with ⟨_, hg⟩
  exact ⟨_, hf.prod hg⟩

/-- The Cartesian product of analytic functions is analytic. -/
lemma AnalyticAt.prod {e : E} {f : E → F} {g : E → G}
    (hf : AnalyticAt 𝕜 f e) (hg : AnalyticAt 𝕜 g e) :
    AnalyticAt 𝕜 (fun x ↦ (f x, g x)) e := by
  rcases hf with ⟨_, hf⟩
  rcases hg with ⟨_, hg⟩
  exact ⟨_, hf.prod hg⟩

/-- The Cartesian product of analytic functions is analytic. -/
lemma AnalyticOn.prod {f : E → F} {g : E → G} {s : Set E}
    (hf : AnalyticOn 𝕜 f s) (hg : AnalyticOn 𝕜 g s) :
    AnalyticOn 𝕜 (fun x ↦ (f x, g x)) s :=
  fun x hx ↦ (hf x hx).prod (hg x hx)

/-- `AnalyticAt.comp` for functions on product spaces -/
theorem AnalyticAt.comp₂ {h : F × G → H} {f : E → F} {g : E → G} {x : E}
    (ha : AnalyticAt 𝕜 h (f x, g x)) (fa : AnalyticAt 𝕜 f x)
    (ga : AnalyticAt 𝕜 g x) :
    AnalyticAt 𝕜 (fun x ↦ h (f x, g x)) x :=
  AnalyticAt.comp ha (fa.prod ga)

/-- `AnalyticOn.comp` for functions on product spaces -/
theorem AnalyticOn.comp₂ {h : F × G → H} {f : E → F} {g : E → G} {s : Set (F × G)} {t : Set E}
    (ha : AnalyticOn 𝕜 h s) (fa : AnalyticOn 𝕜 f t) (ga : AnalyticOn 𝕜 g t)
    (m : ∀ x, x ∈ t → (f x, g x) ∈ s) : AnalyticOn 𝕜 (fun x ↦ h (f x, g x)) t :=
  fun _ xt ↦ (ha _ (m _ xt)).comp₂ (fa _ xt) (ga _ xt)

/-- Analytic functions on products are analytic in the first coordinate -/
theorem AnalyticAt.curry_left {f : E × F → G} {p : E × F} (fa : AnalyticAt 𝕜 f p) :
    AnalyticAt 𝕜 (fun x ↦ f (x, p.2)) p.1 :=
  AnalyticAt.comp₂ fa (analyticAt_id _ _) analyticAt_const
alias AnalyticAt.along_fst := AnalyticAt.curry_left

/-- Analytic functions on products are analytic in the second coordinate -/
theorem AnalyticAt.curry_right {f : E × F → G} {p : E × F} (fa : AnalyticAt 𝕜 f p) :
    AnalyticAt 𝕜 (fun y ↦ f (p.1, y)) p.2 :=
  AnalyticAt.comp₂ fa analyticAt_const (analyticAt_id _ _)
alias AnalyticAt.along_snd := AnalyticAt.curry_right

/-- Analytic functions on products are analytic in the first coordinate -/
theorem AnalyticOn.curry_left {f : E × F → G} {s : Set (E × F)} {y : F} (fa : AnalyticOn 𝕜 f s) :
    AnalyticOn 𝕜 (fun x ↦ f (x, y)) {x | (x, y) ∈ s} :=
  fun x m ↦ (fa (x, y) m).along_fst
alias AnalyticOn.along_fst := AnalyticOn.curry_left

/-- Analytic functions on products are analytic in the second coordinate -/
theorem AnalyticOn.curry_right {f : E × F → G} {x : E} {s : Set (E × F)} (fa : AnalyticOn 𝕜 f s) :
    AnalyticOn 𝕜 (fun y ↦ f (x, y)) {y | (x, y) ∈ s} :=
  fun y m ↦ (fa (x, y) m).along_snd
alias AnalyticOn.along_snd := AnalyticOn.curry_right

/-!
### Arithmetic on analytic functions
-/

/-- Scalar multiplication is analytic (jointly in both variables). The statement is a little
pedantic to allow towers of field extensions.

TODO: can we replace `𝕜'` with a "normed module" in such a way that `analyticAt_mul` is a special
case of this? -/
lemma analyticAt_smul [NormedSpace 𝕝 E] [IsScalarTower 𝕜 𝕝 E] (z : 𝕝 × E) :
    AnalyticAt 𝕜 (fun x : 𝕝 × E ↦ x.1 • x.2) z :=
  (ContinuousLinearMap.lsmul 𝕜 𝕝).analyticAt_bilinear z

/-- Multiplication in a normed algebra over `𝕜` is analytic. -/
lemma analyticAt_mul (z : A × A) : AnalyticAt 𝕜 (fun x : A × A ↦ x.1 * x.2) z :=
  (ContinuousLinearMap.mul 𝕜 A).analyticAt_bilinear z

/-- Scalar multiplication of one analytic function by another. -/
lemma AnalyticAt.smul [NormedSpace 𝕝 F] [IsScalarTower 𝕜 𝕝 F] {f : E → 𝕝} {g : E → F} {z : E}
    (hf : AnalyticAt 𝕜 f z) (hg : AnalyticAt 𝕜 g z) :
    AnalyticAt 𝕜 (fun x ↦ f x • g x) z :=
  (analyticAt_smul _).comp₂ hf hg

/-- Scalar multiplication of one analytic function by another. -/
lemma AnalyticOn.smul [NormedSpace 𝕝 F] [IsScalarTower 𝕜 𝕝 F] {f : E → 𝕝} {g : E → F} {s : Set E}
    (hf : AnalyticOn 𝕜 f s) (hg : AnalyticOn 𝕜 g s) :
    AnalyticOn 𝕜 (fun x ↦ f x • g x) s :=
  fun _ m ↦ (hf _ m).smul (hg _ m)

/-- Multiplication of analytic functions (valued in a normed `𝕜`-algebra) is analytic. -/
lemma AnalyticAt.mul {f g : E → A} {z : E} (hf : AnalyticAt 𝕜 f z) (hg : AnalyticAt 𝕜 g z) :
    AnalyticAt 𝕜 (fun x ↦ f x * g x) z :=
  (analyticAt_mul _).comp₂ hf hg

/-- Multiplication of analytic functions (valued in a normed `𝕜`-algebra) is analytic. -/
lemma AnalyticOn.mul {f g : E → A} {s : Set E} (hf : AnalyticOn 𝕜 f s) (hg : AnalyticOn 𝕜 g s) :
    AnalyticOn 𝕜 (fun x ↦ f x * g x) s :=
  fun _ m ↦ (hf _ m).mul (hg _ m)

/-- Powers of analytic functions (into a normed `𝕜`-algebra) are analytic. -/
lemma AnalyticAt.pow {f : E → A} {z : E} (hf : AnalyticAt 𝕜 f z) (n : ℕ) :
    AnalyticAt 𝕜 (fun x ↦ f x ^ n) z := by
  induction n with
  | zero =>
    simp only [Nat.zero_eq, pow_zero]
    apply analyticAt_const
  | succ m hm =>
    simp only [pow_succ]
    exact hm.mul hf

/-- Powers of analytic functions (into a normed `𝕜`-algebra) are analytic. -/
lemma AnalyticOn.pow {f : E → A} {s : Set E} (hf : AnalyticOn 𝕜 f s) (n : ℕ) :
    AnalyticOn 𝕜 (fun x ↦ f x ^ n) s :=
  fun _ m ↦ (hf _ m).pow n

section Geometric

variable (𝕜 A : Type*) [NontriviallyNormedField 𝕜] [NormedRing A] [NormedAlgebra 𝕜 A]
  [NormOneClass A]

/-- The geometric series `1 + x + x ^ 2 + ...` as a `FormalMultilinearSeries`. -/
def formalMultilinearSeries_geometric : FormalMultilinearSeries 𝕜 A A :=
  fun n ↦ ContinuousMultilinearMap.mkPiAlgebraFin 𝕜 n A

lemma formalMultilinearSeries_geometric_apply_norm (n : ℕ) :
    ‖formalMultilinearSeries_geometric 𝕜 A n‖ = 1 :=
  ContinuousMultilinearMap.norm_mkPiAlgebraFin (Ei := fun _ ↦ A)

end Geometric

lemma formalMultilinearSeries_geometric_radius (𝕜) [NontriviallyNormedField 𝕜]
    (A : Type*) [NormedRing A] [NormOneClass A] [NormedAlgebra 𝕜 A] :
    (formalMultilinearSeries_geometric 𝕜 A).radius = 1 := by
  apply le_antisymm
  · refine le_of_forall_nnreal_lt (fun r hr ↦ ?_)
    rw [← ENNReal.coe_one, ENNReal.coe_le_coe]
    have := FormalMultilinearSeries.isLittleO_one_of_lt_radius _ hr
    simp_rw [formalMultilinearSeries_geometric_apply_norm, one_mul] at this
    contrapose! this
    simp_rw [IsLittleO, IsBigOWith, not_forall, norm_one, mul_one,
      not_eventually]
    refine ⟨1, one_pos, ?_⟩
    refine ((eventually_ne_atTop 0).mp (eventually_of_forall ?_)).frequently
    intro n hn
    push_neg
    rwa [norm_pow, one_lt_pow_iff_of_nonneg (norm_nonneg _) hn,
      Real.norm_of_nonneg (NNReal.coe_nonneg _), ← NNReal.coe_one,
      NNReal.coe_lt_coe]
  · refine le_of_forall_nnreal_lt (fun r hr ↦ ?_)
    rw [← Nat.cast_one, ENNReal.coe_lt_natCast, Nat.cast_one] at hr
    apply FormalMultilinearSeries.le_radius_of_isBigO
    simp_rw [formalMultilinearSeries_geometric_apply_norm, one_mul]
    refine isBigO_of_le atTop (fun n ↦ ?_)
    rw [norm_one, Real.norm_of_nonneg (pow_nonneg (coe_nonneg r) _)]
    exact pow_le_one _ (coe_nonneg r) hr.le

lemma hasFPowerSeriesOnBall_inv_one_sub
    (𝕜 𝕝 : Type*) [NontriviallyNormedField 𝕜] [NontriviallyNormedField 𝕝] [NormedAlgebra 𝕜 𝕝] :
    HasFPowerSeriesOnBall (fun x : 𝕝 ↦ (1 - x)⁻¹) (formalMultilinearSeries_geometric 𝕜 𝕝) 0 1 := by
  constructor
  · exact le_of_eq (formalMultilinearSeries_geometric_radius 𝕜 𝕝).symm
  · exact one_pos
  · intro y hy
    simp_rw [zero_add, formalMultilinearSeries_geometric,
        ContinuousMultilinearMap.mkPiAlgebraFin_apply,
        List.prod_ofFn, Finset.prod_const,
        Finset.card_univ, Fintype.card_fin]
    apply hasSum_geometric_of_norm_lt_one
    simpa only [← ofReal_one, Metric.emetric_ball, Metric.ball,
      dist_eq_norm, sub_zero] using hy

lemma analyticAt_inv_one_sub (𝕝 : Type*) [NontriviallyNormedField 𝕝] [NormedAlgebra 𝕜 𝕝] :
    AnalyticAt 𝕜 (fun x : 𝕝 ↦ (1 - x)⁻¹) 0 :=
  ⟨_, ⟨_, hasFPowerSeriesOnBall_inv_one_sub 𝕜 𝕝⟩⟩

/-- If `𝕝` is a normed field extension of `𝕜`, then the inverse map `𝕝 → 𝕝` is `𝕜`-analytic
away from 0. -/
lemma analyticAt_inv {z : 𝕝} (hz : z ≠ 0) : AnalyticAt 𝕜 Inv.inv z := by
  let f1 : 𝕝 → 𝕝 := fun a ↦ 1 / z * a
  let f2 : 𝕝 → 𝕝 := fun b ↦ (1 - b)⁻¹
  let f3 : 𝕝 → 𝕝 := fun c ↦ 1 - c / z
  have feq : f1 ∘ f2 ∘ f3 = Inv.inv := by
    ext1 x
    dsimp only [f1, f2, f3, Function.comp_apply]
    field_simp
  have f3val : f3 z = 0 := by simp only [f3, div_self hz, sub_self]
  have f3an : AnalyticAt 𝕜 f3 z := by
    apply analyticAt_const.sub
    simpa only [div_eq_inv_mul] using analyticAt_const.mul (analyticAt_id 𝕜 z)
  exact feq ▸ (analyticAt_const.mul (analyticAt_id _ _)).comp
    ((f3val.symm ▸ analyticAt_inv_one_sub 𝕝).comp f3an)

/-- `x⁻¹` is analytic away from zero -/
lemma analyticOn_inv : AnalyticOn 𝕜 (fun z ↦ z⁻¹) {z : 𝕝 | z ≠ 0} := by
  intro z m; exact analyticAt_inv m

/-- `(f x)⁻¹` is analytic away from `f x = 0` -/
theorem AnalyticAt.inv {f : E → 𝕝} {x : E} (fa : AnalyticAt 𝕜 f x) (f0 : f x ≠ 0) :
    AnalyticAt 𝕜 (fun x ↦ (f x)⁻¹) x :=
  (analyticAt_inv f0).comp fa

/-- `x⁻¹` is analytic away from zero -/
theorem AnalyticOn.inv {f : E → 𝕝} {s : Set E} (fa : AnalyticOn 𝕜 f s) (f0 : ∀ x ∈ s, f x ≠ 0) :
    AnalyticOn 𝕜 (fun x ↦ (f x)⁻¹) s :=
  fun x m ↦ (fa x m).inv (f0 x m)

/-- `f x / g x` is analytic away from `g x = 0` -/
theorem AnalyticAt.div {f g : E → 𝕝} {x : E}
    (fa : AnalyticAt 𝕜 f x) (ga : AnalyticAt 𝕜 g x) (g0 : g x ≠ 0) :
    AnalyticAt 𝕜 (fun x ↦ f x / g x) x := by
  simp_rw [div_eq_mul_inv]; exact fa.mul (ga.inv g0)

/-- `f x / g x` is analytic away from `g x = 0` -/
theorem AnalyticOn.div {f g : E → 𝕝} {s : Set E}
    (fa : AnalyticOn 𝕜 f s) (ga : AnalyticOn 𝕜 g s) (g0 : ∀ x ∈ s, g x ≠ 0) :
    AnalyticOn 𝕜 (fun x ↦ f x / g x) s := fun x m ↦
  (fa x m).div (ga x m) (g0 x m)

/-!
### Finite sums and products of analytic functions
-/

/-- Finite sums of analytic functions are analytic -/
theorem Finset.analyticAt_sum {f : α → E → F} {c : E}
    (N : Finset α) (h : ∀ n ∈ N, AnalyticAt 𝕜 (f n) c) :
<<<<<<< HEAD
    AnalyticAt 𝕜 (fun z ↦ ∑ n in N, f n z) c := by
  induction' N with a B aB hB
=======
    AnalyticAt 𝕜 (fun z ↦ ∑ n ∈ N, f n z) c := by
  induction' N using Finset.induction with a B aB hB
>>>>>>> e512aa98
  · simp only [Finset.sum_empty]
    exact analyticAt_const
  · simp_rw [Finset.sum_insert aB]
    simp only [Finset.mem_insert] at h
    exact (h a (Or.inl rfl)).add (hB fun b m ↦ h b (Or.inr m))

/-- Finite sums of analytic functions are analytic -/
theorem Finset.analyticOn_sum {f : α → E → F} {s : Set E}
    (N : Finset α) (h : ∀ n ∈ N, AnalyticOn 𝕜 (f n) s) :
    AnalyticOn 𝕜 (fun z ↦ ∑ n ∈ N, f n z) s :=
  fun z zs ↦ N.analyticAt_sum (fun n m ↦ h n m z zs)

/-- Finite products of analytic functions are analytic -/
theorem Finset.analyticAt_prod {A : Type*} [NormedCommRing A] [NormedAlgebra 𝕜 A]
    {f : α → E → A} {c : E} (N : Finset α) (h : ∀ n ∈ N, AnalyticAt 𝕜 (f n) c) :
<<<<<<< HEAD
    AnalyticAt 𝕜 (fun z ↦ ∏ n in N, f n z) c := by
  induction' N with a B aB hB
=======
    AnalyticAt 𝕜 (fun z ↦ ∏ n ∈ N, f n z) c := by
  induction' N using Finset.induction with a B aB hB
>>>>>>> e512aa98
  · simp only [Finset.prod_empty]
    exact analyticAt_const
  · simp_rw [Finset.prod_insert aB]
    simp only [Finset.mem_insert] at h
    exact (h a (Or.inl rfl)).mul (hB fun b m ↦ h b (Or.inr m))

/-- Finite products of analytic functions are analytic -/
theorem Finset.analyticOn_prod {A : Type*} [NormedCommRing A] [NormedAlgebra 𝕜 A]
    {f : α → E → A} {s : Set E} (N : Finset α) (h : ∀ n ∈ N, AnalyticOn 𝕜 (f n) s) :
    AnalyticOn 𝕜 (fun z ↦ ∏ n ∈ N, f n z) s :=
  fun z zs ↦ N.analyticAt_prod (fun n m ↦ h n m z zs)<|MERGE_RESOLUTION|>--- conflicted
+++ resolved
@@ -304,13 +304,8 @@
 /-- Finite sums of analytic functions are analytic -/
 theorem Finset.analyticAt_sum {f : α → E → F} {c : E}
     (N : Finset α) (h : ∀ n ∈ N, AnalyticAt 𝕜 (f n) c) :
-<<<<<<< HEAD
-    AnalyticAt 𝕜 (fun z ↦ ∑ n in N, f n z) c := by
+    AnalyticAt 𝕜 (fun z ↦ ∑ n ∈ N, f n z) c := by
   induction' N with a B aB hB
-=======
-    AnalyticAt 𝕜 (fun z ↦ ∑ n ∈ N, f n z) c := by
-  induction' N using Finset.induction with a B aB hB
->>>>>>> e512aa98
   · simp only [Finset.sum_empty]
     exact analyticAt_const
   · simp_rw [Finset.sum_insert aB]
@@ -326,13 +321,8 @@
 /-- Finite products of analytic functions are analytic -/
 theorem Finset.analyticAt_prod {A : Type*} [NormedCommRing A] [NormedAlgebra 𝕜 A]
     {f : α → E → A} {c : E} (N : Finset α) (h : ∀ n ∈ N, AnalyticAt 𝕜 (f n) c) :
-<<<<<<< HEAD
-    AnalyticAt 𝕜 (fun z ↦ ∏ n in N, f n z) c := by
+    AnalyticAt 𝕜 (fun z ↦ ∏ n ∈ N, f n z) c := by
   induction' N with a B aB hB
-=======
-    AnalyticAt 𝕜 (fun z ↦ ∏ n ∈ N, f n z) c := by
-  induction' N using Finset.induction with a B aB hB
->>>>>>> e512aa98
   · simp only [Finset.prod_empty]
     exact analyticAt_const
   · simp_rw [Finset.prod_insert aB]
