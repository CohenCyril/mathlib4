/-
Copyright (c) 2022 Moritz Doll. All rights reserved.
Released under Apache 2.0 license as described in the file LICENSE.
Authors: Moritz Doll
-/
import Mathlib.Analysis.LocallyConvex.Basic
import Mathlib.Analysis.LocallyConvex.BalancedCoreHull
import Mathlib.Analysis.Seminorm
import Mathlib.Topology.Bornology.Basic
import Mathlib.Topology.Algebra.UniformGroup
import Mathlib.Topology.UniformSpace.Cauchy

#align_import analysis.locally_convex.bounded from "leanprover-community/mathlib"@"f2ce6086713c78a7f880485f7917ea547a215982"

/-!
# Von Neumann Boundedness

This file defines natural or von Neumann bounded sets and proves elementary properties.

## Main declarations

* `Bornology.IsVonNBounded`: A set `s` is von Neumann-bounded if every neighborhood of zero
absorbs `s`.
* `Bornology.vonNBornology`: The bornology made of the von Neumann-bounded sets.

## Main results

* `Bornology.IsVonNBounded.of_topologicalSpace_le`: A coarser topology admits more
von Neumann-bounded sets.
* `Bornology.IsVonNBounded.image`: A continuous linear image of a bounded set is bounded.
* `Bornology.isVonNBounded_iff_smul_tendsto_zero`: Given any sequence `ε` of scalars which tends
  to `𝓝[≠] 0`, we have that a set `S` is bounded if and only if for any sequence `x : ℕ → S`,
  `ε • x` tends to 0. This shows that bounded sets are completely determined by sequences, which is
  the key fact for proving that sequential continuity implies continuity for linear maps defined on
  a bornological space

## References

* [Bourbaki, *Topological Vector Spaces*][bourbaki1987]

-/


variable {𝕜 𝕜' E E' F ι : Type*}

open Set Filter

open Topology Pointwise

set_option linter.uppercaseLean3 false

namespace Bornology

section SeminormedRing

section Zero

variable (𝕜)

variable [SeminormedRing 𝕜] [SMul 𝕜 E] [Zero E]

variable [TopologicalSpace E]

/-- A set `s` is von Neumann bounded if every neighborhood of 0 absorbs `s`. -/
def IsVonNBounded (s : Set E) : Prop :=
  ∀ ⦃V⦄, V ∈ 𝓝 (0 : E) → Absorbs 𝕜 V s
#align bornology.is_vonN_bounded Bornology.IsVonNBounded

variable (E)

@[simp]
theorem isVonNBounded_empty : IsVonNBounded 𝕜 (∅ : Set E) := fun _ _ => .empty
#align bornology.is_vonN_bounded_empty Bornology.isVonNBounded_empty

variable {𝕜 E}

theorem isVonNBounded_iff (s : Set E) : IsVonNBounded 𝕜 s ↔ ∀ V ∈ 𝓝 (0 : E), Absorbs 𝕜 V s :=
  Iff.rfl
#align bornology.is_vonN_bounded_iff Bornology.isVonNBounded_iff

<<<<<<< HEAD
theorem _root_.Filter.HasBasis.isVonNBounded_iff {q : ι → Prop} {s : ι → Set E} {A : Set E}
=======
theorem _root_.Filter.HasBasis.isVonNBounded_basis_iff {q : ι → Prop} {s : ι → Set E} {A : Set E}
>>>>>>> 1be5db8b
    (h : (𝓝 (0 : E)).HasBasis q s) : IsVonNBounded 𝕜 A ↔ ∀ i, q i → Absorbs 𝕜 (s i) A := by
  refine' ⟨fun hA i hi => hA (h.mem_of_mem hi), fun hA V hV => _⟩
  rcases h.mem_iff.mp hV with ⟨i, hi, hV⟩
  exact (hA i hi).mono_left hV
#align filter.has_basis.is_vonN_bounded_basis_iff Filter.HasBasis.isVonNBounded_iff

/-- Subsets of bounded sets are bounded. -/
theorem IsVonNBounded.subset {s₁ s₂ : Set E} (h : s₁ ⊆ s₂) (hs₂ : IsVonNBounded 𝕜 s₂) :
    IsVonNBounded 𝕜 s₁ := fun _ hV => (hs₂ hV).mono_right h
#align bornology.is_vonN_bounded.subset Bornology.IsVonNBounded.subset

/-- The union of two bounded sets is bounded. -/
theorem IsVonNBounded.union {s₁ s₂ : Set E} (hs₁ : IsVonNBounded 𝕜 s₁) (hs₂ : IsVonNBounded 𝕜 s₂) :
    IsVonNBounded 𝕜 (s₁ ∪ s₂) := fun _ hV => (hs₁ hV).union (hs₂ hV)
#align bornology.is_vonN_bounded.union Bornology.IsVonNBounded.union

end Zero

end SeminormedRing

section MultipleTopologies

variable [SeminormedRing 𝕜] [AddCommGroup E] [Module 𝕜 E]

/-- If a topology `t'` is coarser than `t`, then any set `s` that is bounded with respect to
`t` is bounded with respect to `t'`. -/
theorem IsVonNBounded.of_topologicalSpace_le {t t' : TopologicalSpace E} (h : t ≤ t') {s : Set E}
    (hs : @IsVonNBounded 𝕜 E _ _ _ t s) : @IsVonNBounded 𝕜 E _ _ _ t' s := fun _ hV =>
  hs <| (le_iff_nhds t t').mp h 0 hV
#align bornology.is_vonN_bounded.of_topological_space_le Bornology.IsVonNBounded.of_topologicalSpace_le

end MultipleTopologies

section sequence

variable {𝕝 : Type*} [NormedDivisionRing 𝕜] [NormedDivisionRing 𝕝]
  [AddCommGroup E] [Module 𝕜 E]
  [Module 𝕝 E] [TopologicalSpace E] [ContinuousSMul 𝕝 E]

lemma isVonNBounded_iff_eventually_smul_subset' {S : Set E} :
    IsVonNBounded 𝕜 S ↔ ∀ U ∈ 𝓝 (0 : E), ∀ᶠ ε : 𝕜 in 𝓝[≠] 0, ε • S ⊆ U := by
  refine forall₂_congr fun U hU ↦ ?_
  simp only [absorbs_iff_nhdsWithin_zero, smul_set_subset_iff]; rfl

alias ⟨IsVonNBounded.eventually_smul_subset', IsVonNBounded.of_eventually_smul_subset'⟩ :=
  isVonNBounded_iff_eventually_smul_subset'

lemma isVonNBounded_iff_eventually_smul_subset {S : Set E} :
    IsVonNBounded 𝕜 S ↔ ∀ U ∈ 𝓝 (0 : E), ∀ᶠ ε : 𝕜 in 𝓝 0, ε • S ⊆ U := by
  refine forall₂_congr fun U hU ↦ ?_
  simp only [absorbs_iff_nhdsWithin_zero, smul_set_subset_iff, eventually_nhdsWithin_iff]
  refine eventually_congr <| eventually_of_forall fun c ↦ ⟨fun h b hb ↦ ?_, fun h _ ↦ h⟩
  rcases eq_or_ne c 0 with rfl | hc
  · rw [zero_smul]; exact mem_of_mem_nhds hU
  · exact h hc hb

alias ⟨IsVonNBounded.eventually_smul_subset, IsVonNBounded.of_eventually_smul_subset⟩ :=
  isVonNBounded_iff_eventually_smul_subset

lemma isVonNBounded_iff_tendsto_smallSets' {S : Set E} :
    IsVonNBounded 𝕜 S ↔ Tendsto (· • S : 𝕜 → Set E) (𝓝[≠] 0) (𝓝 0).smallSets := by
  simp only [tendsto_smallSets_iff, isVonNBounded_iff_eventually_smul_subset']

alias ⟨IsVonNBounded.tendsto_smallSets', IsVonNBounded.of_tendsto_smallSets'⟩ :=
  isVonNBounded_iff_tendsto_smallSets'

lemma isVonNBounded_iff_tendsto_smallSets {S : Set E} :
    IsVonNBounded 𝕜 S ↔ Tendsto (· • S : 𝕜 → Set E) (𝓝 0) (𝓝 0).smallSets := by
  simp only [tendsto_smallSets_iff, isVonNBounded_iff_eventually_smul_subset]

alias ⟨IsVonNBounded.tendsto_smallSets, IsVonNBounded.of_tendsto_smallSets⟩ :=
  isVonNBounded_iff_tendsto_smallSets

theorem IsVonNBounded.smul_tendsto_zero {S : Set E} {ε : ι → 𝕜} {x : ι → E} {l : Filter ι}
    (hS : IsVonNBounded 𝕜 S) (hxS : ∀ᶠ n in l, x n ∈ S) (hε : Tendsto ε l (𝓝 0)) :
    Tendsto (ε • x) l (𝓝 0) :=
  (hS.tendsto_smallSets.comp hε).of_smallSets <| hxS.mono fun _ ↦ smul_mem_smul_set
#align bornology.is_vonN_bounded.smul_tendsto_zero Bornology.IsVonNBounded.smul_tendsto_zero

theorem isVonNBounded_of_smul_tendsto_zero {ε : ι → 𝕝} {l : Filter ι} [l.NeBot]
    (hε : ∀ᶠ n in l, ε n ≠ 0) {S : Set E}
    (H : ∀ x : ι → E, (∀ n, x n ∈ S) → Tendsto (fun n ↦ ε n • x n) l (𝓝 0)) :
    IsVonNBounded 𝕝 S := by
  cases' eq_or_neBot (𝓝[≠] (0 : 𝕝)) with h h; · simp [IsVonNBounded.of_tendsto_smallSets', h]
  rw [(nhds_basis_balanced 𝕝 E).isVonNBounded_iff]
  intro V ⟨hV, hVb⟩
  contrapose! H
  have : ∀ᶠ n in l, ∃ x : S, ε n • x.1 ∉ V := by
    filter_upwards [hε] with n hn
    rw [Absorbs] at H
    push_neg at H
    rcases H ‖(ε n)⁻¹‖ with ⟨a, haε, haS⟩
    rcases Set.not_subset.mp haS with ⟨x, hxS, hx⟩
    refine ⟨⟨x, hxS⟩, fun hnx => ?_⟩
    rw [← Set.mem_inv_smul_set_iff₀ hn] at hnx
    have := hVb.smul_mono haε hnx
    convert hx (hVb.smul_mono haε hnx)
  rcases this.choice with ⟨x, hx⟩
  refine ⟨fun n ↦ x n, fun n ↦ (x n).2, fun hx' ↦ ?_⟩
  simpa using (hx.and (hx' hV)).frequently
#align bornology.is_vonN_bounded_of_smul_tendsto_zero Bornology.isVonNBounded_of_smul_tendsto_zero

/-- Given any sequence `ε` of scalars which tends to `𝓝[≠] 0`, we have that a set `S` is bounded
  if and only if for any sequence `x : ℕ → S`, `ε • x` tends to 0. This actually works for any
  indexing type `ι`, but in the special case `ι = ℕ` we get the important fact that convergent
  sequences fully characterize bounded sets. -/
theorem isVonNBounded_iff_smul_tendsto_zero {ε : ι → 𝕝} {l : Filter ι} [l.NeBot]
    (hε : Tendsto ε l (𝓝[≠] 0)) {S : Set E} :
    IsVonNBounded 𝕝 S ↔ ∀ x : ι → E, (∀ n, x n ∈ S) → Tendsto (ε • x) l (𝓝 0) :=
  ⟨fun hS x hxS => hS.smul_tendsto_zero (eventually_of_forall hxS) (le_trans hε nhdsWithin_le_nhds),
    isVonNBounded_of_smul_tendsto_zero (by exact hε self_mem_nhdsWithin)⟩
#align bornology.is_vonN_bounded_iff_smul_tendsto_zero Bornology.isVonNBounded_iff_smul_tendsto_zero

end sequence
section Image

variable {𝕜₁ 𝕜₂ : Type*} [NormedDivisionRing 𝕜₁] [NormedDivisionRing 𝕜₂] [AddCommGroup E]
  [Module 𝕜₁ E] [AddCommGroup F] [Module 𝕜₂ F] [TopologicalSpace E] [TopologicalSpace F]

/-- A continuous linear image of a bounded set is bounded. -/
theorem IsVonNBounded.image {σ : 𝕜₁ →+* 𝕜₂} [RingHomSurjective σ] [RingHomIsometric σ] {s : Set E}
    (hs : IsVonNBounded 𝕜₁ s) (f : E →SL[σ] F) : IsVonNBounded 𝕜₂ (f '' s) := by
  have σ_iso : Isometry σ := AddMonoidHomClass.isometry_of_norm σ fun x => RingHomIsometric.is_iso
  have : map σ (𝓝 0) = 𝓝 0 := by
    rw [σ_iso.embedding.map_nhds_eq, σ.surjective.range_eq, nhdsWithin_univ, map_zero]
  have hf₀ : Tendsto f (𝓝 0) (𝓝 0) := f.continuous.tendsto' 0 0 (map_zero f)
  simp only [isVonNBounded_iff_tendsto_smallSets, ← this, tendsto_map'_iff] at hs ⊢
  simpa [Function.comp_def] using hf₀.image_smallSets.comp hs
#align bornology.is_vonN_bounded.image Bornology.IsVonNBounded.image

end Image


section NormedField

variable [NormedField 𝕜] [AddCommGroup E] [Module 𝕜 E]

variable [TopologicalSpace E] [ContinuousSMul 𝕜 E]

/-- Singletons are bounded. -/
theorem isVonNBounded_singleton (x : E) : IsVonNBounded 𝕜 ({x} : Set E) := fun _ hV =>
  (absorbent_nhds_zero hV).absorbs
#align bornology.is_vonN_bounded_singleton Bornology.isVonNBounded_singleton

/-- The union of all bounded set is the whole space. -/
theorem isVonNBounded_covers : ⋃₀ setOf (IsVonNBounded 𝕜) = (Set.univ : Set E) :=
  Set.eq_univ_iff_forall.mpr fun x =>
    Set.mem_sUnion.mpr ⟨{x}, isVonNBounded_singleton _, Set.mem_singleton _⟩
#align bornology.is_vonN_bounded_covers Bornology.isVonNBounded_covers

variable (𝕜 E)

-- See note [reducible non-instances]
/-- The von Neumann bornology defined by the von Neumann bounded sets.

Note that this is not registered as an instance, in order to avoid diamonds with the
metric bornology.-/
@[reducible]
def vonNBornology : Bornology E :=
  Bornology.ofBounded (setOf (IsVonNBounded 𝕜)) (isVonNBounded_empty 𝕜 E)
    (fun _ hs _ ht => hs.subset ht) (fun _ hs _ => hs.union) isVonNBounded_singleton
#align bornology.vonN_bornology Bornology.vonNBornology

variable {E}

@[simp]
theorem isBounded_iff_isVonNBounded {s : Set E} :
    @IsBounded _ (vonNBornology 𝕜 E) s ↔ IsVonNBounded 𝕜 s :=
  isBounded_ofBounded_iff _
#align bornology.is_bounded_iff_is_vonN_bounded Bornology.isBounded_iff_isVonNBounded

end NormedField

end Bornology

section UniformAddGroup

variable (𝕜) [NontriviallyNormedField 𝕜] [AddCommGroup E] [Module 𝕜 E]

variable [UniformSpace E] [UniformAddGroup E] [ContinuousSMul 𝕜 E]

theorem TotallyBounded.isVonNBounded {s : Set E} (hs : TotallyBounded s) :
    Bornology.IsVonNBounded 𝕜 s := by
  rw [totallyBounded_iff_subset_finite_iUnion_nhds_zero] at hs
  intro U hU
  have h : Filter.Tendsto (fun x : E × E => x.fst + x.snd) (𝓝 (0, 0)) (𝓝 ((0 : E) + (0 : E))) :=
    tendsto_add
  rw [add_zero] at h
  have h' := (nhds_basis_balanced 𝕜 E).prod (nhds_basis_balanced 𝕜 E)
  simp_rw [← nhds_prod_eq, id.def] at h'
  rcases h.basis_left h' U hU with ⟨x, hx, h''⟩
  rcases hs x.snd hx.2.1 with ⟨t, ht, hs⟩
  refine' Absorbs.mono_right _ hs
  rw [ht.absorbs_iUnion]
  have hx_fstsnd : x.fst + x.snd ⊆ U := by
    intro z hz
    rcases Set.mem_add.mp hz with ⟨z1, z2, hz1, hz2, hz⟩
    have hz' : (z1, z2) ∈ x.fst ×ˢ x.snd := ⟨hz1, hz2⟩
    simpa only [hz] using h'' hz'
  refine' fun y _ => Absorbs.mono_left _ hx_fstsnd
  rw [← Set.singleton_vadd, vadd_eq_add]
  exact (absorbent_nhds_zero hx.1.1).absorbs.add hx.2.2.absorbs_self
#align totally_bounded.is_vonN_bounded TotallyBounded.isVonNBounded

end UniformAddGroup

section VonNBornologyEqMetric

variable (𝕜 E) [NontriviallyNormedField 𝕜] [SeminormedAddCommGroup E] [NormedSpace 𝕜 E]

namespace NormedSpace

theorem isVonNBounded_ball (r : ℝ) : Bornology.IsVonNBounded 𝕜 (Metric.ball (0 : E) r) := by
  rw [Metric.nhds_basis_ball.isVonNBounded_iff, ← ball_normSeminorm 𝕜 E]
  exact fun ε hε => (normSeminorm 𝕜 E).ball_zero_absorbs_ball_zero hε
#align normed_space.is_vonN_bounded_ball NormedSpace.isVonNBounded_ball

theorem isVonNBounded_closedBall (r : ℝ) :
    Bornology.IsVonNBounded 𝕜 (Metric.closedBall (0 : E) r) :=
  (isVonNBounded_ball 𝕜 E (r + 1)).subset (Metric.closedBall_subset_ball <| by linarith)
#align normed_space.is_vonN_bounded_closed_ball NormedSpace.isVonNBounded_closedBall

theorem isVonNBounded_iff (s : Set E) : Bornology.IsVonNBounded 𝕜 s ↔ Bornology.IsBounded s := by
  rw [Metric.isBounded_iff_subset_closedBall (0 : E)]
  constructor
  · intro h
    rcases (h <| Metric.ball_mem_nhds 0 zero_lt_one).exists_pos with ⟨ρ, hρ, hρball⟩
    rcases NormedField.exists_lt_norm 𝕜 ρ with ⟨a, ha⟩
    specialize hρball a ha.le
    rw [← ball_normSeminorm 𝕜 E, Seminorm.smul_ball_zero (norm_pos_iff.1 <| hρ.trans ha),
      ball_normSeminorm, mul_one] at hρball
    exact ⟨‖a‖, hρball.trans Metric.ball_subset_closedBall⟩
  · exact fun ⟨C, hC⟩ => (isVonNBounded_closedBall 𝕜 E C).subset hC
#align normed_space.is_vonN_bounded_iff NormedSpace.isVonNBounded_iff

theorem isVonNBounded_iff' (s : Set E) :
    Bornology.IsVonNBounded 𝕜 s ↔ ∃ r : ℝ, ∀ x ∈ s, ‖x‖ ≤ r := by
  rw [NormedSpace.isVonNBounded_iff, isBounded_iff_forall_norm_le]
#align normed_space.is_vonN_bounded_iff' NormedSpace.isVonNBounded_iff'

theorem image_isVonNBounded_iff (f : E' → E) (s : Set E') :
    Bornology.IsVonNBounded 𝕜 (f '' s) ↔ ∃ r : ℝ, ∀ x ∈ s, ‖f x‖ ≤ r := by
  simp_rw [isVonNBounded_iff', Set.ball_image_iff]
#align normed_space.image_is_vonN_bounded_iff NormedSpace.image_isVonNBounded_iff

/-- In a normed space, the von Neumann bornology (`Bornology.vonNBornology`) is equal to the
metric bornology. -/
theorem vonNBornology_eq : Bornology.vonNBornology 𝕜 E = PseudoMetricSpace.toBornology := by
  rw [Bornology.ext_iff_isBounded]
  intro s
  rw [Bornology.isBounded_iff_isVonNBounded]
  exact isVonNBounded_iff 𝕜 E s
#align normed_space.vonN_bornology_eq NormedSpace.vonNBornology_eq

theorem isBounded_iff_subset_smul_ball {s : Set E} :
    Bornology.IsBounded s ↔ ∃ a : 𝕜, s ⊆ a • Metric.ball (0 : E) 1 := by
  rw [← isVonNBounded_iff 𝕜]
  constructor
  · intro h
    rcases h (Metric.ball_mem_nhds 0 zero_lt_one) with ⟨ρ, hρball⟩
    rcases NormedField.exists_lt_norm 𝕜 ρ with ⟨a, ha⟩
    exact ⟨a, hρball a ha.le⟩
  · rintro ⟨a, ha⟩
    exact ((isVonNBounded_ball 𝕜 E 1).image (a • (1 : E →L[𝕜] E))).subset ha
#align normed_space.is_bounded_iff_subset_smul_ball NormedSpace.isBounded_iff_subset_smul_ball

theorem isBounded_iff_subset_smul_closedBall {s : Set E} :
    Bornology.IsBounded s ↔ ∃ a : 𝕜, s ⊆ a • Metric.closedBall (0 : E) 1 := by
  constructor
  · rw [isBounded_iff_subset_smul_ball 𝕜]
    exact Exists.imp fun a ha => ha.trans <| Set.smul_set_mono <| Metric.ball_subset_closedBall
  · rw [← isVonNBounded_iff 𝕜]
    rintro ⟨a, ha⟩
    exact ((isVonNBounded_closedBall 𝕜 E 1).image (a • (1 : E →L[𝕜] E))).subset ha
#align normed_space.is_bounded_iff_subset_smul_closed_ball NormedSpace.isBounded_iff_subset_smul_closedBall

end NormedSpace

end VonNBornologyEqMetric<|MERGE_RESOLUTION|>--- conflicted
+++ resolved
@@ -78,11 +78,7 @@
   Iff.rfl
 #align bornology.is_vonN_bounded_iff Bornology.isVonNBounded_iff
 
-<<<<<<< HEAD
 theorem _root_.Filter.HasBasis.isVonNBounded_iff {q : ι → Prop} {s : ι → Set E} {A : Set E}
-=======
-theorem _root_.Filter.HasBasis.isVonNBounded_basis_iff {q : ι → Prop} {s : ι → Set E} {A : Set E}
->>>>>>> 1be5db8b
     (h : (𝓝 (0 : E)).HasBasis q s) : IsVonNBounded 𝕜 A ↔ ∀ i, q i → Absorbs 𝕜 (s i) A := by
   refine' ⟨fun hA i hi => hA (h.mem_of_mem hi), fun hA V hV => _⟩
   rcases h.mem_iff.mp hV with ⟨i, hi, hV⟩
