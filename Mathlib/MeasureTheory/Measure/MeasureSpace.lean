/-
Copyright (c) 2017 Johannes Hölzl. All rights reserved.
Released under Apache 2.0 license as described in the file LICENSE.
Authors: Johannes Hölzl, Mario Carneiro
-/
import Mathlib.MeasureTheory.Measure.NullMeasurable
import Mathlib.MeasureTheory.MeasurableSpace.Basic
import Mathlib.Topology.Algebra.Order.LiminfLimsup

#align_import measure_theory.measure.measure_space from "leanprover-community/mathlib"@"343e80208d29d2d15f8050b929aa50fe4ce71b55"

/-!
# Measure spaces

The definition of a measure and a measure space are in `MeasureTheory.MeasureSpaceDef`, with
only a few basic properties. This file provides many more properties of these objects.
This separation allows the measurability tactic to import only the file `MeasureSpaceDef`, and to
be available in `MeasureSpace` (through `MeasurableSpace`).

Given a measurable space `α`, a measure on `α` is a function that sends measurable sets to the
extended nonnegative reals that satisfies the following conditions:
1. `μ ∅ = 0`;
2. `μ` is countably additive. This means that the measure of a countable union of pairwise disjoint
   sets is equal to the measure of the individual sets.

Every measure can be canonically extended to an outer measure, so that it assigns values to
all subsets, not just the measurable subsets. On the other hand, a measure that is countably
additive on measurable sets can be restricted to measurable sets to obtain a measure.
In this file a measure is defined to be an outer measure that is countably additive on
measurable sets, with the additional assumption that the outer measure is the canonical
extension of the restricted measure.

Measures on `α` form a complete lattice, and are closed under scalar multiplication with `ℝ≥0∞`.

Given a measure, the null sets are the sets where `μ s = 0`, where `μ` denotes the corresponding
outer measure (so `s` might not be measurable). We can then define the completion of `μ` as the
measure on the least `σ`-algebra that also contains all null sets, by defining the measure to be `0`
on the null sets.

## Main statements

* `completion` is the completion of a measure to all null measurable sets.
* `Measure.ofMeasurable` and `OuterMeasure.toMeasure` are two important ways to define a measure.

## Implementation notes

Given `μ : Measure α`, `μ s` is the value of the *outer measure* applied to `s`.
This conveniently allows us to apply the measure to sets without proving that they are measurable.
We get countable subadditivity for all sets, but only countable additivity for measurable sets.

You often don't want to define a measure via its constructor.
Two ways that are sometimes more convenient:
* `Measure.ofMeasurable` is a way to define a measure by only giving its value on measurable sets
  and proving the properties (1) and (2) mentioned above.
* `OuterMeasure.toMeasure` is a way of obtaining a measure from an outer measure by showing that
  all measurable sets in the measurable space are Carathéodory measurable.

To prove that two measures are equal, there are multiple options:
* `ext`: two measures are equal if they are equal on all measurable sets.
* `ext_of_generateFrom_of_iUnion`: two measures are equal if they are equal on a π-system generating
  the measurable sets, if the π-system contains a spanning increasing sequence of sets where the
  measures take finite value (in particular the measures are σ-finite). This is a special case of
  the more general `ext_of_generateFrom_of_cover`
* `ext_of_generate_finite`: two finite measures are equal if they are equal on a π-system
  generating the measurable sets. This is a special case of `ext_of_generateFrom_of_iUnion` using
  `C ∪ {univ}`, but is easier to work with.

A `MeasureSpace` is a class that is a measurable space with a canonical measure.
The measure is denoted `volume`.

## References

* <https://en.wikipedia.org/wiki/Measure_(mathematics)>
* <https://en.wikipedia.org/wiki/Complete_measure>
* <https://en.wikipedia.org/wiki/Almost_everywhere>

## Tags

measure, almost everywhere, measure space, completion, null set, null measurable set
-/

noncomputable section

open Set

open Filter hiding map

open Function MeasurableSpace
open scoped Classical symmDiff
open Topology Filter ENNReal NNReal Interval MeasureTheory

variable {α β γ δ ι R R' : Type*}

namespace MeasureTheory

section

variable {m : MeasurableSpace α} {μ μ₁ μ₂ : Measure α} {s s₁ s₂ t : Set α}

instance ae_isMeasurablyGenerated : IsMeasurablyGenerated (ae μ) :=
  ⟨fun _s hs =>
    let ⟨t, hst, htm, htμ⟩ := exists_measurable_superset_of_null hs
    ⟨tᶜ, compl_mem_ae_iff.2 htμ, htm.compl, compl_subset_comm.1 hst⟩⟩
#align measure_theory.ae_is_measurably_generated MeasureTheory.ae_isMeasurablyGenerated

/-- See also `MeasureTheory.ae_restrict_uIoc_iff`. -/
theorem ae_uIoc_iff [LinearOrder α] {a b : α} {P : α → Prop} :
    (∀ᵐ x ∂μ, x ∈ Ι a b → P x) ↔ (∀ᵐ x ∂μ, x ∈ Ioc a b → P x) ∧ ∀ᵐ x ∂μ, x ∈ Ioc b a → P x := by
  simp only [uIoc_eq_union, mem_union, or_imp, eventually_and]
#align measure_theory.ae_uIoc_iff MeasureTheory.ae_uIoc_iff

theorem measure_union (hd : Disjoint s₁ s₂) (h : MeasurableSet s₂) : μ (s₁ ∪ s₂) = μ s₁ + μ s₂ :=
  measure_union₀ h.nullMeasurableSet hd.aedisjoint
#align measure_theory.measure_union MeasureTheory.measure_union

theorem measure_union' (hd : Disjoint s₁ s₂) (h : MeasurableSet s₁) : μ (s₁ ∪ s₂) = μ s₁ + μ s₂ :=
  measure_union₀' h.nullMeasurableSet hd.aedisjoint
#align measure_theory.measure_union' MeasureTheory.measure_union'

theorem measure_inter_add_diff (s : Set α) (ht : MeasurableSet t) : μ (s ∩ t) + μ (s \ t) = μ s :=
  measure_inter_add_diff₀ _ ht.nullMeasurableSet
#align measure_theory.measure_inter_add_diff MeasureTheory.measure_inter_add_diff

theorem measure_diff_add_inter (s : Set α) (ht : MeasurableSet t) : μ (s \ t) + μ (s ∩ t) = μ s :=
  (add_comm _ _).trans (measure_inter_add_diff s ht)
#align measure_theory.measure_diff_add_inter MeasureTheory.measure_diff_add_inter

theorem measure_union_add_inter (s : Set α) (ht : MeasurableSet t) :
    μ (s ∪ t) + μ (s ∩ t) = μ s + μ t := by
  rw [← measure_inter_add_diff (s ∪ t) ht, Set.union_inter_cancel_right, union_diff_right, ←
    measure_inter_add_diff s ht]
  ac_rfl
#align measure_theory.measure_union_add_inter MeasureTheory.measure_union_add_inter

theorem measure_union_add_inter' (hs : MeasurableSet s) (t : Set α) :
    μ (s ∪ t) + μ (s ∩ t) = μ s + μ t := by
  rw [union_comm, inter_comm, measure_union_add_inter t hs, add_comm]
#align measure_theory.measure_union_add_inter' MeasureTheory.measure_union_add_inter'

lemma measure_symmDiff_eq (hs : MeasurableSet s) (ht : MeasurableSet t) :
    μ (s ∆ t) = μ (s \ t) + μ (t \ s) := by
  simpa only [symmDiff_def, sup_eq_union] using measure_union disjoint_sdiff_sdiff (ht.diff hs)

lemma measure_symmDiff_le (s t u : Set α) :
    μ (s ∆ u) ≤ μ (s ∆ t) + μ (t ∆ u) :=
  le_trans (μ.mono <| symmDiff_triangle s t u) (measure_union_le (s ∆ t) (t ∆ u))

theorem measure_add_measure_compl (h : MeasurableSet s) : μ s + μ sᶜ = μ univ :=
  measure_add_measure_compl₀ h.nullMeasurableSet
#align measure_theory.measure_add_measure_compl MeasureTheory.measure_add_measure_compl

theorem measure_biUnion₀ {s : Set β} {f : β → Set α} (hs : s.Countable)
    (hd : s.Pairwise (AEDisjoint μ on f)) (h : ∀ b ∈ s, NullMeasurableSet (f b) μ) :
    μ (⋃ b ∈ s, f b) = ∑' p : s, μ (f p) := by
  haveI := hs.toEncodable
  rw [biUnion_eq_iUnion]
  exact measure_iUnion₀ (hd.on_injective Subtype.coe_injective fun x => x.2) fun x => h x x.2
#align measure_theory.measure_bUnion₀ MeasureTheory.measure_biUnion₀

theorem measure_biUnion {s : Set β} {f : β → Set α} (hs : s.Countable) (hd : s.PairwiseDisjoint f)
    (h : ∀ b ∈ s, MeasurableSet (f b)) : μ (⋃ b ∈ s, f b) = ∑' p : s, μ (f p) :=
  measure_biUnion₀ hs hd.aedisjoint fun b hb => (h b hb).nullMeasurableSet
#align measure_theory.measure_bUnion MeasureTheory.measure_biUnion

theorem measure_sUnion₀ {S : Set (Set α)} (hs : S.Countable) (hd : S.Pairwise (AEDisjoint μ))
    (h : ∀ s ∈ S, NullMeasurableSet s μ) : μ (⋃₀ S) = ∑' s : S, μ s := by
  rw [sUnion_eq_biUnion, measure_biUnion₀ hs hd h]
#align measure_theory.measure_sUnion₀ MeasureTheory.measure_sUnion₀

theorem measure_sUnion {S : Set (Set α)} (hs : S.Countable) (hd : S.Pairwise Disjoint)
    (h : ∀ s ∈ S, MeasurableSet s) : μ (⋃₀ S) = ∑' s : S, μ s := by
  rw [sUnion_eq_biUnion, measure_biUnion hs hd h]
#align measure_theory.measure_sUnion MeasureTheory.measure_sUnion

theorem measure_biUnion_finset₀ {s : Finset ι} {f : ι → Set α}
    (hd : Set.Pairwise (↑s) (AEDisjoint μ on f)) (hm : ∀ b ∈ s, NullMeasurableSet (f b) μ) :
    μ (⋃ b ∈ s, f b) = ∑ p ∈ s, μ (f p) := by
  rw [← Finset.sum_attach, Finset.attach_eq_univ, ← tsum_fintype]
  exact measure_biUnion₀ s.countable_toSet hd hm
#align measure_theory.measure_bUnion_finset₀ MeasureTheory.measure_biUnion_finset₀

theorem measure_biUnion_finset {s : Finset ι} {f : ι → Set α} (hd : PairwiseDisjoint (↑s) f)
    (hm : ∀ b ∈ s, MeasurableSet (f b)) : μ (⋃ b ∈ s, f b) = ∑ p ∈ s, μ (f p) :=
  measure_biUnion_finset₀ hd.aedisjoint fun b hb => (hm b hb).nullMeasurableSet
#align measure_theory.measure_bUnion_finset MeasureTheory.measure_biUnion_finset

/-- The measure of an a.e. disjoint union (even uncountable) of null-measurable sets is at least
the sum of the measures of the sets. -/
theorem tsum_meas_le_meas_iUnion_of_disjoint₀ {ι : Type*} [MeasurableSpace α] (μ : Measure α)
    {As : ι → Set α} (As_mble : ∀ i : ι, NullMeasurableSet (As i) μ)
    (As_disj : Pairwise (AEDisjoint μ on As)) : (∑' i, μ (As i)) ≤ μ (⋃ i, As i) := by
  rw [ENNReal.tsum_eq_iSup_sum, iSup_le_iff]
  intro s
  simp only [← measure_biUnion_finset₀ (fun _i _hi _j _hj hij => As_disj hij) fun i _ => As_mble i]
  gcongr
  exact iUnion_subset fun _ ↦ Subset.rfl

/-- The measure of a disjoint union (even uncountable) of measurable sets is at least the sum of
the measures of the sets. -/
theorem tsum_meas_le_meas_iUnion_of_disjoint {ι : Type*} [MeasurableSpace α] (μ : Measure α)
    {As : ι → Set α} (As_mble : ∀ i : ι, MeasurableSet (As i))
    (As_disj : Pairwise (Disjoint on As)) : (∑' i, μ (As i)) ≤ μ (⋃ i, As i) :=
  tsum_meas_le_meas_iUnion_of_disjoint₀ μ (fun i ↦ (As_mble i).nullMeasurableSet)
    (fun _ _ h ↦ Disjoint.aedisjoint (As_disj h))
#align measure_theory.tsum_meas_le_meas_Union_of_disjoint MeasureTheory.tsum_meas_le_meas_iUnion_of_disjoint

/-- If `s` is a countable set, then the measure of its preimage can be found as the sum of measures
of the fibers `f ⁻¹' {y}`. -/
theorem tsum_measure_preimage_singleton {s : Set β} (hs : s.Countable) {f : α → β}
    (hf : ∀ y ∈ s, MeasurableSet (f ⁻¹' {y})) : (∑' b : s, μ (f ⁻¹' {↑b})) = μ (f ⁻¹' s) := by
  rw [← Set.biUnion_preimage_singleton, measure_biUnion hs (pairwiseDisjoint_fiber f s) hf]
#align measure_theory.tsum_measure_preimage_singleton MeasureTheory.tsum_measure_preimage_singleton

lemma measure_preimage_eq_zero_iff_of_countable {s : Set β} {f : α → β} (hs : s.Countable) :
    μ (f ⁻¹' s) = 0 ↔ ∀ x ∈ s, μ (f ⁻¹' {x}) = 0 := by
  rw [← biUnion_preimage_singleton, measure_biUnion_null_iff hs]

/-- If `s` is a `Finset`, then the measure of its preimage can be found as the sum of measures
of the fibers `f ⁻¹' {y}`. -/
theorem sum_measure_preimage_singleton (s : Finset β) {f : α → β}
    (hf : ∀ y ∈ s, MeasurableSet (f ⁻¹' {y})) : (∑ b ∈ s, μ (f ⁻¹' {b})) = μ (f ⁻¹' ↑s) := by
  simp only [← measure_biUnion_finset (pairwiseDisjoint_fiber f s) hf,
    Finset.set_biUnion_preimage_singleton]
#align measure_theory.sum_measure_preimage_singleton MeasureTheory.sum_measure_preimage_singleton

theorem measure_diff_null' (h : μ (s₁ ∩ s₂) = 0) : μ (s₁ \ s₂) = μ s₁ :=
  measure_congr <| diff_ae_eq_self.2 h
#align measure_theory.measure_diff_null' MeasureTheory.measure_diff_null'

theorem measure_add_diff (hs : MeasurableSet s) (t : Set α) : μ s + μ (t \ s) = μ (s ∪ t) := by
  rw [← measure_union' disjoint_sdiff_right hs, union_diff_self]
#align measure_theory.measure_add_diff MeasureTheory.measure_add_diff

theorem measure_diff' (s : Set α) (hm : MeasurableSet t) (h_fin : μ t ≠ ∞) :
    μ (s \ t) = μ (s ∪ t) - μ t :=
  Eq.symm <| ENNReal.sub_eq_of_add_eq h_fin <| by rw [add_comm, measure_add_diff hm, union_comm]
#align measure_theory.measure_diff' MeasureTheory.measure_diff'

theorem measure_diff (h : s₂ ⊆ s₁) (h₂ : MeasurableSet s₂) (h_fin : μ s₂ ≠ ∞) :
    μ (s₁ \ s₂) = μ s₁ - μ s₂ := by rw [measure_diff' _ h₂ h_fin, union_eq_self_of_subset_right h]
#align measure_theory.measure_diff MeasureTheory.measure_diff

theorem le_measure_diff : μ s₁ - μ s₂ ≤ μ (s₁ \ s₂) :=
  tsub_le_iff_left.2 <| (measure_le_inter_add_diff μ s₁ s₂).trans <| by
    gcongr; apply inter_subset_right
#align measure_theory.le_measure_diff MeasureTheory.le_measure_diff

/-- If the measure of the symmetric difference of two sets is finite,
then one has infinite measure if and only if the other one does. -/
theorem measure_eq_top_iff_of_symmDiff (hμst : μ (s ∆ t) ≠ ∞) : μ s = ∞ ↔ μ t = ∞ := by
  suffices h : ∀ u v, μ (u ∆ v) ≠ ∞ → μ u = ∞ → μ v = ∞
    from ⟨h s t hμst, h t s (symmDiff_comm s t ▸ hμst)⟩
  intro u v hμuv hμu
  by_contra! hμv
  apply hμuv
  rw [Set.symmDiff_def, eq_top_iff]
  calc
    ∞ = μ u - μ v := (WithTop.sub_eq_top_iff.2 ⟨hμu, hμv⟩).symm
    _ ≤ μ (u \ v) := le_measure_diff
    _ ≤ μ (u \ v ∪ v \ u) := measure_mono subset_union_left

/-- If the measure of the symmetric difference of two sets is finite,
then one has finite measure if and only if the other one does. -/
theorem measure_ne_top_iff_of_symmDiff (hμst : μ (s ∆ t) ≠ ∞) : μ s ≠ ∞ ↔ μ t ≠ ∞ :=
    (measure_eq_top_iff_of_symmDiff hμst).ne

theorem measure_diff_lt_of_lt_add (hs : MeasurableSet s) (hst : s ⊆ t) (hs' : μ s ≠ ∞) {ε : ℝ≥0∞}
    (h : μ t < μ s + ε) : μ (t \ s) < ε := by
  rw [measure_diff hst hs hs']; rw [add_comm] at h
  exact ENNReal.sub_lt_of_lt_add (measure_mono hst) h
#align measure_theory.measure_diff_lt_of_lt_add MeasureTheory.measure_diff_lt_of_lt_add

theorem measure_diff_le_iff_le_add (hs : MeasurableSet s) (hst : s ⊆ t) (hs' : μ s ≠ ∞) {ε : ℝ≥0∞} :
    μ (t \ s) ≤ ε ↔ μ t ≤ μ s + ε := by rw [measure_diff hst hs hs', tsub_le_iff_left]
#align measure_theory.measure_diff_le_iff_le_add MeasureTheory.measure_diff_le_iff_le_add

theorem measure_eq_measure_of_null_diff {s t : Set α} (hst : s ⊆ t) (h_nulldiff : μ (t \ s) = 0) :
    μ s = μ t := measure_congr <|
      EventuallyLE.antisymm (HasSubset.Subset.eventuallyLE hst) (ae_le_set.mpr h_nulldiff)
#align measure_theory.measure_eq_measure_of_null_diff MeasureTheory.measure_eq_measure_of_null_diff

theorem measure_eq_measure_of_between_null_diff {s₁ s₂ s₃ : Set α} (h12 : s₁ ⊆ s₂) (h23 : s₂ ⊆ s₃)
    (h_nulldiff : μ (s₃ \ s₁) = 0) : μ s₁ = μ s₂ ∧ μ s₂ = μ s₃ := by
  have le12 : μ s₁ ≤ μ s₂ := measure_mono h12
  have le23 : μ s₂ ≤ μ s₃ := measure_mono h23
  have key : μ s₃ ≤ μ s₁ :=
    calc
      μ s₃ = μ (s₃ \ s₁ ∪ s₁) := by rw [diff_union_of_subset (h12.trans h23)]
      _ ≤ μ (s₃ \ s₁) + μ s₁ := measure_union_le _ _
      _ = μ s₁ := by simp only [h_nulldiff, zero_add]
  exact ⟨le12.antisymm (le23.trans key), le23.antisymm (key.trans le12)⟩
#align measure_theory.measure_eq_measure_of_between_null_diff MeasureTheory.measure_eq_measure_of_between_null_diff

theorem measure_eq_measure_smaller_of_between_null_diff {s₁ s₂ s₃ : Set α} (h12 : s₁ ⊆ s₂)
    (h23 : s₂ ⊆ s₃) (h_nulldiff : μ (s₃ \ s₁) = 0) : μ s₁ = μ s₂ :=
  (measure_eq_measure_of_between_null_diff h12 h23 h_nulldiff).1
#align measure_theory.measure_eq_measure_smaller_of_between_null_diff MeasureTheory.measure_eq_measure_smaller_of_between_null_diff

theorem measure_eq_measure_larger_of_between_null_diff {s₁ s₂ s₃ : Set α} (h12 : s₁ ⊆ s₂)
    (h23 : s₂ ⊆ s₃) (h_nulldiff : μ (s₃ \ s₁) = 0) : μ s₂ = μ s₃ :=
  (measure_eq_measure_of_between_null_diff h12 h23 h_nulldiff).2
#align measure_theory.measure_eq_measure_larger_of_between_null_diff MeasureTheory.measure_eq_measure_larger_of_between_null_diff

lemma measure_compl₀ (h : NullMeasurableSet s μ) (hs : μ s ≠ ∞) :
    μ sᶜ = μ Set.univ - μ s := by
  rw [← measure_add_measure_compl₀ h, ENNReal.add_sub_cancel_left hs]

theorem measure_compl (h₁ : MeasurableSet s) (h_fin : μ s ≠ ∞) : μ sᶜ = μ univ - μ s :=
  measure_compl₀ h₁.nullMeasurableSet h_fin
#align measure_theory.measure_compl MeasureTheory.measure_compl

lemma measure_inter_conull' (ht : μ (s \ t) = 0) : μ (s ∩ t) = μ s := by
  rw [← diff_compl, measure_diff_null']; rwa [← diff_eq]

lemma measure_inter_conull (ht : μ tᶜ = 0) : μ (s ∩ t) = μ s := by
  rw [← diff_compl, measure_diff_null ht]

@[simp]
theorem union_ae_eq_left_iff_ae_subset : (s ∪ t : Set α) =ᵐ[μ] s ↔ t ≤ᵐ[μ] s := by
  rw [ae_le_set]
  refine
    ⟨fun h => by simpa only [union_diff_left] using (ae_eq_set.mp h).1, fun h =>
      eventuallyLE_antisymm_iff.mpr
        ⟨by rwa [ae_le_set, union_diff_left],
          HasSubset.Subset.eventuallyLE subset_union_left⟩⟩
#align measure_theory.union_ae_eq_left_iff_ae_subset MeasureTheory.union_ae_eq_left_iff_ae_subset

@[simp]
theorem union_ae_eq_right_iff_ae_subset : (s ∪ t : Set α) =ᵐ[μ] t ↔ s ≤ᵐ[μ] t := by
  rw [union_comm, union_ae_eq_left_iff_ae_subset]
#align measure_theory.union_ae_eq_right_iff_ae_subset MeasureTheory.union_ae_eq_right_iff_ae_subset

theorem ae_eq_of_ae_subset_of_measure_ge (h₁ : s ≤ᵐ[μ] t) (h₂ : μ t ≤ μ s) (hsm : MeasurableSet s)
    (ht : μ t ≠ ∞) : s =ᵐ[μ] t := by
  refine eventuallyLE_antisymm_iff.mpr ⟨h₁, ae_le_set.mpr ?_⟩
  replace h₂ : μ t = μ s := h₂.antisymm (measure_mono_ae h₁)
  replace ht : μ s ≠ ∞ := h₂ ▸ ht
  rw [measure_diff' t hsm ht, measure_congr (union_ae_eq_left_iff_ae_subset.mpr h₁), h₂, tsub_self]
#align measure_theory.ae_eq_of_ae_subset_of_measure_ge MeasureTheory.ae_eq_of_ae_subset_of_measure_ge

/-- If `s ⊆ t`, `μ t ≤ μ s`, `μ t ≠ ∞`, and `s` is measurable, then `s =ᵐ[μ] t`. -/
theorem ae_eq_of_subset_of_measure_ge (h₁ : s ⊆ t) (h₂ : μ t ≤ μ s) (hsm : MeasurableSet s)
    (ht : μ t ≠ ∞) : s =ᵐ[μ] t :=
  ae_eq_of_ae_subset_of_measure_ge (HasSubset.Subset.eventuallyLE h₁) h₂ hsm ht
#align measure_theory.ae_eq_of_subset_of_measure_ge MeasureTheory.ae_eq_of_subset_of_measure_ge

theorem measure_iUnion_congr_of_subset [Countable β] {s : β → Set α} {t : β → Set α}
    (hsub : ∀ b, s b ⊆ t b) (h_le : ∀ b, μ (t b) ≤ μ (s b)) : μ (⋃ b, s b) = μ (⋃ b, t b) := by
  rcases Classical.em (∃ b, μ (t b) = ∞) with (⟨b, hb⟩ | htop)
  · calc
      μ (⋃ b, s b) = ∞ := top_unique (hb ▸ (h_le b).trans <| measure_mono <| subset_iUnion _ _)
      _ = μ (⋃ b, t b) := Eq.symm <| top_unique <| hb ▸ measure_mono (subset_iUnion _ _)
  push_neg at htop
  refine le_antisymm (measure_mono (iUnion_mono hsub)) ?_
  set M := toMeasurable μ
  have H : ∀ b, (M (t b) ∩ M (⋃ b, s b) : Set α) =ᵐ[μ] M (t b) := by
<<<<<<< HEAD
    refine fun b => ae_eq_of_subset_of_measure_ge (inter_subset_left _ _) ?_ ?_ ?_
=======
    refine fun b => ae_eq_of_subset_of_measure_ge inter_subset_left ?_ ?_ ?_
>>>>>>> d97a437a
    · calc
        μ (M (t b)) = μ (t b) := measure_toMeasurable _
        _ ≤ μ (s b) := h_le b
        _ ≤ μ (M (t b) ∩ M (⋃ b, s b)) :=
          measure_mono <|
            subset_inter ((hsub b).trans <| subset_toMeasurable _ _)
              ((subset_iUnion _ _).trans <| subset_toMeasurable _ _)
    · exact (measurableSet_toMeasurable _ _).inter (measurableSet_toMeasurable _ _)
    · rw [measure_toMeasurable]
      exact htop b
  calc
    μ (⋃ b, t b) ≤ μ (⋃ b, M (t b)) := measure_mono (iUnion_mono fun b => subset_toMeasurable _ _)
    _ = μ (⋃ b, M (t b) ∩ M (⋃ b, s b)) := measure_congr (EventuallyEq.countable_iUnion H).symm
    _ ≤ μ (M (⋃ b, s b)) := measure_mono (iUnion_subset fun b => inter_subset_right)
    _ = μ (⋃ b, s b) := measure_toMeasurable _
#align measure_theory.measure_Union_congr_of_subset MeasureTheory.measure_iUnion_congr_of_subset

theorem measure_union_congr_of_subset {t₁ t₂ : Set α} (hs : s₁ ⊆ s₂) (hsμ : μ s₂ ≤ μ s₁)
    (ht : t₁ ⊆ t₂) (htμ : μ t₂ ≤ μ t₁) : μ (s₁ ∪ t₁) = μ (s₂ ∪ t₂) := by
  rw [union_eq_iUnion, union_eq_iUnion]
  exact measure_iUnion_congr_of_subset (Bool.forall_bool.2 ⟨ht, hs⟩) (Bool.forall_bool.2 ⟨htμ, hsμ⟩)
#align measure_theory.measure_union_congr_of_subset MeasureTheory.measure_union_congr_of_subset

@[simp]
theorem measure_iUnion_toMeasurable [Countable β] (s : β → Set α) :
    μ (⋃ b, toMeasurable μ (s b)) = μ (⋃ b, s b) :=
  Eq.symm <|
    measure_iUnion_congr_of_subset (fun _b => subset_toMeasurable _ _) fun _b =>
      (measure_toMeasurable _).le
#align measure_theory.measure_Union_to_measurable MeasureTheory.measure_iUnion_toMeasurable

theorem measure_biUnion_toMeasurable {I : Set β} (hc : I.Countable) (s : β → Set α) :
    μ (⋃ b ∈ I, toMeasurable μ (s b)) = μ (⋃ b ∈ I, s b) := by
  haveI := hc.toEncodable
  simp only [biUnion_eq_iUnion, measure_iUnion_toMeasurable]
#align measure_theory.measure_bUnion_to_measurable MeasureTheory.measure_biUnion_toMeasurable

@[simp]
theorem measure_toMeasurable_union : μ (toMeasurable μ s ∪ t) = μ (s ∪ t) :=
  Eq.symm <|
    measure_union_congr_of_subset (subset_toMeasurable _ _) (measure_toMeasurable _).le Subset.rfl
      le_rfl
#align measure_theory.measure_to_measurable_union MeasureTheory.measure_toMeasurable_union

@[simp]
theorem measure_union_toMeasurable : μ (s ∪ toMeasurable μ t) = μ (s ∪ t) :=
  Eq.symm <|
    measure_union_congr_of_subset Subset.rfl le_rfl (subset_toMeasurable _ _)
      (measure_toMeasurable _).le
#align measure_theory.measure_union_to_measurable MeasureTheory.measure_union_toMeasurable

theorem sum_measure_le_measure_univ {s : Finset ι} {t : ι → Set α}
    (h : ∀ i ∈ s, MeasurableSet (t i)) (H : Set.PairwiseDisjoint (↑s) t) :
    (∑ i ∈ s, μ (t i)) ≤ μ (univ : Set α) := by
  rw [← measure_biUnion_finset H h]
  exact measure_mono (subset_univ _)
#align measure_theory.sum_measure_le_measure_univ MeasureTheory.sum_measure_le_measure_univ

theorem tsum_measure_le_measure_univ {s : ι → Set α} (hs : ∀ i, MeasurableSet (s i))
    (H : Pairwise (Disjoint on s)) : (∑' i, μ (s i)) ≤ μ (univ : Set α) := by
  rw [ENNReal.tsum_eq_iSup_sum]
  exact iSup_le fun s =>
    sum_measure_le_measure_univ (fun i _hi => hs i) fun i _hi j _hj hij => H hij
#align measure_theory.tsum_measure_le_measure_univ MeasureTheory.tsum_measure_le_measure_univ

/-- Pigeonhole principle for measure spaces: if `∑' i, μ (s i) > μ univ`, then
one of the intersections `s i ∩ s j` is not empty. -/
theorem exists_nonempty_inter_of_measure_univ_lt_tsum_measure {m : MeasurableSpace α}
    (μ : Measure α) {s : ι → Set α} (hs : ∀ i, MeasurableSet (s i))
    (H : μ (univ : Set α) < ∑' i, μ (s i)) : ∃ i j, i ≠ j ∧ (s i ∩ s j).Nonempty := by
  contrapose! H
  apply tsum_measure_le_measure_univ hs
  intro i j hij
  exact disjoint_iff_inter_eq_empty.mpr (H i j hij)
#align measure_theory.exists_nonempty_inter_of_measure_univ_lt_tsum_measure MeasureTheory.exists_nonempty_inter_of_measure_univ_lt_tsum_measure

/-- Pigeonhole principle for measure spaces: if `s` is a `Finset` and
`∑ i ∈ s, μ (t i) > μ univ`, then one of the intersections `t i ∩ t j` is not empty. -/
theorem exists_nonempty_inter_of_measure_univ_lt_sum_measure {m : MeasurableSpace α} (μ : Measure α)
    {s : Finset ι} {t : ι → Set α} (h : ∀ i ∈ s, MeasurableSet (t i))
    (H : μ (univ : Set α) < ∑ i ∈ s, μ (t i)) :
    ∃ i ∈ s, ∃ j ∈ s, ∃ _h : i ≠ j, (t i ∩ t j).Nonempty := by
  contrapose! H
  apply sum_measure_le_measure_univ h
  intro i hi j hj hij
  exact disjoint_iff_inter_eq_empty.mpr (H i hi j hj hij)
#align measure_theory.exists_nonempty_inter_of_measure_univ_lt_sum_measure MeasureTheory.exists_nonempty_inter_of_measure_univ_lt_sum_measure

/-- If two sets `s` and `t` are included in a set `u`, and `μ s + μ t > μ u`,
then `s` intersects `t`. Version assuming that `t` is measurable. -/
theorem nonempty_inter_of_measure_lt_add {m : MeasurableSpace α} (μ : Measure α) {s t u : Set α}
    (ht : MeasurableSet t) (h's : s ⊆ u) (h't : t ⊆ u) (h : μ u < μ s + μ t) :
    (s ∩ t).Nonempty := by
  rw [← Set.not_disjoint_iff_nonempty_inter]
  contrapose! h
  calc
    μ s + μ t = μ (s ∪ t) := (measure_union h ht).symm
    _ ≤ μ u := measure_mono (union_subset h's h't)
#align measure_theory.nonempty_inter_of_measure_lt_add MeasureTheory.nonempty_inter_of_measure_lt_add

/-- If two sets `s` and `t` are included in a set `u`, and `μ s + μ t > μ u`,
then `s` intersects `t`. Version assuming that `s` is measurable. -/
theorem nonempty_inter_of_measure_lt_add' {m : MeasurableSpace α} (μ : Measure α) {s t u : Set α}
    (hs : MeasurableSet s) (h's : s ⊆ u) (h't : t ⊆ u) (h : μ u < μ s + μ t) :
    (s ∩ t).Nonempty := by
  rw [add_comm] at h
  rw [inter_comm]
  exact nonempty_inter_of_measure_lt_add μ hs h't h's h
#align measure_theory.nonempty_inter_of_measure_lt_add' MeasureTheory.nonempty_inter_of_measure_lt_add'

/-- Continuity from below: the measure of the union of a directed sequence of (not necessarily
-measurable) sets is the supremum of the measures. -/
theorem measure_iUnion_eq_iSup [Countable ι] {s : ι → Set α} (hd : Directed (· ⊆ ·) s) :
    μ (⋃ i, s i) = ⨆ i, μ (s i) := by
  cases nonempty_encodable ι
  -- WLOG, `ι = ℕ`
  generalize ht : Function.extend Encodable.encode s ⊥ = t
  replace hd : Directed (· ⊆ ·) t := ht ▸ hd.extend_bot Encodable.encode_injective
  suffices μ (⋃ n, t n) = ⨆ n, μ (t n) by
    simp only [← ht, Function.apply_extend μ, ← iSup_eq_iUnion,
      iSup_extend_bot Encodable.encode_injective, (· ∘ ·), Pi.bot_apply, bot_eq_empty,
      measure_empty] at this
    exact this.trans (iSup_extend_bot Encodable.encode_injective _)
  clear! ι
  -- The `≥` inequality is trivial
  refine le_antisymm ?_ (iSup_le fun i => measure_mono <| subset_iUnion _ _)
  -- Choose `T n ⊇ t n` of the same measure, put `Td n = disjointed T`
  set T : ℕ → Set α := fun n => toMeasurable μ (t n)
  set Td : ℕ → Set α := disjointed T
  have hm : ∀ n, MeasurableSet (Td n) :=
    MeasurableSet.disjointed fun n => measurableSet_toMeasurable _ _
  calc
    μ (⋃ n, t n) ≤ μ (⋃ n, T n) := measure_mono (iUnion_mono fun i => subset_toMeasurable _ _)
    _ = μ (⋃ n, Td n) := by rw [iUnion_disjointed]
    _ ≤ ∑' n, μ (Td n) := measure_iUnion_le _
    _ = ⨆ I : Finset ℕ, ∑ n ∈ I, μ (Td n) := ENNReal.tsum_eq_iSup_sum
    _ ≤ ⨆ n, μ (t n) := iSup_le fun I => by
      rcases hd.finset_le I with ⟨N, hN⟩
      calc
        (∑ n ∈ I, μ (Td n)) = μ (⋃ n ∈ I, Td n) :=
          (measure_biUnion_finset ((disjoint_disjointed T).set_pairwise I) fun n _ => hm n).symm
        _ ≤ μ (⋃ n ∈ I, T n) := measure_mono (iUnion₂_mono fun n _hn => disjointed_subset _ _)
        _ = μ (⋃ n ∈ I, t n) := measure_biUnion_toMeasurable I.countable_toSet _
        _ ≤ μ (t N) := measure_mono (iUnion₂_subset hN)
        _ ≤ ⨆ n, μ (t n) := le_iSup (μ ∘ t) N
#align measure_theory.measure_Union_eq_supr MeasureTheory.measure_iUnion_eq_iSup

/-- Continuity from below: the measure of the union of a sequence of
(not necessarily measurable) sets is the supremum of the measures of the partial unions. -/
theorem measure_iUnion_eq_iSup' {α ι : Type*} [MeasurableSpace α] {μ : Measure α}
    [Countable ι] [Preorder ι] [IsDirected ι (· ≤ ·)]
    {f : ι → Set α} : μ (⋃ i, f i) = ⨆ i, μ (Accumulate f i) := by
  have hd : Directed (· ⊆ ·) (Accumulate f) := by
    intro i j
    rcases directed_of (· ≤ ·) i j with ⟨k, rik, rjk⟩
    exact ⟨k, biUnion_subset_biUnion_left fun l rli ↦ le_trans rli rik,
      biUnion_subset_biUnion_left fun l rlj ↦ le_trans rlj rjk⟩
  rw [← iUnion_accumulate]
  exact measure_iUnion_eq_iSup hd

theorem measure_biUnion_eq_iSup {s : ι → Set α} {t : Set ι} (ht : t.Countable)
    (hd : DirectedOn ((· ⊆ ·) on s) t) : μ (⋃ i ∈ t, s i) = ⨆ i ∈ t, μ (s i) := by
  haveI := ht.toEncodable
  rw [biUnion_eq_iUnion, measure_iUnion_eq_iSup hd.directed_val, ← iSup_subtype'']
#align measure_theory.measure_bUnion_eq_supr MeasureTheory.measure_biUnion_eq_iSup

/-- Continuity from above: the measure of the intersection of a decreasing sequence of measurable
sets is the infimum of the measures. -/
theorem measure_iInter_eq_iInf [Countable ι] {s : ι → Set α} (h : ∀ i, MeasurableSet (s i))
    (hd : Directed (· ⊇ ·) s) (hfin : ∃ i, μ (s i) ≠ ∞) : μ (⋂ i, s i) = ⨅ i, μ (s i) := by
  rcases hfin with ⟨k, hk⟩
  have : ∀ t ⊆ s k, μ t ≠ ∞ := fun t ht => ne_top_of_le_ne_top hk (measure_mono ht)
  rw [← ENNReal.sub_sub_cancel hk (iInf_le _ k), ENNReal.sub_iInf, ←
    ENNReal.sub_sub_cancel hk (measure_mono (iInter_subset _ k)), ←
    measure_diff (iInter_subset _ k) (MeasurableSet.iInter h) (this _ (iInter_subset _ k)),
    diff_iInter, measure_iUnion_eq_iSup]
  · congr 1
    refine le_antisymm (iSup_mono' fun i => ?_) (iSup_mono fun i => ?_)
    · rcases hd i k with ⟨j, hji, hjk⟩
      use j
      rw [← measure_diff hjk (h _) (this _ hjk)]
      gcongr
    · rw [tsub_le_iff_right, ← measure_union, Set.union_comm]
      · exact measure_mono (diff_subset_iff.1 Subset.rfl)
      · apply disjoint_sdiff_left
      · apply h i
  · exact hd.mono_comp _ fun _ _ => diff_subset_diff_right
#align measure_theory.measure_Inter_eq_infi MeasureTheory.measure_iInter_eq_iInf

/-- Continuity from above: the measure of the intersection of a sequence of
measurable sets is the infimum of the measures of the partial intersections. -/
theorem measure_iInter_eq_iInf' {α ι : Type*} [MeasurableSpace α] {μ : Measure α}
    [Countable ι] [Preorder ι] [IsDirected ι (· ≤ ·)]
    {f : ι → Set α} (h : ∀ i, MeasurableSet (f i)) (hfin : ∃ i, μ (f i) ≠ ∞) :
    μ (⋂ i, f i) = ⨅ i, μ (⋂ j ≤ i, f j) := by
  let s := fun i ↦ ⋂ j ≤ i, f j
  have iInter_eq : ⋂ i, f i = ⋂ i, s i := by
    ext x; simp [s]; constructor
    · exact fun h _ j _ ↦ h j
    · intro h i
      rcases directed_of (· ≤ ·) i i with ⟨j, rij, -⟩
      exact h j i rij
  have ms : ∀ i, MeasurableSet (s i) :=
    fun i ↦ MeasurableSet.biInter (countable_univ.mono <| subset_univ _) fun i _ ↦ h i
  have hd : Directed (· ⊇ ·) s := by
    intro i j
    rcases directed_of (· ≤ ·) i j with ⟨k, rik, rjk⟩
    exact ⟨k, biInter_subset_biInter_left fun j rji ↦ le_trans rji rik,
      biInter_subset_biInter_left fun i rij ↦ le_trans rij rjk⟩
  have hfin' : ∃ i, μ (s i) ≠ ∞ := by
    rcases hfin with ⟨i, hi⟩
    rcases directed_of (· ≤ ·) i i with ⟨j, rij, -⟩
    exact ⟨j, ne_top_of_le_ne_top hi <| measure_mono <| biInter_subset_of_mem rij⟩
  exact iInter_eq ▸ measure_iInter_eq_iInf ms hd hfin'

/-- Continuity from below: the measure of the union of an increasing sequence of (not necessarily
measurable) sets is the limit of the measures. -/
theorem tendsto_measure_iUnion [Preorder ι] [IsDirected ι (· ≤ ·)] [Countable ι]
    {s : ι → Set α} (hm : Monotone s) : Tendsto (μ ∘ s) atTop (𝓝 (μ (⋃ n, s n))) := by
  rw [measure_iUnion_eq_iSup hm.directed_le]
  exact tendsto_atTop_iSup fun n m hnm => measure_mono <| hm hnm
#align measure_theory.tendsto_measure_Union MeasureTheory.tendsto_measure_iUnion

/-- Continuity from below: the measure of the union of a sequence of (not necessarily measurable)
sets is the limit of the measures of the partial unions. -/
theorem tendsto_measure_iUnion' {α ι : Type*} [MeasurableSpace α] {μ : Measure α} [Countable ι]
    [Preorder ι] [IsDirected ι (· ≤ ·)] {f : ι → Set α} :
    Tendsto (fun i ↦ μ (Accumulate f i)) atTop (𝓝 (μ (⋃ i, f i))) := by
  rw [measure_iUnion_eq_iSup']
  exact tendsto_atTop_iSup fun i j hij ↦ by gcongr

/-- Continuity from above: the measure of the intersection of a decreasing sequence of measurable
sets is the limit of the measures. -/
theorem tendsto_measure_iInter [Countable ι] [Preorder ι] [IsDirected ι (· ≤ ·)] {s : ι → Set α}
    (hs : ∀ n, MeasurableSet (s n)) (hm : Antitone s) (hf : ∃ i, μ (s i) ≠ ∞) :
    Tendsto (μ ∘ s) atTop (𝓝 (μ (⋂ n, s n))) := by
  rw [measure_iInter_eq_iInf hs hm.directed_ge hf]
  exact tendsto_atTop_iInf fun n m hnm => measure_mono <| hm hnm
#align measure_theory.tendsto_measure_Inter MeasureTheory.tendsto_measure_iInter

/-- Continuity from above: the measure of the intersection of a sequence of measurable
sets such that one has finite measure is the limit of the measures of the partial intersections. -/
theorem tendsto_measure_iInter' {α ι : Type*} [MeasurableSpace α] {μ : Measure α} [Countable ι]
    [Preorder ι] [IsDirected ι (· ≤ ·)] {f : ι → Set α} (hm : ∀ i, MeasurableSet (f i))
    (hf : ∃ i, μ (f i) ≠ ∞) :
    Tendsto (fun i ↦ μ (⋂ j ∈ {j | j ≤ i}, f j)) atTop (𝓝 (μ (⋂ i, f i))) := by
  rw [measure_iInter_eq_iInf' hm hf]
  exact tendsto_atTop_iInf
    fun i j hij ↦ measure_mono <| biInter_subset_biInter_left fun k hki ↦ le_trans hki hij

/-- The measure of the intersection of a decreasing sequence of measurable
sets indexed by a linear order with first countable topology is the limit of the measures. -/
theorem tendsto_measure_biInter_gt {ι : Type*} [LinearOrder ι] [TopologicalSpace ι]
    [OrderTopology ι] [DenselyOrdered ι] [FirstCountableTopology ι] {s : ι → Set α}
    {a : ι} (hs : ∀ r > a, MeasurableSet (s r)) (hm : ∀ i j, a < i → i ≤ j → s i ⊆ s j)
    (hf : ∃ r > a, μ (s r) ≠ ∞) : Tendsto (μ ∘ s) (𝓝[Ioi a] a) (𝓝 (μ (⋂ r > a, s r))) := by
  refine tendsto_order.2 ⟨fun l hl => ?_, fun L hL => ?_⟩
  · filter_upwards [self_mem_nhdsWithin (s := Ioi a)] with r hr using hl.trans_le
        (measure_mono (biInter_subset_of_mem hr))
  obtain ⟨u, u_anti, u_pos, u_lim⟩ :
    ∃ u : ℕ → ι, StrictAnti u ∧ (∀ n : ℕ, a < u n) ∧ Tendsto u atTop (𝓝 a) := by
    rcases hf with ⟨r, ar, _⟩
    rcases exists_seq_strictAnti_tendsto' ar with ⟨w, w_anti, w_mem, w_lim⟩
    exact ⟨w, w_anti, fun n => (w_mem n).1, w_lim⟩
  have A : Tendsto (μ ∘ s ∘ u) atTop (𝓝 (μ (⋂ n, s (u n)))) := by
    refine tendsto_measure_iInter (fun n => hs _ (u_pos n)) ?_ ?_
    · intro m n hmn
      exact hm _ _ (u_pos n) (u_anti.antitone hmn)
    · rcases hf with ⟨r, rpos, hr⟩
      obtain ⟨n, hn⟩ : ∃ n : ℕ, u n < r := ((tendsto_order.1 u_lim).2 r rpos).exists
      refine ⟨n, ne_of_lt (lt_of_le_of_lt ?_ hr.lt_top)⟩
      exact measure_mono (hm _ _ (u_pos n) hn.le)
  have B : ⋂ n, s (u n) = ⋂ r > a, s r := by
    apply Subset.antisymm
    · simp only [subset_iInter_iff, gt_iff_lt]
      intro r rpos
      obtain ⟨n, hn⟩ : ∃ n, u n < r := ((tendsto_order.1 u_lim).2 _ rpos).exists
      exact Subset.trans (iInter_subset _ n) (hm (u n) r (u_pos n) hn.le)
    · simp only [subset_iInter_iff, gt_iff_lt]
      intro n
      apply biInter_subset_of_mem
      exact u_pos n
  rw [B] at A
  obtain ⟨n, hn⟩ : ∃ n, μ (s (u n)) < L := ((tendsto_order.1 A).2 _ hL).exists
  have : Ioc a (u n) ∈ 𝓝[>] a := Ioc_mem_nhdsWithin_Ioi ⟨le_rfl, u_pos n⟩
  filter_upwards [this] with r hr using lt_of_le_of_lt (measure_mono (hm _ _ hr.1 hr.2)) hn
#align measure_theory.tendsto_measure_bInter_gt MeasureTheory.tendsto_measure_biInter_gt

/-- One direction of the **Borel-Cantelli lemma** (sometimes called the "*first* Borel-Cantelli
lemma"): if (sᵢ) is a sequence of sets such that `∑ μ sᵢ` is finite, then the limit superior of the
`sᵢ` is a null set.

Note: for the *second* Borel-Cantelli lemma (applying to independent sets in a probability space),
see `ProbabilityTheory.measure_limsup_eq_one`. -/
theorem measure_limsup_eq_zero {s : ℕ → Set α} (hs : (∑' i, μ (s i)) ≠ ∞) :
    μ (limsup s atTop) = 0 := by
  -- First we replace the sequence `sₙ` with a sequence of measurable sets `tₙ ⊇ sₙ` of the same
  -- measure.
  set t : ℕ → Set α := fun n => toMeasurable μ (s n)
  have ht : (∑' i, μ (t i)) ≠ ∞ := by simpa only [t, measure_toMeasurable] using hs
  suffices μ (limsup t atTop) = 0 by
    have A : s ≤ t := fun n => subset_toMeasurable μ (s n)
    -- TODO default args fail
    exact measure_mono_null (limsup_le_limsup (eventually_of_forall (Pi.le_def.mp A))) this
  -- Next we unfold `limsup` for sets and replace equality with an inequality
  simp only [limsup_eq_iInf_iSup_of_nat', Set.iInf_eq_iInter, Set.iSup_eq_iUnion, ←
    nonpos_iff_eq_zero]
  -- Finally, we estimate `μ (⋃ i, t (i + n))` by `∑ i', μ (t (i + n))`
  refine
    le_of_tendsto_of_tendsto'
      (tendsto_measure_iInter
        (fun i => MeasurableSet.iUnion fun b => measurableSet_toMeasurable _ _) ?_
        ⟨0, ne_top_of_le_ne_top ht (measure_iUnion_le t)⟩)
      (ENNReal.tendsto_sum_nat_add (μ ∘ t) ht) fun n => measure_iUnion_le _
  intro n m hnm x
  simp only [Set.mem_iUnion]
  exact fun ⟨i, hi⟩ => ⟨i + (m - n), by simpa only [add_assoc, tsub_add_cancel_of_le hnm] using hi⟩
#align measure_theory.measure_limsup_eq_zero MeasureTheory.measure_limsup_eq_zero

theorem measure_liminf_eq_zero {s : ℕ → Set α} (h : (∑' i, μ (s i)) ≠ ∞) :
    μ (liminf s atTop) = 0 := by
  rw [← le_zero_iff]
  have : liminf s atTop ≤ limsup s atTop := liminf_le_limsup
  exact (μ.mono this).trans (by simp [measure_limsup_eq_zero h])
#align measure_theory.measure_liminf_eq_zero MeasureTheory.measure_liminf_eq_zero

-- Need to specify `α := Set α` below because of diamond; see #19041
theorem limsup_ae_eq_of_forall_ae_eq (s : ℕ → Set α) {t : Set α}
    (h : ∀ n, s n =ᵐ[μ] t) : limsup (α := Set α) s atTop =ᵐ[μ] t := by
  simp_rw [ae_eq_set] at h ⊢
  constructor
  · rw [atTop.limsup_sdiff s t]
    apply measure_limsup_eq_zero
    simp [h]
  · rw [atTop.sdiff_limsup s t]
    apply measure_liminf_eq_zero
    simp [h]
#align measure_theory.limsup_ae_eq_of_forall_ae_eq MeasureTheory.limsup_ae_eq_of_forall_ae_eq

-- Need to specify `α := Set α` above because of diamond; see #19041
theorem liminf_ae_eq_of_forall_ae_eq (s : ℕ → Set α) {t : Set α}
    (h : ∀ n, s n =ᵐ[μ] t) : liminf (α := Set α) s atTop =ᵐ[μ] t := by
  simp_rw [ae_eq_set] at h ⊢
  constructor
  · rw [atTop.liminf_sdiff s t]
    apply measure_liminf_eq_zero
    simp [h]
  · rw [atTop.sdiff_liminf s t]
    apply measure_limsup_eq_zero
    simp [h]
#align measure_theory.liminf_ae_eq_of_forall_ae_eq MeasureTheory.liminf_ae_eq_of_forall_ae_eq

theorem measure_if {x : β} {t : Set β} {s : Set α} :
    μ (if x ∈ t then s else ∅) = indicator t (fun _ => μ s) x := by split_ifs with h <;> simp [h]
#align measure_theory.measure_if MeasureTheory.measure_if

end

section OuterMeasure

variable [ms : MeasurableSpace α] {s t : Set α}

/-- Obtain a measure by giving an outer measure where all sets in the σ-algebra are
  Carathéodory measurable. -/
def OuterMeasure.toMeasure (m : OuterMeasure α) (h : ms ≤ m.caratheodory) : Measure α :=
  Measure.ofMeasurable (fun s _ => m s) m.empty fun _f hf hd =>
    m.iUnion_eq_of_caratheodory (fun i => h _ (hf i)) hd
#align measure_theory.outer_measure.to_measure MeasureTheory.OuterMeasure.toMeasure

theorem le_toOuterMeasure_caratheodory (μ : Measure α) : ms ≤ μ.toOuterMeasure.caratheodory :=
  fun _s hs _t => (measure_inter_add_diff _ hs).symm
#align measure_theory.le_to_outer_measure_caratheodory MeasureTheory.le_toOuterMeasure_caratheodory

@[simp]
theorem toMeasure_toOuterMeasure (m : OuterMeasure α) (h : ms ≤ m.caratheodory) :
    (m.toMeasure h).toOuterMeasure = m.trim :=
  rfl
#align measure_theory.to_measure_to_outer_measure MeasureTheory.toMeasure_toOuterMeasure

@[simp]
theorem toMeasure_apply (m : OuterMeasure α) (h : ms ≤ m.caratheodory) {s : Set α}
    (hs : MeasurableSet s) : m.toMeasure h s = m s :=
  m.trim_eq hs
#align measure_theory.to_measure_apply MeasureTheory.toMeasure_apply

theorem le_toMeasure_apply (m : OuterMeasure α) (h : ms ≤ m.caratheodory) (s : Set α) :
    m s ≤ m.toMeasure h s :=
  m.le_trim s
#align measure_theory.le_to_measure_apply MeasureTheory.le_toMeasure_apply

theorem toMeasure_apply₀ (m : OuterMeasure α) (h : ms ≤ m.caratheodory) {s : Set α}
    (hs : NullMeasurableSet s (m.toMeasure h)) : m.toMeasure h s = m s := by
  refine le_antisymm ?_ (le_toMeasure_apply _ _ _)
  rcases hs.exists_measurable_subset_ae_eq with ⟨t, hts, htm, heq⟩
  calc
    m.toMeasure h s = m.toMeasure h t := measure_congr heq.symm
    _ = m t := toMeasure_apply m h htm
    _ ≤ m s := m.mono hts
#align measure_theory.to_measure_apply₀ MeasureTheory.toMeasure_apply₀

@[simp]
theorem toOuterMeasure_toMeasure {μ : Measure α} :
    μ.toOuterMeasure.toMeasure (le_toOuterMeasure_caratheodory _) = μ :=
  Measure.ext fun _s => μ.toOuterMeasure.trim_eq
#align measure_theory.to_outer_measure_to_measure MeasureTheory.toOuterMeasure_toMeasure

@[simp]
theorem boundedBy_measure (μ : Measure α) : OuterMeasure.boundedBy μ = μ.toOuterMeasure :=
  μ.toOuterMeasure.boundedBy_eq_self
#align measure_theory.bounded_by_measure MeasureTheory.boundedBy_measure

end OuterMeasure

section

/- Porting note: These variables are wrapped by an anonymous section because they interrupt
synthesizing instances in `MeasureSpace` section. -/

variable {m0 : MeasurableSpace α} [MeasurableSpace β] [MeasurableSpace γ]
variable {μ μ₁ μ₂ μ₃ ν ν' ν₁ ν₂ : Measure α} {s s' t : Set α}
namespace Measure

/-- If `u` is a superset of `t` with the same (finite) measure (both sets possibly non-measurable),
then for any measurable set `s` one also has `μ (t ∩ s) = μ (u ∩ s)`. -/
theorem measure_inter_eq_of_measure_eq {s t u : Set α} (hs : MeasurableSet s) (h : μ t = μ u)
    (htu : t ⊆ u) (ht_ne_top : μ t ≠ ∞) : μ (t ∩ s) = μ (u ∩ s) := by
  rw [h] at ht_ne_top
  refine le_antisymm (by gcongr) ?_
  have A : μ (u ∩ s) + μ (u \ s) ≤ μ (t ∩ s) + μ (u \ s) :=
    calc
      μ (u ∩ s) + μ (u \ s) = μ u := measure_inter_add_diff _ hs
      _ = μ t := h.symm
      _ = μ (t ∩ s) + μ (t \ s) := (measure_inter_add_diff _ hs).symm
      _ ≤ μ (t ∩ s) + μ (u \ s) := by gcongr
  have B : μ (u \ s) ≠ ∞ := (lt_of_le_of_lt (measure_mono diff_subset) ht_ne_top.lt_top).ne
  exact ENNReal.le_of_add_le_add_right B A
#align measure_theory.measure.measure_inter_eq_of_measure_eq MeasureTheory.Measure.measure_inter_eq_of_measure_eq

/-- The measurable superset `toMeasurable μ t` of `t` (which has the same measure as `t`)
satisfies, for any measurable set `s`, the equality `μ (toMeasurable μ t ∩ s) = μ (u ∩ s)`.
Here, we require that the measure of `t` is finite. The conclusion holds without this assumption
when the measure is s-finite (for example when it is σ-finite),
see `measure_toMeasurable_inter_of_sFinite`. -/
theorem measure_toMeasurable_inter {s t : Set α} (hs : MeasurableSet s) (ht : μ t ≠ ∞) :
    μ (toMeasurable μ t ∩ s) = μ (t ∩ s) :=
  (measure_inter_eq_of_measure_eq hs (measure_toMeasurable t).symm (subset_toMeasurable μ t)
      ht).symm
#align measure_theory.measure.measure_to_measurable_inter MeasureTheory.Measure.measure_toMeasurable_inter

/-! ### The `ℝ≥0∞`-module of measures -/

instance instZero [MeasurableSpace α] : Zero (Measure α) :=
  ⟨{  toOuterMeasure := 0
      m_iUnion := fun _f _hf _hd => tsum_zero.symm
      trim_le := OuterMeasure.trim_zero.le }⟩
#align measure_theory.measure.has_zero MeasureTheory.Measure.instZero

@[simp]
theorem zero_toOuterMeasure {_m : MeasurableSpace α} : (0 : Measure α).toOuterMeasure = 0 :=
  rfl
#align measure_theory.measure.zero_to_outer_measure MeasureTheory.Measure.zero_toOuterMeasure

@[simp, norm_cast]
theorem coe_zero {_m : MeasurableSpace α} : ⇑(0 : Measure α) = 0 :=
  rfl
#align measure_theory.measure.coe_zero MeasureTheory.Measure.coe_zero

@[nontriviality]
lemma apply_eq_zero_of_isEmpty [IsEmpty α] {_ : MeasurableSpace α} (μ : Measure α) (s : Set α) :
    μ s = 0 := by
  rw [eq_empty_of_isEmpty s, measure_empty]

instance instSubsingleton [IsEmpty α] {m : MeasurableSpace α} : Subsingleton (Measure α) :=
  ⟨fun μ ν => by ext1 s _; rw [apply_eq_zero_of_isEmpty, apply_eq_zero_of_isEmpty]⟩
#align measure_theory.measure.subsingleton MeasureTheory.Measure.instSubsingleton

theorem eq_zero_of_isEmpty [IsEmpty α] {_m : MeasurableSpace α} (μ : Measure α) : μ = 0 :=
  Subsingleton.elim μ 0
#align measure_theory.measure.eq_zero_of_is_empty MeasureTheory.Measure.eq_zero_of_isEmpty

instance instInhabited [MeasurableSpace α] : Inhabited (Measure α) :=
  ⟨0⟩
#align measure_theory.measure.inhabited MeasureTheory.Measure.instInhabited

instance instAdd [MeasurableSpace α] : Add (Measure α) :=
  ⟨fun μ₁ μ₂ =>
    { toOuterMeasure := μ₁.toOuterMeasure + μ₂.toOuterMeasure
      m_iUnion := fun s hs hd =>
        show μ₁ (⋃ i, s i) + μ₂ (⋃ i, s i) = ∑' i, (μ₁ (s i) + μ₂ (s i)) by
          rw [ENNReal.tsum_add, measure_iUnion hd hs, measure_iUnion hd hs]
      trim_le := by rw [OuterMeasure.trim_add, μ₁.trimmed, μ₂.trimmed] }⟩
#align measure_theory.measure.has_add MeasureTheory.Measure.instAdd

@[simp]
theorem add_toOuterMeasure {_m : MeasurableSpace α} (μ₁ μ₂ : Measure α) :
    (μ₁ + μ₂).toOuterMeasure = μ₁.toOuterMeasure + μ₂.toOuterMeasure :=
  rfl
#align measure_theory.measure.add_to_outer_measure MeasureTheory.Measure.add_toOuterMeasure

@[simp, norm_cast]
theorem coe_add {_m : MeasurableSpace α} (μ₁ μ₂ : Measure α) : ⇑(μ₁ + μ₂) = μ₁ + μ₂ :=
  rfl
#align measure_theory.measure.coe_add MeasureTheory.Measure.coe_add

theorem add_apply {_m : MeasurableSpace α} (μ₁ μ₂ : Measure α) (s : Set α) :
    (μ₁ + μ₂) s = μ₁ s + μ₂ s :=
  rfl
#align measure_theory.measure.add_apply MeasureTheory.Measure.add_apply

section SMul

variable [SMul R ℝ≥0∞] [IsScalarTower R ℝ≥0∞ ℝ≥0∞]
variable [SMul R' ℝ≥0∞] [IsScalarTower R' ℝ≥0∞ ℝ≥0∞]

instance instSMul [MeasurableSpace α] : SMul R (Measure α) :=
  ⟨fun c μ =>
    { toOuterMeasure := c • μ.toOuterMeasure
      m_iUnion := fun s hs hd => by
        simp only [OuterMeasure.smul_apply, coe_toOuterMeasure, ENNReal.tsum_const_smul,
          measure_iUnion hd hs]
      trim_le := by rw [OuterMeasure.trim_smul, μ.trimmed] }⟩
#align measure_theory.measure.has_smul MeasureTheory.Measure.instSMul

@[simp]
theorem smul_toOuterMeasure {_m : MeasurableSpace α} (c : R) (μ : Measure α) :
    (c • μ).toOuterMeasure = c • μ.toOuterMeasure :=
  rfl
#align measure_theory.measure.smul_to_outer_measure MeasureTheory.Measure.smul_toOuterMeasure

@[simp, norm_cast]
theorem coe_smul {_m : MeasurableSpace α} (c : R) (μ : Measure α) : ⇑(c • μ) = c • ⇑μ :=
  rfl
#align measure_theory.measure.coe_smul MeasureTheory.Measure.coe_smul

@[simp]
theorem smul_apply {_m : MeasurableSpace α} (c : R) (μ : Measure α) (s : Set α) :
    (c • μ) s = c • μ s :=
  rfl
#align measure_theory.measure.smul_apply MeasureTheory.Measure.smul_apply

instance instSMulCommClass [SMulCommClass R R' ℝ≥0∞] [MeasurableSpace α] :
    SMulCommClass R R' (Measure α) :=
  ⟨fun _ _ _ => ext fun _ _ => smul_comm _ _ _⟩
#align measure_theory.measure.smul_comm_class MeasureTheory.Measure.instSMulCommClass

instance instIsScalarTower [SMul R R'] [IsScalarTower R R' ℝ≥0∞] [MeasurableSpace α] :
    IsScalarTower R R' (Measure α) :=
  ⟨fun _ _ _ => ext fun _ _ => smul_assoc _ _ _⟩
#align measure_theory.measure.is_scalar_tower MeasureTheory.Measure.instIsScalarTower

instance instIsCentralScalar [SMul Rᵐᵒᵖ ℝ≥0∞] [IsCentralScalar R ℝ≥0∞] [MeasurableSpace α] :
    IsCentralScalar R (Measure α) :=
  ⟨fun _ _ => ext fun _ _ => op_smul_eq_smul _ _⟩
#align measure_theory.measure.is_central_scalar MeasureTheory.Measure.instIsCentralScalar

end SMul

instance instNoZeroSMulDivisors [Zero R] [SMulWithZero R ℝ≥0∞] [IsScalarTower R ℝ≥0∞ ℝ≥0∞]
    [NoZeroSMulDivisors R ℝ≥0∞] : NoZeroSMulDivisors R (Measure α) where
  eq_zero_or_eq_zero_of_smul_eq_zero h := by simpa [Ne, ext_iff', forall_or_left] using h

instance instMulAction [Monoid R] [MulAction R ℝ≥0∞] [IsScalarTower R ℝ≥0∞ ℝ≥0∞]
    [MeasurableSpace α] : MulAction R (Measure α) :=
  Injective.mulAction _ toOuterMeasure_injective smul_toOuterMeasure
#align measure_theory.measure.mul_action MeasureTheory.Measure.instMulAction

instance instAddCommMonoid [MeasurableSpace α] : AddCommMonoid (Measure α) :=
  toOuterMeasure_injective.addCommMonoid toOuterMeasure zero_toOuterMeasure add_toOuterMeasure
    fun _ _ => smul_toOuterMeasure _ _
#align measure_theory.measure.add_comm_monoid MeasureTheory.Measure.instAddCommMonoid

/-- Coercion to function as an additive monoid homomorphism. -/
def coeAddHom {_ : MeasurableSpace α} : Measure α →+ Set α → ℝ≥0∞ where
  toFun := (⇑)
  map_zero' := coe_zero
  map_add' := coe_add
#align measure_theory.measure.coe_add_hom MeasureTheory.Measure.coeAddHom

@[simp]
theorem coe_finset_sum {_m : MeasurableSpace α} (I : Finset ι) (μ : ι → Measure α) :
    ⇑(∑ i ∈ I, μ i) = ∑ i ∈ I, ⇑(μ i) := map_sum coeAddHom μ I
#align measure_theory.measure.coe_finset_sum MeasureTheory.Measure.coe_finset_sum

theorem finset_sum_apply {m : MeasurableSpace α} (I : Finset ι) (μ : ι → Measure α) (s : Set α) :
    (∑ i ∈ I, μ i) s = ∑ i ∈ I, μ i s := by rw [coe_finset_sum, Finset.sum_apply]
#align measure_theory.measure.finset_sum_apply MeasureTheory.Measure.finset_sum_apply

instance instDistribMulAction [Monoid R] [DistribMulAction R ℝ≥0∞] [IsScalarTower R ℝ≥0∞ ℝ≥0∞]
    [MeasurableSpace α] : DistribMulAction R (Measure α) :=
  Injective.distribMulAction ⟨⟨toOuterMeasure, zero_toOuterMeasure⟩, add_toOuterMeasure⟩
    toOuterMeasure_injective smul_toOuterMeasure
#align measure_theory.measure.distrib_mul_action MeasureTheory.Measure.instDistribMulAction

instance instModule [Semiring R] [Module R ℝ≥0∞] [IsScalarTower R ℝ≥0∞ ℝ≥0∞] [MeasurableSpace α] :
    Module R (Measure α) :=
  Injective.module R ⟨⟨toOuterMeasure, zero_toOuterMeasure⟩, add_toOuterMeasure⟩
    toOuterMeasure_injective smul_toOuterMeasure
#align measure_theory.measure.module MeasureTheory.Measure.instModule

@[simp]
theorem coe_nnreal_smul_apply {_m : MeasurableSpace α} (c : ℝ≥0) (μ : Measure α) (s : Set α) :
    (c • μ) s = c * μ s :=
  rfl
#align measure_theory.measure.coe_nnreal_smul_apply MeasureTheory.Measure.coe_nnreal_smul_apply

@[simp]
theorem nnreal_smul_coe_apply {_m : MeasurableSpace α} (c : ℝ≥0) (μ : Measure α) (s : Set α) :
    c • μ s = c * μ s := by
  rfl

theorem ae_smul_measure_iff {p : α → Prop} {c : ℝ≥0∞} (hc : c ≠ 0) :
    (∀ᵐ x ∂c • μ, p x) ↔ ∀ᵐ x ∂μ, p x := by
    simp only [ae_iff, Algebra.id.smul_eq_mul, smul_apply, or_iff_right_iff_imp, mul_eq_zero]
    simp only [IsEmpty.forall_iff, hc]
#align measure_theory.measure.ae_smul_measure_iff MeasureTheory.Measure.ae_smul_measure_iff

theorem measure_eq_left_of_subset_of_measure_add_eq {s t : Set α} (h : (μ + ν) t ≠ ∞) (h' : s ⊆ t)
    (h'' : (μ + ν) s = (μ + ν) t) : μ s = μ t := by
  refine le_antisymm (measure_mono h') ?_
  have : μ t + ν t ≤ μ s + ν t :=
    calc
      μ t + ν t = μ s + ν s := h''.symm
      _ ≤ μ s + ν t := by gcongr
  apply ENNReal.le_of_add_le_add_right _ this
  exact ne_top_of_le_ne_top h (le_add_left le_rfl)
#align measure_theory.measure.measure_eq_left_of_subset_of_measure_add_eq MeasureTheory.Measure.measure_eq_left_of_subset_of_measure_add_eq

theorem measure_eq_right_of_subset_of_measure_add_eq {s t : Set α} (h : (μ + ν) t ≠ ∞) (h' : s ⊆ t)
    (h'' : (μ + ν) s = (μ + ν) t) : ν s = ν t := by
  rw [add_comm] at h'' h
  exact measure_eq_left_of_subset_of_measure_add_eq h h' h''
#align measure_theory.measure.measure_eq_right_of_subset_of_measure_add_eq MeasureTheory.Measure.measure_eq_right_of_subset_of_measure_add_eq

theorem measure_toMeasurable_add_inter_left {s t : Set α} (hs : MeasurableSet s)
    (ht : (μ + ν) t ≠ ∞) : μ (toMeasurable (μ + ν) t ∩ s) = μ (t ∩ s) := by
  refine (measure_inter_eq_of_measure_eq hs ?_ (subset_toMeasurable _ _) ?_).symm
  · refine
      measure_eq_left_of_subset_of_measure_add_eq ?_ (subset_toMeasurable _ _)
        (measure_toMeasurable t).symm
    rwa [measure_toMeasurable t]
  · simp only [not_or, ENNReal.add_eq_top, Pi.add_apply, Ne, coe_add] at ht
    exact ht.1
#align measure_theory.measure.measure_to_measurable_add_inter_left MeasureTheory.Measure.measure_toMeasurable_add_inter_left

theorem measure_toMeasurable_add_inter_right {s t : Set α} (hs : MeasurableSet s)
    (ht : (μ + ν) t ≠ ∞) : ν (toMeasurable (μ + ν) t ∩ s) = ν (t ∩ s) := by
  rw [add_comm] at ht ⊢
  exact measure_toMeasurable_add_inter_left hs ht
#align measure_theory.measure.measure_to_measurable_add_inter_right MeasureTheory.Measure.measure_toMeasurable_add_inter_right

/-! ### The complete lattice of measures -/


/-- Measures are partially ordered. -/
instance instPartialOrder [MeasurableSpace α] : PartialOrder (Measure α) where
  le m₁ m₂ := ∀ s, m₁ s ≤ m₂ s
  le_refl m s := le_rfl
  le_trans m₁ m₂ m₃ h₁ h₂ s := le_trans (h₁ s) (h₂ s)
  le_antisymm m₁ m₂ h₁ h₂ := ext fun s _ => le_antisymm (h₁ s) (h₂ s)
#align measure_theory.measure.partial_order MeasureTheory.Measure.instPartialOrder

theorem toOuterMeasure_le : μ₁.toOuterMeasure ≤ μ₂.toOuterMeasure ↔ μ₁ ≤ μ₂ := .rfl
#align measure_theory.measure.to_outer_measure_le MeasureTheory.Measure.toOuterMeasure_le

theorem le_iff : μ₁ ≤ μ₂ ↔ ∀ s, MeasurableSet s → μ₁ s ≤ μ₂ s := outerMeasure_le_iff
#align measure_theory.measure.le_iff MeasureTheory.Measure.le_iff

theorem le_intro (h : ∀ s, MeasurableSet s → s.Nonempty → μ₁ s ≤ μ₂ s) : μ₁ ≤ μ₂ :=
  le_iff.2 fun s hs ↦ s.eq_empty_or_nonempty.elim (by rintro rfl; simp) (h s hs)

theorem le_iff' : μ₁ ≤ μ₂ ↔ ∀ s, μ₁ s ≤ μ₂ s := .rfl
#align measure_theory.measure.le_iff' MeasureTheory.Measure.le_iff'

theorem lt_iff : μ < ν ↔ μ ≤ ν ∧ ∃ s, MeasurableSet s ∧ μ s < ν s :=
  lt_iff_le_not_le.trans <|
    and_congr Iff.rfl <| by simp only [le_iff, not_forall, not_le, exists_prop]
#align measure_theory.measure.lt_iff MeasureTheory.Measure.lt_iff

theorem lt_iff' : μ < ν ↔ μ ≤ ν ∧ ∃ s, μ s < ν s :=
  lt_iff_le_not_le.trans <| and_congr Iff.rfl <| by simp only [le_iff', not_forall, not_le]
#align measure_theory.measure.lt_iff' MeasureTheory.Measure.lt_iff'

instance covariantAddLE [MeasurableSpace α] :
    CovariantClass (Measure α) (Measure α) (· + ·) (· ≤ ·) :=
  ⟨fun _ν _μ₁ _μ₂ hμ s => add_le_add_left (hμ s) _⟩
#align measure_theory.measure.covariant_add_le MeasureTheory.Measure.covariantAddLE

protected theorem le_add_left (h : μ ≤ ν) : μ ≤ ν' + ν := fun s => le_add_left (h s)
#align measure_theory.measure.le_add_left MeasureTheory.Measure.le_add_left

protected theorem le_add_right (h : μ ≤ ν) : μ ≤ ν + ν' := fun s => le_add_right (h s)
#align measure_theory.measure.le_add_right MeasureTheory.Measure.le_add_right

section sInf

variable {m : Set (Measure α)}

theorem sInf_caratheodory (s : Set α) (hs : MeasurableSet s) :
    MeasurableSet[(sInf (toOuterMeasure '' m)).caratheodory] s := by
  rw [OuterMeasure.sInf_eq_boundedBy_sInfGen]
  refine OuterMeasure.boundedBy_caratheodory fun t => ?_
  simp only [OuterMeasure.sInfGen, le_iInf_iff, forall_mem_image, measure_eq_iInf t,
    coe_toOuterMeasure]
  intro μ hμ u htu _hu
  have hm : ∀ {s t}, s ⊆ t → OuterMeasure.sInfGen (toOuterMeasure '' m) s ≤ μ t := by
    intro s t hst
    rw [OuterMeasure.sInfGen_def, iInf_image]
    exact iInf₂_le_of_le μ hμ <| measure_mono hst
  rw [← measure_inter_add_diff u hs]
  exact add_le_add (hm <| inter_subset_inter_left _ htu) (hm <| diff_subset_diff_left htu)
#align measure_theory.measure.Inf_caratheodory MeasureTheory.Measure.sInf_caratheodory

instance [MeasurableSpace α] : InfSet (Measure α) :=
  ⟨fun m => (sInf (toOuterMeasure '' m)).toMeasure <| sInf_caratheodory⟩

theorem sInf_apply (hs : MeasurableSet s) : sInf m s = sInf (toOuterMeasure '' m) s :=
  toMeasure_apply _ _ hs
#align measure_theory.measure.Inf_apply MeasureTheory.Measure.sInf_apply

private theorem measure_sInf_le (h : μ ∈ m) : sInf m ≤ μ :=
  have : sInf (toOuterMeasure '' m) ≤ μ.toOuterMeasure := sInf_le (mem_image_of_mem _ h)
  le_iff.2 fun s hs => by rw [sInf_apply hs]; exact this s

private theorem measure_le_sInf (h : ∀ μ' ∈ m, μ ≤ μ') : μ ≤ sInf m :=
  have : μ.toOuterMeasure ≤ sInf (toOuterMeasure '' m) :=
    le_sInf <| forall_mem_image.2 fun μ hμ ↦ toOuterMeasure_le.2 <| h _ hμ
  le_iff.2 fun s hs => by rw [sInf_apply hs]; exact this s

instance instCompleteSemilatticeInf [MeasurableSpace α] : CompleteSemilatticeInf (Measure α) :=
  { (by infer_instance : PartialOrder (Measure α)),
    (by infer_instance : InfSet (Measure α)) with
    sInf_le := fun _s _a => measure_sInf_le
    le_sInf := fun _s _a => measure_le_sInf }
#align measure_theory.measure.complete_semilattice_Inf MeasureTheory.Measure.instCompleteSemilatticeInf

instance instCompleteLattice [MeasurableSpace α] : CompleteLattice (Measure α) :=
  { completeLatticeOfCompleteSemilatticeInf (Measure α) with
    top :=
      { toOuterMeasure := ⊤,
        m_iUnion := by
          intro f _ _
          refine (measure_iUnion_le _).antisymm ?_
          if hne : (⋃ i, f i).Nonempty then
            rw [OuterMeasure.top_apply hne]
            exact le_top
          else
            simp_all [Set.not_nonempty_iff_eq_empty]
        trim_le := le_top },
    le_top := fun μ => toOuterMeasure_le.mp le_top
    bot := 0
    bot_le := fun _a _s => bot_le }
#align measure_theory.measure.complete_lattice MeasureTheory.Measure.instCompleteLattice

end sInf

@[simp]
theorem _root_.MeasureTheory.OuterMeasure.toMeasure_top :
    (⊤ : OuterMeasure α).toMeasure (by rw [OuterMeasure.top_caratheodory]; exact le_top) =
      (⊤ : Measure α) :=
  toOuterMeasure_toMeasure (μ := ⊤)
#align measure_theory.outer_measure.to_measure_top MeasureTheory.OuterMeasure.toMeasure_top

@[simp]
theorem toOuterMeasure_top [MeasurableSpace α] :
    (⊤ : Measure α).toOuterMeasure = (⊤ : OuterMeasure α) :=
  rfl
#align measure_theory.measure.to_outer_measure_top MeasureTheory.Measure.toOuterMeasure_top

@[simp]
theorem top_add : ⊤ + μ = ⊤ :=
  top_unique <| Measure.le_add_right le_rfl
#align measure_theory.measure.top_add MeasureTheory.Measure.top_add

@[simp]
theorem add_top : μ + ⊤ = ⊤ :=
  top_unique <| Measure.le_add_left le_rfl
#align measure_theory.measure.add_top MeasureTheory.Measure.add_top

protected theorem zero_le {_m0 : MeasurableSpace α} (μ : Measure α) : 0 ≤ μ :=
  bot_le
#align measure_theory.measure.zero_le MeasureTheory.Measure.zero_le

theorem nonpos_iff_eq_zero' : μ ≤ 0 ↔ μ = 0 :=
  μ.zero_le.le_iff_eq
#align measure_theory.measure.nonpos_iff_eq_zero' MeasureTheory.Measure.nonpos_iff_eq_zero'

@[simp]
theorem measure_univ_eq_zero : μ univ = 0 ↔ μ = 0 :=
  ⟨fun h => bot_unique fun s => (h ▸ measure_mono (subset_univ s) : μ s ≤ 0), fun h =>
    h.symm ▸ rfl⟩
#align measure_theory.measure.measure_univ_eq_zero MeasureTheory.Measure.measure_univ_eq_zero

theorem measure_univ_ne_zero : μ univ ≠ 0 ↔ μ ≠ 0 :=
  measure_univ_eq_zero.not
#align measure_theory.measure.measure_univ_ne_zero MeasureTheory.Measure.measure_univ_ne_zero

instance [NeZero μ] : NeZero (μ univ) := ⟨measure_univ_ne_zero.2 <| NeZero.ne μ⟩

@[simp]
theorem measure_univ_pos : 0 < μ univ ↔ μ ≠ 0 :=
  pos_iff_ne_zero.trans measure_univ_ne_zero
#align measure_theory.measure.measure_univ_pos MeasureTheory.Measure.measure_univ_pos

/-! ### Pushforward and pullback -/


/-- Lift a linear map between `OuterMeasure` spaces such that for each measure `μ` every measurable
set is caratheodory-measurable w.r.t. `f μ` to a linear map between `Measure` spaces. -/
def liftLinear {m0 : MeasurableSpace α} (f : OuterMeasure α →ₗ[ℝ≥0∞] OuterMeasure β)
    (hf : ∀ μ : Measure α, ‹_› ≤ (f μ.toOuterMeasure).caratheodory) :
    Measure α →ₗ[ℝ≥0∞] Measure β where
  toFun μ := (f μ.toOuterMeasure).toMeasure (hf μ)
  map_add' μ₁ μ₂ := ext fun s hs => by
    simp only [map_add, coe_add, Pi.add_apply, toMeasure_apply, add_toOuterMeasure,
      OuterMeasure.coe_add, hs]
  map_smul' c μ := ext fun s hs => by
    simp only [LinearMap.map_smulₛₗ, coe_smul, Pi.smul_apply,
      toMeasure_apply, smul_toOuterMeasure (R := ℝ≥0∞), OuterMeasure.coe_smul (R := ℝ≥0∞),
      smul_apply, hs]
#align measure_theory.measure.lift_linear MeasureTheory.Measure.liftLinear

lemma liftLinear_apply₀ {f : OuterMeasure α →ₗ[ℝ≥0∞] OuterMeasure β} (hf) {s : Set β}
    (hs : NullMeasurableSet s (liftLinear f hf μ)) : liftLinear f hf μ s = f μ.toOuterMeasure s :=
  toMeasure_apply₀ _ (hf μ) hs

@[simp]
theorem liftLinear_apply {f : OuterMeasure α →ₗ[ℝ≥0∞] OuterMeasure β} (hf) {s : Set β}
    (hs : MeasurableSet s) : liftLinear f hf μ s = f μ.toOuterMeasure s :=
  toMeasure_apply _ (hf μ) hs
#align measure_theory.measure.lift_linear_apply MeasureTheory.Measure.liftLinear_apply

theorem le_liftLinear_apply {f : OuterMeasure α →ₗ[ℝ≥0∞] OuterMeasure β} (hf) (s : Set β) :
    f μ.toOuterMeasure s ≤ liftLinear f hf μ s :=
  le_toMeasure_apply _ (hf μ) s
#align measure_theory.measure.le_lift_linear_apply MeasureTheory.Measure.le_liftLinear_apply

/-- The pushforward of a measure as a linear map. It is defined to be `0` if `f` is not
a measurable function. -/
def mapₗ [MeasurableSpace α] (f : α → β) : Measure α →ₗ[ℝ≥0∞] Measure β :=
  if hf : Measurable f then
    liftLinear (OuterMeasure.map f) fun μ _s hs t =>
      le_toOuterMeasure_caratheodory μ _ (hf hs) (f ⁻¹' t)
  else 0
#align measure_theory.measure.mapₗ MeasureTheory.Measure.mapₗ

theorem mapₗ_congr {f g : α → β} (hf : Measurable f) (hg : Measurable g) (h : f =ᵐ[μ] g) :
    mapₗ f μ = mapₗ g μ := by
  ext1 s hs
  simpa only [mapₗ, hf, hg, hs, dif_pos, liftLinear_apply, OuterMeasure.map_apply]
    using measure_congr (h.preimage s)
#align measure_theory.measure.mapₗ_congr MeasureTheory.Measure.mapₗ_congr

/-- The pushforward of a measure. It is defined to be `0` if `f` is not an almost everywhere
measurable function. -/
irreducible_def map [MeasurableSpace α] (f : α → β) (μ : Measure α) : Measure β :=
  if hf : AEMeasurable f μ then mapₗ (hf.mk f) μ else 0
#align measure_theory.measure.map MeasureTheory.Measure.map

theorem mapₗ_mk_apply_of_aemeasurable {f : α → β} (hf : AEMeasurable f μ) :
    mapₗ (hf.mk f) μ = map f μ := by simp [map, hf]
#align measure_theory.measure.mapₗ_mk_apply_of_ae_measurable MeasureTheory.Measure.mapₗ_mk_apply_of_aemeasurable

theorem mapₗ_apply_of_measurable {f : α → β} (hf : Measurable f) (μ : Measure α) :
    mapₗ f μ = map f μ := by
  simp only [← mapₗ_mk_apply_of_aemeasurable hf.aemeasurable]
  exact mapₗ_congr hf hf.aemeasurable.measurable_mk hf.aemeasurable.ae_eq_mk
#align measure_theory.measure.mapₗ_apply_of_measurable MeasureTheory.Measure.mapₗ_apply_of_measurable

@[simp]
theorem map_add (μ ν : Measure α) {f : α → β} (hf : Measurable f) :
    (μ + ν).map f = μ.map f + ν.map f := by simp [← mapₗ_apply_of_measurable hf]
#align measure_theory.measure.map_add MeasureTheory.Measure.map_add

@[simp]
theorem map_zero (f : α → β) : (0 : Measure α).map f = 0 := by
  by_cases hf : AEMeasurable f (0 : Measure α) <;> simp [map, hf]
#align measure_theory.measure.map_zero MeasureTheory.Measure.map_zero

@[simp]
theorem map_of_not_aemeasurable {f : α → β} {μ : Measure α} (hf : ¬AEMeasurable f μ) :
    μ.map f = 0 := by simp [map, hf]
#align measure_theory.measure.map_of_not_ae_measurable MeasureTheory.Measure.map_of_not_aemeasurable

theorem map_congr {f g : α → β} (h : f =ᵐ[μ] g) : Measure.map f μ = Measure.map g μ := by
  by_cases hf : AEMeasurable f μ
  · have hg : AEMeasurable g μ := hf.congr h
    simp only [← mapₗ_mk_apply_of_aemeasurable hf, ← mapₗ_mk_apply_of_aemeasurable hg]
    exact
      mapₗ_congr hf.measurable_mk hg.measurable_mk (hf.ae_eq_mk.symm.trans (h.trans hg.ae_eq_mk))
  · have hg : ¬AEMeasurable g μ := by simpa [← aemeasurable_congr h] using hf
    simp [map_of_not_aemeasurable, hf, hg]
#align measure_theory.measure.map_congr MeasureTheory.Measure.map_congr

@[simp]
protected theorem map_smul (c : ℝ≥0∞) (μ : Measure α) (f : α → β) :
    (c • μ).map f = c • μ.map f := by
  rcases eq_or_ne c 0 with (rfl | hc); · simp
  by_cases hf : AEMeasurable f μ
  · have hfc : AEMeasurable f (c • μ) :=
      ⟨hf.mk f, hf.measurable_mk, (ae_smul_measure_iff hc).2 hf.ae_eq_mk⟩
    simp only [← mapₗ_mk_apply_of_aemeasurable hf, ← mapₗ_mk_apply_of_aemeasurable hfc,
      LinearMap.map_smulₛₗ, RingHom.id_apply]
    congr 1
    apply mapₗ_congr hfc.measurable_mk hf.measurable_mk
    exact EventuallyEq.trans ((ae_smul_measure_iff hc).1 hfc.ae_eq_mk.symm) hf.ae_eq_mk
  · have hfc : ¬AEMeasurable f (c • μ) := by
      intro hfc
      exact hf ⟨hfc.mk f, hfc.measurable_mk, (ae_smul_measure_iff hc).1 hfc.ae_eq_mk⟩
    simp [map_of_not_aemeasurable hf, map_of_not_aemeasurable hfc]
#align measure_theory.measure.map_smul MeasureTheory.Measure.map_smul

@[simp]
protected theorem map_smul_nnreal (c : ℝ≥0) (μ : Measure α) (f : α → β) :
    (c • μ).map f = c • μ.map f :=
  μ.map_smul (c : ℝ≥0∞) f
#align measure_theory.measure.map_smul_nnreal MeasureTheory.Measure.map_smul_nnreal

variable {f : α → β}

lemma map_apply₀ {f : α → β} (hf : AEMeasurable f μ) {s : Set β}
    (hs : NullMeasurableSet s (map f μ)) : μ.map f s = μ (f ⁻¹' s) := by
  rw [map, dif_pos hf, mapₗ, dif_pos hf.measurable_mk] at hs ⊢
  rw [liftLinear_apply₀ _ hs, measure_congr (hf.ae_eq_mk.preimage s)]
  rfl

/-- We can evaluate the pushforward on measurable sets. For non-measurable sets, see
  `MeasureTheory.Measure.le_map_apply` and `MeasurableEquiv.map_apply`. -/
@[simp]
theorem map_apply_of_aemeasurable (hf : AEMeasurable f μ) {s : Set β} (hs : MeasurableSet s) :
    μ.map f s = μ (f ⁻¹' s) := map_apply₀ hf hs.nullMeasurableSet
#align measure_theory.measure.map_apply_of_ae_measurable MeasureTheory.Measure.map_apply_of_aemeasurable

@[simp]
theorem map_apply (hf : Measurable f) {s : Set β} (hs : MeasurableSet s) :
    μ.map f s = μ (f ⁻¹' s) :=
  map_apply_of_aemeasurable hf.aemeasurable hs
#align measure_theory.measure.map_apply MeasureTheory.Measure.map_apply

theorem map_toOuterMeasure (hf : AEMeasurable f μ) :
    (μ.map f).toOuterMeasure = (OuterMeasure.map f μ.toOuterMeasure).trim := by
  rw [← trimmed, OuterMeasure.trim_eq_trim_iff]
  intro s hs
  simp [hf, hs]
#align measure_theory.measure.map_to_outer_measure MeasureTheory.Measure.map_toOuterMeasure

@[simp] lemma map_eq_zero_iff (hf : AEMeasurable f μ) : μ.map f = 0 ↔ μ = 0 := by
  simp_rw [← measure_univ_eq_zero, map_apply_of_aemeasurable hf .univ, preimage_univ]

@[simp] lemma mapₗ_eq_zero_iff (hf : Measurable f) : Measure.mapₗ f μ = 0 ↔ μ = 0 := by
  rw [mapₗ_apply_of_measurable hf, map_eq_zero_iff hf.aemeasurable]

lemma map_ne_zero_iff (hf : AEMeasurable f μ) : μ.map f ≠ 0 ↔ μ ≠ 0 := (map_eq_zero_iff hf).not
lemma mapₗ_ne_zero_iff (hf : Measurable f) : Measure.mapₗ f μ ≠ 0 ↔ μ ≠ 0 :=
  (mapₗ_eq_zero_iff hf).not

@[simp]
theorem map_id : map id μ = μ :=
  ext fun _ => map_apply measurable_id
#align measure_theory.measure.map_id MeasureTheory.Measure.map_id

@[simp]
theorem map_id' : map (fun x => x) μ = μ :=
  map_id
#align measure_theory.measure.map_id' MeasureTheory.Measure.map_id'

theorem map_map {g : β → γ} {f : α → β} (hg : Measurable g) (hf : Measurable f) :
    (μ.map f).map g = μ.map (g ∘ f) :=
  ext fun s hs => by simp [hf, hg, hs, hg hs, hg.comp hf, ← preimage_comp]
#align measure_theory.measure.map_map MeasureTheory.Measure.map_map

@[mono]
theorem map_mono {f : α → β} (h : μ ≤ ν) (hf : Measurable f) : μ.map f ≤ ν.map f :=
  le_iff.2 fun s hs ↦ by simp [hf.aemeasurable, hs, h _]
#align measure_theory.measure.map_mono MeasureTheory.Measure.map_mono

/-- Even if `s` is not measurable, we can bound `map f μ s` from below.
  See also `MeasurableEquiv.map_apply`. -/
theorem le_map_apply {f : α → β} (hf : AEMeasurable f μ) (s : Set β) : μ (f ⁻¹' s) ≤ μ.map f s :=
  calc
    μ (f ⁻¹' s) ≤ μ (f ⁻¹' toMeasurable (μ.map f) s) := by gcongr; apply subset_toMeasurable
    _ = μ.map f (toMeasurable (μ.map f) s) :=
      (map_apply_of_aemeasurable hf <| measurableSet_toMeasurable _ _).symm
    _ = μ.map f s := measure_toMeasurable _
#align measure_theory.measure.le_map_apply MeasureTheory.Measure.le_map_apply

theorem le_map_apply_image {f : α → β} (hf : AEMeasurable f μ) (s : Set α) :
    μ s ≤ μ.map f (f '' s) :=
  (measure_mono (subset_preimage_image f s)).trans (le_map_apply hf _)

/-- Even if `s` is not measurable, `map f μ s = 0` implies that `μ (f ⁻¹' s) = 0`. -/
theorem preimage_null_of_map_null {f : α → β} (hf : AEMeasurable f μ) {s : Set β}
    (hs : μ.map f s = 0) : μ (f ⁻¹' s) = 0 :=
  nonpos_iff_eq_zero.mp <| (le_map_apply hf s).trans_eq hs
#align measure_theory.measure.preimage_null_of_map_null MeasureTheory.Measure.preimage_null_of_map_null

theorem tendsto_ae_map {f : α → β} (hf : AEMeasurable f μ) : Tendsto f (ae μ) (ae (μ.map f)) :=
  fun _ hs => preimage_null_of_map_null hf hs
#align measure_theory.measure.tendsto_ae_map MeasureTheory.Measure.tendsto_ae_map

/-- Pullback of a `Measure` as a linear map. If `f` sends each measurable set to a measurable
set, then for each measurable set `s` we have `comapₗ f μ s = μ (f '' s)`.

If the linearity is not needed, please use `comap` instead, which works for a larger class of
functions. -/
def comapₗ [MeasurableSpace α] (f : α → β) : Measure β →ₗ[ℝ≥0∞] Measure α :=
  if hf : Injective f ∧ ∀ s, MeasurableSet s → MeasurableSet (f '' s) then
    liftLinear (OuterMeasure.comap f) fun μ s hs t => by
      simp only [OuterMeasure.comap_apply, image_inter hf.1, image_diff hf.1]
      apply le_toOuterMeasure_caratheodory
      exact hf.2 s hs
  else 0
#align measure_theory.measure.comapₗ MeasureTheory.Measure.comapₗ

theorem comapₗ_apply {β} [MeasurableSpace α] {mβ : MeasurableSpace β} (f : α → β)
    (hfi : Injective f) (hf : ∀ s, MeasurableSet s → MeasurableSet (f '' s)) (μ : Measure β)
    (hs : MeasurableSet s) : comapₗ f μ s = μ (f '' s) := by
  rw [comapₗ, dif_pos, liftLinear_apply _ hs, OuterMeasure.comap_apply, coe_toOuterMeasure]
  exact ⟨hfi, hf⟩
#align measure_theory.measure.comapₗ_apply MeasureTheory.Measure.comapₗ_apply

/-- Pullback of a `Measure`. If `f` sends each measurable set to a null-measurable set,
then for each measurable set `s` we have `comap f μ s = μ (f '' s)`. -/
def comap [MeasurableSpace α] (f : α → β) (μ : Measure β) : Measure α :=
  if hf : Injective f ∧ ∀ s, MeasurableSet s → NullMeasurableSet (f '' s) μ then
    (OuterMeasure.comap f μ.toOuterMeasure).toMeasure fun s hs t => by
      simp only [OuterMeasure.comap_apply, image_inter hf.1, image_diff hf.1]
      exact (measure_inter_add_diff₀ _ (hf.2 s hs)).symm
  else 0
#align measure_theory.measure.comap MeasureTheory.Measure.comap

theorem comap_apply₀ [MeasurableSpace α] (f : α → β) (μ : Measure β) (hfi : Injective f)
    (hf : ∀ s, MeasurableSet s → NullMeasurableSet (f '' s) μ)
    (hs : NullMeasurableSet s (comap f μ)) : comap f μ s = μ (f '' s) := by
  rw [comap, dif_pos (And.intro hfi hf)] at hs ⊢
  rw [toMeasure_apply₀ _ _ hs, OuterMeasure.comap_apply, coe_toOuterMeasure]
#align measure_theory.measure.comap_apply₀ MeasureTheory.Measure.comap_apply₀

theorem le_comap_apply {β} [MeasurableSpace α] {mβ : MeasurableSpace β} (f : α → β) (μ : Measure β)
    (hfi : Injective f) (hf : ∀ s, MeasurableSet s → NullMeasurableSet (f '' s) μ) (s : Set α) :
    μ (f '' s) ≤ comap f μ s := by
  rw [comap, dif_pos (And.intro hfi hf)]
  exact le_toMeasure_apply _ _ _
#align measure_theory.measure.le_comap_apply MeasureTheory.Measure.le_comap_apply

theorem comap_apply {β} [MeasurableSpace α] {_mβ : MeasurableSpace β} (f : α → β)
    (hfi : Injective f) (hf : ∀ s, MeasurableSet s → MeasurableSet (f '' s)) (μ : Measure β)
    (hs : MeasurableSet s) : comap f μ s = μ (f '' s) :=
  comap_apply₀ f μ hfi (fun s hs => (hf s hs).nullMeasurableSet) hs.nullMeasurableSet
#align measure_theory.measure.comap_apply MeasureTheory.Measure.comap_apply

theorem comapₗ_eq_comap {β} [MeasurableSpace α] {_mβ : MeasurableSpace β} (f : α → β)
    (hfi : Injective f) (hf : ∀ s, MeasurableSet s → MeasurableSet (f '' s)) (μ : Measure β)
    (hs : MeasurableSet s) : comapₗ f μ s = comap f μ s :=
  (comapₗ_apply f hfi hf μ hs).trans (comap_apply f hfi hf μ hs).symm
#align measure_theory.measure.comapₗ_eq_comap MeasureTheory.Measure.comapₗ_eq_comap

theorem measure_image_eq_zero_of_comap_eq_zero {β} [MeasurableSpace α] {_mβ : MeasurableSpace β}
    (f : α → β) (μ : Measure β) (hfi : Injective f)
    (hf : ∀ s, MeasurableSet s → NullMeasurableSet (f '' s) μ) {s : Set α} (hs : comap f μ s = 0) :
    μ (f '' s) = 0 :=
  le_antisymm ((le_comap_apply f μ hfi hf s).trans hs.le) (zero_le _)
#align measure_theory.measure.measure_image_eq_zero_of_comap_eq_zero MeasureTheory.Measure.measure_image_eq_zero_of_comap_eq_zero

theorem ae_eq_image_of_ae_eq_comap {β} [MeasurableSpace α] {mβ : MeasurableSpace β} (f : α → β)
    (μ : Measure β) (hfi : Injective f) (hf : ∀ s, MeasurableSet s → NullMeasurableSet (f '' s) μ)
    {s t : Set α} (hst : s =ᵐ[comap f μ] t) : f '' s =ᵐ[μ] f '' t := by
  rw [EventuallyEq, ae_iff] at hst ⊢
  have h_eq_α : { a : α | ¬s a = t a } = s \ t ∪ t \ s := by
    ext1 x
    simp only [eq_iff_iff, mem_setOf_eq, mem_union, mem_diff]
    tauto
  have h_eq_β : { a : β | ¬(f '' s) a = (f '' t) a } = f '' s \ f '' t ∪ f '' t \ f '' s := by
    ext1 x
    simp only [eq_iff_iff, mem_setOf_eq, mem_union, mem_diff]
    tauto
  rw [← Set.image_diff hfi, ← Set.image_diff hfi, ← Set.image_union] at h_eq_β
  rw [h_eq_β]
  rw [h_eq_α] at hst
  exact measure_image_eq_zero_of_comap_eq_zero f μ hfi hf hst
#align measure_theory.measure.ae_eq_image_of_ae_eq_comap MeasureTheory.Measure.ae_eq_image_of_ae_eq_comap

theorem NullMeasurableSet.image {β} [MeasurableSpace α] {mβ : MeasurableSpace β} (f : α → β)
    (μ : Measure β) (hfi : Injective f) (hf : ∀ s, MeasurableSet s → NullMeasurableSet (f '' s) μ)
    {s : Set α} (hs : NullMeasurableSet s (μ.comap f)) : NullMeasurableSet (f '' s) μ := by
  refine ⟨toMeasurable μ (f '' toMeasurable (μ.comap f) s), measurableSet_toMeasurable _ _, ?_⟩
  refine EventuallyEq.trans ?_ (NullMeasurableSet.toMeasurable_ae_eq ?_).symm
  swap
  · exact hf _ (measurableSet_toMeasurable _ _)
  have h : toMeasurable (comap f μ) s =ᵐ[comap f μ] s :=
    NullMeasurableSet.toMeasurable_ae_eq hs
  exact ae_eq_image_of_ae_eq_comap f μ hfi hf h.symm
#align measure_theory.measure.null_measurable_set.image MeasureTheory.Measure.NullMeasurableSet.image

theorem comap_preimage {β} [MeasurableSpace α] {mβ : MeasurableSpace β} (f : α → β) (μ : Measure β)
    {s : Set β} (hf : Injective f) (hf' : Measurable f)
    (h : ∀ t, MeasurableSet t → NullMeasurableSet (f '' t) μ) (hs : MeasurableSet s) :
    μ.comap f (f ⁻¹' s) = μ (s ∩ range f) := by
  rw [comap_apply₀ _ _ hf h (hf' hs).nullMeasurableSet, image_preimage_eq_inter_range]
#align measure_theory.measure.comap_preimage MeasureTheory.Measure.comap_preimage

section Sum

/-- Sum of an indexed family of measures. -/
noncomputable def sum (f : ι → Measure α) : Measure α :=
  (OuterMeasure.sum fun i => (f i).toOuterMeasure).toMeasure <|
    le_trans (le_iInf fun _ => le_toOuterMeasure_caratheodory _)
      (OuterMeasure.le_sum_caratheodory _)
#align measure_theory.measure.sum MeasureTheory.Measure.sum

theorem le_sum_apply (f : ι → Measure α) (s : Set α) : ∑' i, f i s ≤ sum f s :=
  le_toMeasure_apply _ _ _
#align measure_theory.measure.le_sum_apply MeasureTheory.Measure.le_sum_apply

@[simp]
theorem sum_apply (f : ι → Measure α) {s : Set α} (hs : MeasurableSet s) :
    sum f s = ∑' i, f i s :=
  toMeasure_apply _ _ hs
#align measure_theory.measure.sum_apply MeasureTheory.Measure.sum_apply

theorem sum_apply₀ (f : ι → Measure α) {s : Set α} (hs : NullMeasurableSet s (sum f)) :
    sum f s = ∑' i, f i s := by
  apply le_antisymm ?_ (le_sum_apply _ _)
  rcases hs.exists_measurable_subset_ae_eq  with ⟨t, ts, t_meas, ht⟩
  calc
  sum f s = sum f t := measure_congr ht.symm
  _ = ∑' i, f i t := sum_apply _ t_meas
  _ ≤ ∑' i, f i s := ENNReal.tsum_le_tsum fun i ↦ measure_mono ts

/-! For the next theorem, the countability assumption is necessary. For a counterexample, consider
an uncountable space, with a distinguished point `x₀`, and the sigma-algebra made of countable sets
not containing `x₀`, and their complements. All points but `x₀` are measurable.
Consider the sum of the Dirac masses at points different from `x₀`, and `s = x₀`. For any Dirac mass
`δ_x`, we have `δ_x (x₀) = 0`, so `∑' x, δ_x (x₀) = 0`. On the other hand, the measure `sum δ_x`
gives mass one to each point different from `x₀`, so it gives infinite mass to any measurable set
containing `x₀` (as such a set is uncountable), and by outer regularity one get `sum δ_x {x₀} = ∞`.
-/
theorem sum_apply_of_countable [Countable ι] (f : ι → Measure α) (s : Set α) :
    sum f s = ∑' i, f i s := by
  apply le_antisymm ?_ (le_sum_apply _ _)
  rcases exists_measurable_superset_forall_eq f s with ⟨t, hst, htm, ht⟩
  calc
  sum f s ≤ sum f t := measure_mono hst
  _ = ∑' i, f i t := sum_apply _ htm
  _ = ∑' i, f i s := by simp [ht]

theorem le_sum (μ : ι → Measure α) (i : ι) : μ i ≤ sum μ :=
  le_iff.2 fun s hs ↦ by simpa only [sum_apply μ hs] using ENNReal.le_tsum i
#align measure_theory.measure.le_sum MeasureTheory.Measure.le_sum

@[simp]
theorem sum_apply_eq_zero [Countable ι] {μ : ι → Measure α} {s : Set α} :
    sum μ s = 0 ↔ ∀ i, μ i s = 0 := by
  simp [sum_apply_of_countable]
#align measure_theory.measure.sum_apply_eq_zero MeasureTheory.Measure.sum_apply_eq_zero

theorem sum_apply_eq_zero' {μ : ι → Measure α} {s : Set α} (hs : MeasurableSet s) :
    sum μ s = 0 ↔ ∀ i, μ i s = 0 := by simp [hs]
#align measure_theory.measure.sum_apply_eq_zero' MeasureTheory.Measure.sum_apply_eq_zero'

@[simp]
lemma sum_zero : Measure.sum (fun (_ : ι) ↦ (0 : Measure α)) = 0 := by
  ext s hs
  simp [Measure.sum_apply _ hs]

theorem sum_sum {ι' : Type*} (μ : ι → ι' → Measure α) :
    (sum fun n => sum (μ n)) = sum (fun (p : ι × ι') ↦ μ p.1 p.2) := by
  ext1 s hs
  simp [sum_apply _ hs, ENNReal.tsum_prod']

theorem sum_comm {ι' : Type*} (μ : ι → ι' → Measure α) :
    (sum fun n => sum (μ n)) = sum fun m => sum fun n => μ n m := by
  ext1 s hs
  simp_rw [sum_apply _ hs]
  rw [ENNReal.tsum_comm]
#align measure_theory.measure.sum_comm MeasureTheory.Measure.sum_comm

theorem ae_sum_iff [Countable ι] {μ : ι → Measure α} {p : α → Prop} :
    (∀ᵐ x ∂sum μ, p x) ↔ ∀ i, ∀ᵐ x ∂μ i, p x :=
  sum_apply_eq_zero
#align measure_theory.measure.ae_sum_iff MeasureTheory.Measure.ae_sum_iff

theorem ae_sum_iff' {μ : ι → Measure α} {p : α → Prop} (h : MeasurableSet { x | p x }) :
    (∀ᵐ x ∂sum μ, p x) ↔ ∀ i, ∀ᵐ x ∂μ i, p x :=
  sum_apply_eq_zero' h.compl
#align measure_theory.measure.ae_sum_iff' MeasureTheory.Measure.ae_sum_iff'

@[simp]
theorem sum_fintype [Fintype ι] (μ : ι → Measure α) : sum μ = ∑ i, μ i := by
  ext1 s hs
  simp only [sum_apply, finset_sum_apply, hs, tsum_fintype]
#align measure_theory.measure.sum_fintype MeasureTheory.Measure.sum_fintype

theorem sum_coe_finset (s : Finset ι) (μ : ι → Measure α) :
    (sum fun i : s => μ i) = ∑ i ∈ s, μ i := by rw [sum_fintype, Finset.sum_coe_sort s μ]
#align measure_theory.measure.sum_coe_finset MeasureTheory.Measure.sum_coe_finset

@[simp]
theorem ae_sum_eq [Countable ι] (μ : ι → Measure α) : ae (sum μ) = ⨆ i, ae (μ i) :=
  Filter.ext fun _ => ae_sum_iff.trans mem_iSup.symm
#align measure_theory.measure.ae_sum_eq MeasureTheory.Measure.ae_sum_eq

theorem sum_bool (f : Bool → Measure α) : sum f = f true + f false := by
  rw [sum_fintype, Fintype.sum_bool]
#align measure_theory.measure.sum_bool MeasureTheory.Measure.sum_bool

theorem sum_cond (μ ν : Measure α) : (sum fun b => cond b μ ν) = μ + ν :=
  sum_bool _
#align measure_theory.measure.sum_cond MeasureTheory.Measure.sum_cond

@[simp]
theorem sum_of_empty [IsEmpty ι] (μ : ι → Measure α) : sum μ = 0 := by
  rw [← measure_univ_eq_zero, sum_apply _ MeasurableSet.univ, tsum_empty]
#align measure_theory.measure.sum_of_empty MeasureTheory.Measure.sum_of_empty

theorem sum_add_sum_compl (s : Set ι) (μ : ι → Measure α) :
    ((sum fun i : s => μ i) + sum fun i : ↥sᶜ => μ i) = sum μ := by
  ext1 t ht
  simp only [add_apply, sum_apply _ ht]
  exact tsum_add_tsum_compl (f := fun i => μ i t) ENNReal.summable ENNReal.summable
#align measure_theory.measure.sum_add_sum_compl MeasureTheory.Measure.sum_add_sum_compl

theorem sum_congr {μ ν : ℕ → Measure α} (h : ∀ n, μ n = ν n) : sum μ = sum ν :=
  congr_arg sum (funext h)
#align measure_theory.measure.sum_congr MeasureTheory.Measure.sum_congr

theorem sum_add_sum {ι : Type*} (μ ν : ι → Measure α) : sum μ + sum ν = sum fun n => μ n + ν n := by
  ext1 s hs
  simp only [add_apply, sum_apply _ hs, Pi.add_apply, coe_add,
    tsum_add ENNReal.summable ENNReal.summable]
#align measure_theory.measure.sum_add_sum MeasureTheory.Measure.sum_add_sum

@[simp] lemma sum_comp_equiv {ι ι' : Type*} (e : ι' ≃ ι) (m : ι → Measure α) :
    sum (m ∘ e) = sum m := by
  ext s hs
  simpa [hs, sum_apply] using e.tsum_eq (fun n ↦ m n s)

@[simp] lemma sum_extend_zero {ι ι' : Type*} {f : ι → ι'} (hf : Injective f) (m : ι → Measure α) :
    sum (Function.extend f m 0) = sum m := by
  ext s hs
  simp [*, Function.apply_extend (fun μ : Measure α ↦ μ s)]
end Sum

/-! ### Absolute continuity -/

/-- We say that `μ` is absolutely continuous with respect to `ν`, or that `μ` is dominated by `ν`,
  if `ν(A) = 0` implies that `μ(A) = 0`. -/
def AbsolutelyContinuous {_m0 : MeasurableSpace α} (μ ν : Measure α) : Prop :=
  ∀ ⦃s : Set α⦄, ν s = 0 → μ s = 0
#align measure_theory.measure.absolutely_continuous MeasureTheory.Measure.AbsolutelyContinuous

@[inherit_doc MeasureTheory.Measure.AbsolutelyContinuous]
scoped[MeasureTheory] infixl:50 " ≪ " => MeasureTheory.Measure.AbsolutelyContinuous

theorem absolutelyContinuous_of_le (h : μ ≤ ν) : μ ≪ ν := fun s hs =>
  nonpos_iff_eq_zero.1 <| hs ▸ le_iff'.1 h s
#align measure_theory.measure.absolutely_continuous_of_le MeasureTheory.Measure.absolutelyContinuous_of_le

alias _root_.LE.le.absolutelyContinuous := absolutelyContinuous_of_le
#align has_le.le.absolutely_continuous LE.le.absolutelyContinuous

theorem absolutelyContinuous_of_eq (h : μ = ν) : μ ≪ ν :=
  h.le.absolutelyContinuous
#align measure_theory.measure.absolutely_continuous_of_eq MeasureTheory.Measure.absolutelyContinuous_of_eq

alias _root_.Eq.absolutelyContinuous := absolutelyContinuous_of_eq
#align eq.absolutely_continuous Eq.absolutelyContinuous

namespace AbsolutelyContinuous

theorem mk (h : ∀ ⦃s : Set α⦄, MeasurableSet s → ν s = 0 → μ s = 0) : μ ≪ ν := by
  intro s hs
  rcases exists_measurable_superset_of_null hs with ⟨t, h1t, h2t, h3t⟩
  exact measure_mono_null h1t (h h2t h3t)
#align measure_theory.measure.absolutely_continuous.mk MeasureTheory.Measure.AbsolutelyContinuous.mk

@[refl]
protected theorem refl {_m0 : MeasurableSpace α} (μ : Measure α) : μ ≪ μ :=
  rfl.absolutelyContinuous
#align measure_theory.measure.absolutely_continuous.refl MeasureTheory.Measure.AbsolutelyContinuous.refl

protected theorem rfl : μ ≪ μ := fun _s hs => hs
#align measure_theory.measure.absolutely_continuous.rfl MeasureTheory.Measure.AbsolutelyContinuous.rfl

instance instIsRefl [MeasurableSpace α] : IsRefl (Measure α) (· ≪ ·) :=
  ⟨fun _ => AbsolutelyContinuous.rfl⟩
#align measure_theory.measure.absolutely_continuous.is_refl MeasureTheory.Measure.AbsolutelyContinuous.instIsRefl

@[simp]
protected lemma zero (μ : Measure α) : 0 ≪ μ := fun s _ ↦ by simp

@[trans]
protected theorem trans (h1 : μ₁ ≪ μ₂) (h2 : μ₂ ≪ μ₃) : μ₁ ≪ μ₃ := fun _s hs => h1 <| h2 hs
#align measure_theory.measure.absolutely_continuous.trans MeasureTheory.Measure.AbsolutelyContinuous.trans

@[mono]
protected theorem map (h : μ ≪ ν) {f : α → β} (hf : Measurable f) : μ.map f ≪ ν.map f :=
  AbsolutelyContinuous.mk fun s hs => by simpa [hf, hs] using @h _
#align measure_theory.measure.absolutely_continuous.map MeasureTheory.Measure.AbsolutelyContinuous.map

protected theorem smul [Monoid R] [DistribMulAction R ℝ≥0∞] [IsScalarTower R ℝ≥0∞ ℝ≥0∞]
    (h : μ ≪ ν) (c : R) : c • μ ≪ ν := fun s hνs => by
  simp only [h hνs, smul_eq_mul, smul_apply, smul_zero]
#align measure_theory.measure.absolutely_continuous.smul MeasureTheory.Measure.AbsolutelyContinuous.smul

protected lemma add (h1 : μ₁ ≪ ν) (h2 : μ₂ ≪ ν') : μ₁ + μ₂ ≪ ν + ν' := by
  intro s hs
  simp only [coe_add, Pi.add_apply, add_eq_zero] at hs ⊢
  exact ⟨h1 hs.1, h2 hs.2⟩

lemma add_left_iff {μ₁ μ₂ ν : Measure α} :
    μ₁ + μ₂ ≪ ν ↔ μ₁ ≪ ν ∧ μ₂ ≪ ν := by
  refine ⟨fun h ↦ ?_, fun h ↦ (h.1.add h.2).trans ?_⟩
  · have : ∀ s, ν s = 0 → μ₁ s = 0 ∧ μ₂ s = 0 := by intro s hs0; simpa using h hs0
    exact ⟨fun s hs0 ↦ (this s hs0).1, fun s hs0 ↦ (this s hs0).2⟩
  · have : ν + ν = 2 • ν := by ext; simp [two_mul]
    rw [this]
    exact AbsolutelyContinuous.rfl.smul 2

lemma add_right (h1 : μ ≪ ν) (ν' : Measure α) : μ ≪ ν + ν' := by
  intro s hs
  simp only [coe_add, Pi.add_apply, add_eq_zero] at hs ⊢
  exact h1 hs.1

end AbsolutelyContinuous

@[simp]
lemma absolutelyContinuous_zero_iff : μ ≪ 0 ↔ μ = 0 :=
  ⟨fun h ↦ measure_univ_eq_zero.mp (h rfl), fun h ↦ h.symm ▸ AbsolutelyContinuous.zero _⟩

alias absolutelyContinuous_refl := AbsolutelyContinuous.refl
alias absolutelyContinuous_rfl := AbsolutelyContinuous.rfl

lemma absolutelyContinuous_sum_left {μs : ι → Measure α} (hμs : ∀ i, μs i ≪ ν) :
    Measure.sum μs ≪ ν :=
  AbsolutelyContinuous.mk fun s hs hs0 ↦ by simp [sum_apply _ hs, fun i ↦ hμs i hs0]

lemma absolutelyContinuous_sum_right {μs : ι → Measure α} (i : ι) (hνμ : ν ≪ μs i) :
    ν ≪ Measure.sum μs := by
  refine AbsolutelyContinuous.mk fun s hs hs0 ↦ ?_
  simp only [sum_apply _ hs, ENNReal.tsum_eq_zero] at hs0
  exact hνμ (hs0 i)

theorem absolutelyContinuous_of_le_smul {μ' : Measure α} {c : ℝ≥0∞} (hμ'_le : μ' ≤ c • μ) :
    μ' ≪ μ :=
  (Measure.absolutelyContinuous_of_le hμ'_le).trans (Measure.AbsolutelyContinuous.rfl.smul c)
#align measure_theory.measure.absolutely_continuous_of_le_smul MeasureTheory.Measure.absolutelyContinuous_of_le_smul

lemma smul_absolutelyContinuous {c : ℝ≥0∞} : c • μ ≪ μ := absolutelyContinuous_of_le_smul le_rfl

lemma absolutelyContinuous_smul {c : ℝ≥0∞} (hc : c ≠ 0) : μ ≪ c • μ := by
  simp [AbsolutelyContinuous, hc]

theorem ae_le_iff_absolutelyContinuous : ae μ ≤ ae ν ↔ μ ≪ ν :=
  ⟨fun h s => by
    rw [measure_zero_iff_ae_nmem, measure_zero_iff_ae_nmem]
    exact fun hs => h hs, fun h s hs => h hs⟩
#align measure_theory.measure.ae_le_iff_absolutely_continuous MeasureTheory.Measure.ae_le_iff_absolutelyContinuous

alias ⟨_root_.LE.le.absolutelyContinuous_of_ae, AbsolutelyContinuous.ae_le⟩ :=
  ae_le_iff_absolutelyContinuous
#align has_le.le.absolutely_continuous_of_ae LE.le.absolutelyContinuous_of_ae
#align measure_theory.measure.absolutely_continuous.ae_le MeasureTheory.Measure.AbsolutelyContinuous.ae_le

alias ae_mono' := AbsolutelyContinuous.ae_le
#align measure_theory.measure.ae_mono' MeasureTheory.Measure.ae_mono'

theorem AbsolutelyContinuous.ae_eq (h : μ ≪ ν) {f g : α → δ} (h' : f =ᵐ[ν] g) : f =ᵐ[μ] g :=
  h.ae_le h'
#align measure_theory.measure.absolutely_continuous.ae_eq MeasureTheory.Measure.AbsolutelyContinuous.ae_eq

protected theorem _root_.MeasureTheory.AEDisjoint.of_absolutelyContinuous
    (h : AEDisjoint μ s t) {ν : Measure α} (h' : ν ≪ μ) :
    AEDisjoint ν s t := h' h

protected theorem _root_.MeasureTheory.AEDisjoint.of_le
    (h : AEDisjoint μ s t) {ν : Measure α} (h' : ν ≤ μ) :
    AEDisjoint ν s t :=
  h.of_absolutelyContinuous (Measure.absolutelyContinuous_of_le h')

/-! ### Quasi measure preserving maps (a.k.a. non-singular maps) -/


/-- A map `f : α → β` is said to be *quasi measure preserving* (a.k.a. non-singular) w.r.t. measures
`μa` and `μb` if it is measurable and `μb s = 0` implies `μa (f ⁻¹' s) = 0`. -/
structure QuasiMeasurePreserving {m0 : MeasurableSpace α} (f : α → β)
  (μa : Measure α := by volume_tac)
  (μb : Measure β := by volume_tac) : Prop where
  protected measurable : Measurable f
  protected absolutelyContinuous : μa.map f ≪ μb
#align measure_theory.measure.quasi_measure_preserving MeasureTheory.Measure.QuasiMeasurePreserving
#align measure_theory.measure.quasi_measure_preserving.measurable MeasureTheory.Measure.QuasiMeasurePreserving.measurable
#align measure_theory.measure.quasi_measure_preserving.absolutely_continuous MeasureTheory.Measure.QuasiMeasurePreserving.absolutelyContinuous

namespace QuasiMeasurePreserving

protected theorem id {_m0 : MeasurableSpace α} (μ : Measure α) : QuasiMeasurePreserving id μ μ :=
  ⟨measurable_id, map_id.absolutelyContinuous⟩
#align measure_theory.measure.quasi_measure_preserving.id MeasureTheory.Measure.QuasiMeasurePreserving.id

variable {μa μa' : Measure α} {μb μb' : Measure β} {μc : Measure γ} {f : α → β}

protected theorem _root_.Measurable.quasiMeasurePreserving
    {_m0 : MeasurableSpace α} (hf : Measurable f) (μ : Measure α) :
    QuasiMeasurePreserving f μ (μ.map f) :=
  ⟨hf, AbsolutelyContinuous.rfl⟩
#align measurable.quasi_measure_preserving Measurable.quasiMeasurePreserving

theorem mono_left (h : QuasiMeasurePreserving f μa μb) (ha : μa' ≪ μa) :
    QuasiMeasurePreserving f μa' μb :=
  ⟨h.1, (ha.map h.1).trans h.2⟩
#align measure_theory.measure.quasi_measure_preserving.mono_left MeasureTheory.Measure.QuasiMeasurePreserving.mono_left

theorem mono_right (h : QuasiMeasurePreserving f μa μb) (ha : μb ≪ μb') :
    QuasiMeasurePreserving f μa μb' :=
  ⟨h.1, h.2.trans ha⟩
#align measure_theory.measure.quasi_measure_preserving.mono_right MeasureTheory.Measure.QuasiMeasurePreserving.mono_right

@[mono]
theorem mono (ha : μa' ≪ μa) (hb : μb ≪ μb') (h : QuasiMeasurePreserving f μa μb) :
    QuasiMeasurePreserving f μa' μb' :=
  (h.mono_left ha).mono_right hb
#align measure_theory.measure.quasi_measure_preserving.mono MeasureTheory.Measure.QuasiMeasurePreserving.mono

protected theorem comp {g : β → γ} {f : α → β} (hg : QuasiMeasurePreserving g μb μc)
    (hf : QuasiMeasurePreserving f μa μb) : QuasiMeasurePreserving (g ∘ f) μa μc :=
  ⟨hg.measurable.comp hf.measurable, by
    rw [← map_map hg.1 hf.1]
    exact (hf.2.map hg.1).trans hg.2⟩
#align measure_theory.measure.quasi_measure_preserving.comp MeasureTheory.Measure.QuasiMeasurePreserving.comp

protected theorem iterate {f : α → α} (hf : QuasiMeasurePreserving f μa μa) :
    ∀ n, QuasiMeasurePreserving f^[n] μa μa
  | 0 => QuasiMeasurePreserving.id μa
  | n + 1 => (hf.iterate n).comp hf
#align measure_theory.measure.quasi_measure_preserving.iterate MeasureTheory.Measure.QuasiMeasurePreserving.iterate

protected theorem aemeasurable (hf : QuasiMeasurePreserving f μa μb) : AEMeasurable f μa :=
  hf.1.aemeasurable
#align measure_theory.measure.quasi_measure_preserving.ae_measurable MeasureTheory.Measure.QuasiMeasurePreserving.aemeasurable

theorem ae_map_le (h : QuasiMeasurePreserving f μa μb) : ae (μa.map f) ≤ ae μb :=
  h.2.ae_le
#align measure_theory.measure.quasi_measure_preserving.ae_map_le MeasureTheory.Measure.QuasiMeasurePreserving.ae_map_le

theorem tendsto_ae (h : QuasiMeasurePreserving f μa μb) : Tendsto f (ae μa) (ae μb) :=
  (tendsto_ae_map h.aemeasurable).mono_right h.ae_map_le
#align measure_theory.measure.quasi_measure_preserving.tendsto_ae MeasureTheory.Measure.QuasiMeasurePreserving.tendsto_ae

theorem ae (h : QuasiMeasurePreserving f μa μb) {p : β → Prop} (hg : ∀ᵐ x ∂μb, p x) :
    ∀ᵐ x ∂μa, p (f x) :=
  h.tendsto_ae hg
#align measure_theory.measure.quasi_measure_preserving.ae MeasureTheory.Measure.QuasiMeasurePreserving.ae

theorem ae_eq (h : QuasiMeasurePreserving f μa μb) {g₁ g₂ : β → δ} (hg : g₁ =ᵐ[μb] g₂) :
    g₁ ∘ f =ᵐ[μa] g₂ ∘ f :=
  h.ae hg
#align measure_theory.measure.quasi_measure_preserving.ae_eq MeasureTheory.Measure.QuasiMeasurePreserving.ae_eq

theorem preimage_null (h : QuasiMeasurePreserving f μa μb) {s : Set β} (hs : μb s = 0) :
    μa (f ⁻¹' s) = 0 :=
  preimage_null_of_map_null h.aemeasurable (h.2 hs)
#align measure_theory.measure.quasi_measure_preserving.preimage_null MeasureTheory.Measure.QuasiMeasurePreserving.preimage_null

theorem preimage_mono_ae {s t : Set β} (hf : QuasiMeasurePreserving f μa μb) (h : s ≤ᵐ[μb] t) :
    f ⁻¹' s ≤ᵐ[μa] f ⁻¹' t :=
  eventually_map.mp <|
    Eventually.filter_mono (tendsto_ae_map hf.aemeasurable) (Eventually.filter_mono hf.ae_map_le h)
#align measure_theory.measure.quasi_measure_preserving.preimage_mono_ae MeasureTheory.Measure.QuasiMeasurePreserving.preimage_mono_ae

theorem preimage_ae_eq {s t : Set β} (hf : QuasiMeasurePreserving f μa μb) (h : s =ᵐ[μb] t) :
    f ⁻¹' s =ᵐ[μa] f ⁻¹' t :=
  EventuallyLE.antisymm (hf.preimage_mono_ae h.le) (hf.preimage_mono_ae h.symm.le)
#align measure_theory.measure.quasi_measure_preserving.preimage_ae_eq MeasureTheory.Measure.QuasiMeasurePreserving.preimage_ae_eq

theorem preimage_iterate_ae_eq {s : Set α} {f : α → α} (hf : QuasiMeasurePreserving f μ μ) (k : ℕ)
    (hs : f ⁻¹' s =ᵐ[μ] s) : f^[k] ⁻¹' s =ᵐ[μ] s := by
  induction' k with k ih; · rfl
  rw [iterate_succ, preimage_comp]
  exact EventuallyEq.trans (hf.preimage_ae_eq ih) hs
#align measure_theory.measure.quasi_measure_preserving.preimage_iterate_ae_eq MeasureTheory.Measure.QuasiMeasurePreserving.preimage_iterate_ae_eq

theorem image_zpow_ae_eq {s : Set α} {e : α ≃ α} (he : QuasiMeasurePreserving e μ μ)
    (he' : QuasiMeasurePreserving e.symm μ μ) (k : ℤ) (hs : e '' s =ᵐ[μ] s) :
    (⇑(e ^ k)) '' s =ᵐ[μ] s := by
  rw [Equiv.image_eq_preimage]
  obtain ⟨k, rfl | rfl⟩ := k.eq_nat_or_neg
  · replace hs : (⇑e⁻¹) ⁻¹' s =ᵐ[μ] s := by rwa [Equiv.image_eq_preimage] at hs
    replace he' : (⇑e⁻¹)^[k] ⁻¹' s =ᵐ[μ] s := he'.preimage_iterate_ae_eq k hs
    rwa [Equiv.Perm.iterate_eq_pow e⁻¹ k, inv_pow e k] at he'
  · rw [zpow_neg, zpow_natCast]
    replace hs : e ⁻¹' s =ᵐ[μ] s := by
      convert he.preimage_ae_eq hs.symm
      rw [Equiv.preimage_image]
    replace he : (⇑e)^[k] ⁻¹' s =ᵐ[μ] s := he.preimage_iterate_ae_eq k hs
    rwa [Equiv.Perm.iterate_eq_pow e k] at he
#align measure_theory.measure.quasi_measure_preserving.image_zpow_ae_eq MeasureTheory.Measure.QuasiMeasurePreserving.image_zpow_ae_eq

-- Need to specify `α := Set α` below because of diamond; see #19041
theorem limsup_preimage_iterate_ae_eq {f : α → α} (hf : QuasiMeasurePreserving f μ μ)
    (hs : f ⁻¹' s =ᵐ[μ] s) : limsup (α := Set α) (fun n => (preimage f)^[n] s) atTop =ᵐ[μ] s :=
  haveI : ∀ n, (preimage f)^[n] s =ᵐ[μ] s := by
    intro n
    induction' n with n ih
    · rfl
    simpa only [iterate_succ', comp_apply] using ae_eq_trans (hf.ae_eq ih) hs
  (limsup_ae_eq_of_forall_ae_eq (fun n => (preimage f)^[n] s) this).trans (ae_eq_refl _)
#align measure_theory.measure.quasi_measure_preserving.limsup_preimage_iterate_ae_eq MeasureTheory.Measure.QuasiMeasurePreserving.limsup_preimage_iterate_ae_eq

-- Need to specify `α := Set α` below because of diamond; see #19041
theorem liminf_preimage_iterate_ae_eq {f : α → α} (hf : QuasiMeasurePreserving f μ μ)
    (hs : f ⁻¹' s =ᵐ[μ] s) : liminf (α := Set α) (fun n => (preimage f)^[n] s) atTop =ᵐ[μ] s := by
  rw [← ae_eq_set_compl_compl, @Filter.liminf_compl (Set α)]
  rw [← ae_eq_set_compl_compl, ← preimage_compl] at hs
  convert hf.limsup_preimage_iterate_ae_eq hs
  ext1 n
  simp only [← Set.preimage_iterate_eq, comp_apply, preimage_compl]
#align measure_theory.measure.quasi_measure_preserving.liminf_preimage_iterate_ae_eq MeasureTheory.Measure.QuasiMeasurePreserving.liminf_preimage_iterate_ae_eq

/-- By replacing a measurable set that is almost invariant with the `limsup` of its preimages, we
obtain a measurable set that is almost equal and strictly invariant.

(The `liminf` would work just as well.) -/
theorem exists_preimage_eq_of_preimage_ae {f : α → α} (h : QuasiMeasurePreserving f μ μ)
    (hs : MeasurableSet s) (hs' : f ⁻¹' s =ᵐ[μ] s) :
    ∃ t : Set α, MeasurableSet t ∧ t =ᵐ[μ] s ∧ f ⁻¹' t = t :=
  ⟨limsup (fun n => (preimage f)^[n] s) atTop,
    MeasurableSet.measurableSet_limsup fun n =>
      preimage_iterate_eq ▸ h.measurable.iterate n hs,
    h.limsup_preimage_iterate_ae_eq hs',
    Filter.CompleteLatticeHom.apply_limsup_iterate (CompleteLatticeHom.setPreimage f) s⟩
#align measure_theory.measure.quasi_measure_preserving.exists_preimage_eq_of_preimage_ae MeasureTheory.Measure.QuasiMeasurePreserving.exists_preimage_eq_of_preimage_ae

open Pointwise

@[to_additive]
theorem smul_ae_eq_of_ae_eq {G α : Type*} [Group G] [MulAction G α] [MeasurableSpace α]
    {s t : Set α} {μ : Measure α} (g : G)
    (h_qmp : QuasiMeasurePreserving (g⁻¹ • · : α → α) μ μ)
    (h_ae_eq : s =ᵐ[μ] t) : (g • s : Set α) =ᵐ[μ] (g • t : Set α) := by
  simpa only [← preimage_smul_inv] using h_qmp.ae_eq h_ae_eq
#align measure_theory.measure.quasi_measure_preserving.smul_ae_eq_of_ae_eq MeasureTheory.Measure.QuasiMeasurePreserving.smul_ae_eq_of_ae_eq
#align measure_theory.measure.quasi_measure_preserving.vadd_ae_eq_of_ae_eq MeasureTheory.Measure.QuasiMeasurePreserving.vadd_ae_eq_of_ae_eq

end QuasiMeasurePreserving

section Pointwise

open Pointwise

@[to_additive]
theorem pairwise_aedisjoint_of_aedisjoint_forall_ne_one {G α : Type*} [Group G] [MulAction G α]
    [MeasurableSpace α] {μ : Measure α} {s : Set α}
    (h_ae_disjoint : ∀ g ≠ (1 : G), AEDisjoint μ (g • s) s)
    (h_qmp : ∀ g : G, QuasiMeasurePreserving (g • ·) μ μ) :
    Pairwise (AEDisjoint μ on fun g : G => g • s) := by
  intro g₁ g₂ hg
  let g := g₂⁻¹ * g₁
  replace hg : g ≠ 1 := by
    rw [Ne, inv_mul_eq_one]
    exact hg.symm
  have : (g₂⁻¹ • ·) ⁻¹' (g • s ∩ s) = g₁ • s ∩ g₂ • s := by
    rw [preimage_eq_iff_eq_image (MulAction.bijective g₂⁻¹), image_smul, smul_set_inter, smul_smul,
      smul_smul, inv_mul_self, one_smul]
  change μ (g₁ • s ∩ g₂ • s) = 0
  exact this ▸ (h_qmp g₂⁻¹).preimage_null (h_ae_disjoint g hg)
#align measure_theory.measure.pairwise_ae_disjoint_of_ae_disjoint_forall_ne_one MeasureTheory.Measure.pairwise_aedisjoint_of_aedisjoint_forall_ne_one
#align measure_theory.measure.pairwise_ae_disjoint_of_ae_disjoint_forall_ne_zero MeasureTheory.Measure.pairwise_aedisjoint_of_aedisjoint_forall_ne_zero

end Pointwise

/-! ### The `cofinite` filter -/

/-- The filter of sets `s` such that `sᶜ` has finite measure. -/
def cofinite {m0 : MeasurableSpace α} (μ : Measure α) : Filter α :=
  comk (μ · < ∞) (by simp) (fun t ht s hs ↦ (measure_mono hs).trans_lt ht) fun s hs t ht ↦
    (measure_union_le s t).trans_lt <| ENNReal.add_lt_top.2 ⟨hs, ht⟩
#align measure_theory.measure.cofinite MeasureTheory.Measure.cofinite

theorem mem_cofinite : s ∈ μ.cofinite ↔ μ sᶜ < ∞ :=
  Iff.rfl
#align measure_theory.measure.mem_cofinite MeasureTheory.Measure.mem_cofinite

theorem compl_mem_cofinite : sᶜ ∈ μ.cofinite ↔ μ s < ∞ := by rw [mem_cofinite, compl_compl]
#align measure_theory.measure.compl_mem_cofinite MeasureTheory.Measure.compl_mem_cofinite

theorem eventually_cofinite {p : α → Prop} : (∀ᶠ x in μ.cofinite, p x) ↔ μ { x | ¬p x } < ∞ :=
  Iff.rfl
#align measure_theory.measure.eventually_cofinite MeasureTheory.Measure.eventually_cofinite

end Measure

open Measure

open MeasureTheory

protected theorem _root_.AEMeasurable.nullMeasurable {f : α → β} (h : AEMeasurable f μ) :
    NullMeasurable f μ :=
  let ⟨_g, hgm, hg⟩ := h; hgm.nullMeasurable.congr hg.symm
#align ae_measurable.null_measurable AEMeasurable.nullMeasurable

lemma _root_.AEMeasurable.nullMeasurableSet_preimage {f : α → β} {s : Set β}
    (hf : AEMeasurable f μ) (hs : MeasurableSet s) : NullMeasurableSet (f ⁻¹' s) μ :=
  hf.nullMeasurable hs

/-- The preimage of a null measurable set under a (quasi) measure preserving map is a null
measurable set. -/
theorem NullMeasurableSet.preimage {ν : Measure β} {f : α → β} {t : Set β}
    (ht : NullMeasurableSet t ν) (hf : QuasiMeasurePreserving f μ ν) :
    NullMeasurableSet (f ⁻¹' t) μ :=
  ⟨f ⁻¹' toMeasurable ν t, hf.measurable (measurableSet_toMeasurable _ _),
    hf.ae_eq ht.toMeasurable_ae_eq.symm⟩
#align measure_theory.null_measurable_set.preimage MeasureTheory.NullMeasurableSet.preimage

theorem NullMeasurableSet.mono_ac (h : NullMeasurableSet s μ) (hle : ν ≪ μ) :
    NullMeasurableSet s ν :=
  h.preimage <| (QuasiMeasurePreserving.id μ).mono_left hle
#align measure_theory.null_measurable_set.mono_ac MeasureTheory.NullMeasurableSet.mono_ac

theorem NullMeasurableSet.mono (h : NullMeasurableSet s μ) (hle : ν ≤ μ) : NullMeasurableSet s ν :=
  h.mono_ac hle.absolutelyContinuous
#align measure_theory.null_measurable_set.mono MeasureTheory.NullMeasurableSet.mono

theorem AEDisjoint.preimage {ν : Measure β} {f : α → β} {s t : Set β} (ht : AEDisjoint ν s t)
    (hf : QuasiMeasurePreserving f μ ν) : AEDisjoint μ (f ⁻¹' s) (f ⁻¹' t) :=
  hf.preimage_null ht
#align measure_theory.ae_disjoint.preimage MeasureTheory.AEDisjoint.preimage

@[simp]
theorem ae_eq_bot : ae μ = ⊥ ↔ μ = 0 := by
  rw [← empty_mem_iff_bot, mem_ae_iff, compl_empty, measure_univ_eq_zero]
#align measure_theory.ae_eq_bot MeasureTheory.ae_eq_bot

@[simp]
theorem ae_neBot : (ae μ).NeBot ↔ μ ≠ 0 :=
  neBot_iff.trans (not_congr ae_eq_bot)
#align measure_theory.ae_ne_bot MeasureTheory.ae_neBot

instance Measure.ae.neBot [NeZero μ] : (ae μ).NeBot := ae_neBot.2 <| NeZero.ne μ

@[simp]
theorem ae_zero {_m0 : MeasurableSpace α} : ae (0 : Measure α) = ⊥ :=
  ae_eq_bot.2 rfl
#align measure_theory.ae_zero MeasureTheory.ae_zero

@[mono]
theorem ae_mono (h : μ ≤ ν) : ae μ ≤ ae ν :=
  h.absolutelyContinuous.ae_le
#align measure_theory.ae_mono MeasureTheory.ae_mono

theorem mem_ae_map_iff {f : α → β} (hf : AEMeasurable f μ) {s : Set β} (hs : MeasurableSet s) :
    s ∈ ae (μ.map f) ↔ f ⁻¹' s ∈ ae μ := by
  simp only [mem_ae_iff, map_apply_of_aemeasurable hf hs.compl, preimage_compl]
#align measure_theory.mem_ae_map_iff MeasureTheory.mem_ae_map_iff

theorem mem_ae_of_mem_ae_map {f : α → β} (hf : AEMeasurable f μ) {s : Set β}
    (hs : s ∈ ae (μ.map f)) : f ⁻¹' s ∈ ae μ :=
  (tendsto_ae_map hf).eventually hs
#align measure_theory.mem_ae_of_mem_ae_map MeasureTheory.mem_ae_of_mem_ae_map

theorem ae_map_iff {f : α → β} (hf : AEMeasurable f μ) {p : β → Prop}
    (hp : MeasurableSet { x | p x }) : (∀ᵐ y ∂μ.map f, p y) ↔ ∀ᵐ x ∂μ, p (f x) :=
  mem_ae_map_iff hf hp
#align measure_theory.ae_map_iff MeasureTheory.ae_map_iff

theorem ae_of_ae_map {f : α → β} (hf : AEMeasurable f μ) {p : β → Prop} (h : ∀ᵐ y ∂μ.map f, p y) :
    ∀ᵐ x ∂μ, p (f x) :=
  mem_ae_of_mem_ae_map hf h
#align measure_theory.ae_of_ae_map MeasureTheory.ae_of_ae_map

theorem ae_map_mem_range {m0 : MeasurableSpace α} (f : α → β) (hf : MeasurableSet (range f))
    (μ : Measure α) : ∀ᵐ x ∂μ.map f, x ∈ range f := by
  by_cases h : AEMeasurable f μ
  · change range f ∈ ae (μ.map f)
    rw [mem_ae_map_iff h hf]
    filter_upwards using mem_range_self
  · simp [map_of_not_aemeasurable h]
#align measure_theory.ae_map_mem_range MeasureTheory.ae_map_mem_range


section Intervals

theorem biSup_measure_Iic [Preorder α] {s : Set α} (hsc : s.Countable)
    (hst : ∀ x : α, ∃ y ∈ s, x ≤ y) (hdir : DirectedOn (· ≤ ·) s) :
    ⨆ x ∈ s, μ (Iic x) = μ univ := by
  rw [← measure_biUnion_eq_iSup hsc]
  · congr
    simp only [← bex_def] at hst
    exact iUnion₂_eq_univ_iff.2 hst
  · exact directedOn_iff_directed.2 (hdir.directed_val.mono_comp _ fun x y => Iic_subset_Iic.2)
#align measure_theory.bsupr_measure_Iic MeasureTheory.biSup_measure_Iic

theorem tendsto_measure_Ico_atTop [SemilatticeSup α] [NoMaxOrder α]
    [(atTop : Filter α).IsCountablyGenerated] (μ : Measure α) (a : α) :
    Tendsto (fun x => μ (Ico a x)) atTop (𝓝 (μ (Ici a))) := by
  haveI : Nonempty α := ⟨a⟩
  have h_mono : Monotone fun x => μ (Ico a x) := fun i j hij => by simp only; gcongr
  convert tendsto_atTop_iSup h_mono
  obtain ⟨xs, hxs_mono, hxs_tendsto⟩ := exists_seq_monotone_tendsto_atTop_atTop α
  have h_Ici : Ici a = ⋃ n, Ico a (xs n) := by
    ext1 x
    simp only [mem_Ici, mem_iUnion, mem_Ico, exists_and_left, iff_self_and]
    intro
    obtain ⟨y, hxy⟩ := NoMaxOrder.exists_gt x
    obtain ⟨n, hn⟩ := tendsto_atTop_atTop.mp hxs_tendsto y
    exact ⟨n, hxy.trans_le (hn n le_rfl)⟩
  rw [h_Ici, measure_iUnion_eq_iSup, iSup_eq_iSup_subseq_of_monotone h_mono hxs_tendsto]
  exact Monotone.directed_le fun i j hij => Ico_subset_Ico_right (hxs_mono hij)
#align measure_theory.tendsto_measure_Ico_at_top MeasureTheory.tendsto_measure_Ico_atTop

theorem tendsto_measure_Ioc_atBot [SemilatticeInf α] [NoMinOrder α]
    [(atBot : Filter α).IsCountablyGenerated] (μ : Measure α) (a : α) :
    Tendsto (fun x => μ (Ioc x a)) atBot (𝓝 (μ (Iic a))) := by
  haveI : Nonempty α := ⟨a⟩
  have h_mono : Antitone fun x => μ (Ioc x a) := fun i j hij => by simp only; gcongr
  convert tendsto_atBot_iSup h_mono
  obtain ⟨xs, hxs_mono, hxs_tendsto⟩ := exists_seq_antitone_tendsto_atTop_atBot α
  have h_Iic : Iic a = ⋃ n, Ioc (xs n) a := by
    ext1 x
    simp only [mem_Iic, mem_iUnion, mem_Ioc, exists_and_right, iff_and_self]
    intro
    obtain ⟨y, hxy⟩ := NoMinOrder.exists_lt x
    obtain ⟨n, hn⟩ := tendsto_atTop_atBot.mp hxs_tendsto y
    exact ⟨n, (hn n le_rfl).trans_lt hxy⟩
  rw [h_Iic, measure_iUnion_eq_iSup, iSup_eq_iSup_subseq_of_antitone h_mono hxs_tendsto]
  exact Monotone.directed_le fun i j hij => Ioc_subset_Ioc_left (hxs_mono hij)
#align measure_theory.tendsto_measure_Ioc_at_bot MeasureTheory.tendsto_measure_Ioc_atBot

theorem tendsto_measure_Iic_atTop [SemilatticeSup α] [(atTop : Filter α).IsCountablyGenerated]
    (μ : Measure α) : Tendsto (fun x => μ (Iic x)) atTop (𝓝 (μ univ)) := by
  cases isEmpty_or_nonempty α
  · have h1 : ∀ x : α, Iic x = ∅ := fun x => Subsingleton.elim _ _
    have h2 : (univ : Set α) = ∅ := Subsingleton.elim _ _
    simp_rw [h1, h2]
    exact tendsto_const_nhds
  have h_mono : Monotone fun x => μ (Iic x) := fun i j hij => by simp only; gcongr
  convert tendsto_atTop_iSup h_mono
  obtain ⟨xs, hxs_mono, hxs_tendsto⟩ := exists_seq_monotone_tendsto_atTop_atTop α
  have h_univ : (univ : Set α) = ⋃ n, Iic (xs n) := by
    ext1 x
    simp only [mem_univ, mem_iUnion, mem_Iic, true_iff_iff]
    obtain ⟨n, hn⟩ := tendsto_atTop_atTop.mp hxs_tendsto x
    exact ⟨n, hn n le_rfl⟩
  rw [h_univ, measure_iUnion_eq_iSup, iSup_eq_iSup_subseq_of_monotone h_mono hxs_tendsto]
  exact Monotone.directed_le fun i j hij => Iic_subset_Iic.mpr (hxs_mono hij)
#align measure_theory.tendsto_measure_Iic_at_top MeasureTheory.tendsto_measure_Iic_atTop

theorem tendsto_measure_Ici_atBot [SemilatticeInf α] [h : (atBot : Filter α).IsCountablyGenerated]
    (μ : Measure α) : Tendsto (fun x => μ (Ici x)) atBot (𝓝 (μ univ)) :=
  @tendsto_measure_Iic_atTop αᵒᵈ _ _ h μ
#align measure_theory.tendsto_measure_Ici_at_bot MeasureTheory.tendsto_measure_Ici_atBot

variable [PartialOrder α] {a b : α}

theorem Iio_ae_eq_Iic' (ha : μ {a} = 0) : Iio a =ᵐ[μ] Iic a := by
  rw [← Iic_diff_right, diff_ae_eq_self, measure_mono_null Set.inter_subset_right ha]
#align measure_theory.Iio_ae_eq_Iic' MeasureTheory.Iio_ae_eq_Iic'

theorem Ioi_ae_eq_Ici' (ha : μ {a} = 0) : Ioi a =ᵐ[μ] Ici a :=
  Iio_ae_eq_Iic' (α := αᵒᵈ) ha
#align measure_theory.Ioi_ae_eq_Ici' MeasureTheory.Ioi_ae_eq_Ici'

theorem Ioo_ae_eq_Ioc' (hb : μ {b} = 0) : Ioo a b =ᵐ[μ] Ioc a b :=
  (ae_eq_refl _).inter (Iio_ae_eq_Iic' hb)
#align measure_theory.Ioo_ae_eq_Ioc' MeasureTheory.Ioo_ae_eq_Ioc'

theorem Ioc_ae_eq_Icc' (ha : μ {a} = 0) : Ioc a b =ᵐ[μ] Icc a b :=
  (Ioi_ae_eq_Ici' ha).inter (ae_eq_refl _)
#align measure_theory.Ioc_ae_eq_Icc' MeasureTheory.Ioc_ae_eq_Icc'

theorem Ioo_ae_eq_Ico' (ha : μ {a} = 0) : Ioo a b =ᵐ[μ] Ico a b :=
  (Ioi_ae_eq_Ici' ha).inter (ae_eq_refl _)
#align measure_theory.Ioo_ae_eq_Ico' MeasureTheory.Ioo_ae_eq_Ico'

theorem Ioo_ae_eq_Icc' (ha : μ {a} = 0) (hb : μ {b} = 0) : Ioo a b =ᵐ[μ] Icc a b :=
  (Ioi_ae_eq_Ici' ha).inter (Iio_ae_eq_Iic' hb)
#align measure_theory.Ioo_ae_eq_Icc' MeasureTheory.Ioo_ae_eq_Icc'

theorem Ico_ae_eq_Icc' (hb : μ {b} = 0) : Ico a b =ᵐ[μ] Icc a b :=
  (ae_eq_refl _).inter (Iio_ae_eq_Iic' hb)
#align measure_theory.Ico_ae_eq_Icc' MeasureTheory.Ico_ae_eq_Icc'

theorem Ico_ae_eq_Ioc' (ha : μ {a} = 0) (hb : μ {b} = 0) : Ico a b =ᵐ[μ] Ioc a b :=
  (Ioo_ae_eq_Ico' ha).symm.trans (Ioo_ae_eq_Ioc' hb)
#align measure_theory.Ico_ae_eq_Ioc' MeasureTheory.Ico_ae_eq_Ioc'

end Intervals

end

end MeasureTheory

namespace MeasurableEmbedding

open MeasureTheory Measure

variable {m0 : MeasurableSpace α} {m1 : MeasurableSpace β} {f : α → β} (hf : MeasurableEmbedding f)

nonrec theorem map_apply (μ : Measure α) (s : Set β) : μ.map f s = μ (f ⁻¹' s) := by
  refine le_antisymm ?_ (le_map_apply hf.measurable.aemeasurable s)
  set t := f '' toMeasurable μ (f ⁻¹' s) ∪ (range f)ᶜ
  have htm : MeasurableSet t :=
    (hf.measurableSet_image.2 <| measurableSet_toMeasurable _ _).union
      hf.measurableSet_range.compl
  have hst : s ⊆ t := by
    rw [subset_union_compl_iff_inter_subset, ← image_preimage_eq_inter_range]
    exact image_subset _ (subset_toMeasurable _ _)
  have hft : f ⁻¹' t = toMeasurable μ (f ⁻¹' s) := by
    rw [preimage_union, preimage_compl, preimage_range, compl_univ, union_empty,
      hf.injective.preimage_image]
  calc
    μ.map f s ≤ μ.map f t := by gcongr
    _ = μ (f ⁻¹' s) := by rw [map_apply hf.measurable htm, hft, measure_toMeasurable]
#align measurable_embedding.map_apply MeasurableEmbedding.map_apply

lemma comap_add (μ ν : Measure β) : (μ + ν).comap f = μ.comap f + ν.comap f := by
  ext s hs
  simp only [← comapₗ_eq_comap _ hf.injective (fun _ ↦ hf.measurableSet_image.mpr) _ hs,
    _root_.map_add, add_apply]

end MeasurableEmbedding

namespace MeasurableEquiv

/-! Interactions of measurable equivalences and measures -/

open Equiv MeasureTheory.Measure

variable [MeasurableSpace α] [MeasurableSpace β] {μ : Measure α} {ν : Measure β}

/-- If we map a measure along a measurable equivalence, we can compute the measure on all sets
  (not just the measurable ones). -/
protected theorem map_apply (f : α ≃ᵐ β) (s : Set β) : μ.map f s = μ (f ⁻¹' s) :=
  f.measurableEmbedding.map_apply _ _
#align measurable_equiv.map_apply MeasurableEquiv.map_apply

lemma comap_symm (e : α ≃ᵐ β) : μ.comap e.symm = μ.map e := by
  ext s hs
  rw [e.map_apply, Measure.comap_apply _ e.symm.injective _ _ hs, image_symm]
  exact fun t ht ↦ e.symm.measurableSet_image.mpr ht

lemma map_symm (e : β ≃ᵐ α) : μ.map e.symm = μ.comap e := by
  rw [← comap_symm, symm_symm]

@[simp]
theorem map_symm_map (e : α ≃ᵐ β) : (μ.map e).map e.symm = μ := by
  simp [map_map e.symm.measurable e.measurable]
#align measurable_equiv.map_symm_map MeasurableEquiv.map_symm_map

@[simp]
theorem map_map_symm (e : α ≃ᵐ β) : (ν.map e.symm).map e = ν := by
  simp [map_map e.measurable e.symm.measurable]
#align measurable_equiv.map_map_symm MeasurableEquiv.map_map_symm

theorem map_measurableEquiv_injective (e : α ≃ᵐ β) : Injective (Measure.map e) := by
  intro μ₁ μ₂ hμ
  apply_fun Measure.map e.symm at hμ
  simpa [map_symm_map e] using hμ
#align measurable_equiv.map_measurable_equiv_injective MeasurableEquiv.map_measurableEquiv_injective

theorem map_apply_eq_iff_map_symm_apply_eq (e : α ≃ᵐ β) : μ.map e = ν ↔ ν.map e.symm = μ := by
  rw [← (map_measurableEquiv_injective e).eq_iff, map_map_symm, eq_comm]
#align measurable_equiv.map_apply_eq_iff_map_symm_apply_eq MeasurableEquiv.map_apply_eq_iff_map_symm_apply_eq

theorem map_ae (f : α ≃ᵐ β) (μ : Measure α) : Filter.map f (ae μ) = ae (map f μ) := by
  ext s
  simp_rw [mem_map, mem_ae_iff, ← preimage_compl, f.map_apply]
#align measurable_equiv.map_ae MeasurableEquiv.map_ae

theorem quasiMeasurePreserving_symm (μ : Measure α) (e : α ≃ᵐ β) :
    QuasiMeasurePreserving e.symm (map e μ) μ :=
  ⟨e.symm.measurable, by rw [Measure.map_map, e.symm_comp_self, Measure.map_id] <;> measurability⟩
#align measurable_equiv.quasi_measure_preserving_symm MeasurableEquiv.quasiMeasurePreserving_symm

end MeasurableEquiv

namespace MeasureTheory

theorem OuterMeasure.toMeasure_zero [MeasurableSpace α] :
    (0 : OuterMeasure α).toMeasure (le_top.trans OuterMeasure.zero_caratheodory.symm.le) = 0 := by
  rw [← Measure.measure_univ_eq_zero, toMeasure_apply _ _ MeasurableSet.univ,
    OuterMeasure.coe_zero, Pi.zero_apply]
#align measure_theory.outer_measure.to_measure_zero MeasureTheory.OuterMeasure.toMeasure_zero

end MeasureTheory

end<|MERGE_RESOLUTION|>--- conflicted
+++ resolved
@@ -354,11 +354,7 @@
   refine le_antisymm (measure_mono (iUnion_mono hsub)) ?_
   set M := toMeasurable μ
   have H : ∀ b, (M (t b) ∩ M (⋃ b, s b) : Set α) =ᵐ[μ] M (t b) := by
-<<<<<<< HEAD
-    refine fun b => ae_eq_of_subset_of_measure_ge (inter_subset_left _ _) ?_ ?_ ?_
-=======
     refine fun b => ae_eq_of_subset_of_measure_ge inter_subset_left ?_ ?_ ?_
->>>>>>> d97a437a
     · calc
         μ (M (t b)) = μ (t b) := measure_toMeasurable _
         _ ≤ μ (s b) := h_le b
