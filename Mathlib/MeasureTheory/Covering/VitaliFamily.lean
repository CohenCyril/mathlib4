/-
Copyright (c) 2021 Sébastien Gouëzel. All rights reserved.
Released under Apache 2.0 license as described in the file LICENSE.
Authors: Sébastien Gouëzel
-/
import Mathlib.MeasureTheory.Measure.MeasureSpace

#align_import measure_theory.covering.vitali_family from "leanprover-community/mathlib"@"f2ce6086713c78a7f880485f7917ea547a215982"

/-!
# Vitali families

On a metric space `X` with a measure `μ`, consider for each `x : X` a family of measurable sets with
nonempty interiors, called `setsAt x`. This family is a Vitali family if it satisfies the following
property: consider a (possibly non-measurable) set `s`, and for any `x` in `s` a
subfamily `f x` of `setsAt x` containing sets of arbitrarily small diameter. Then one can extract
a disjoint subfamily covering almost all `s`.

Vitali families are provided by covering theorems such as the Besicovitch covering theorem or the
Vitali covering theorem. They make it possible to formulate general versions of theorems on
differentiations of measure that apply in both contexts.

This file gives the basic definition of Vitali families. More interesting developments of this
notion are deferred to other files:
* constructions of specific Vitali families are provided by the Besicovitch covering theorem, in
`Besicovitch.vitaliFamily`, and by the Vitali covering theorem, in `Vitali.vitaliFamily`.
* The main theorem on differentiation of measures along a Vitali family is proved in
`VitaliFamily.ae_tendsto_rnDeriv`.

## Main definitions

* `VitaliFamily μ` is a structure made, for each `x : X`, of a family of sets around `x`, such that
one can extract an almost everywhere disjoint covering from any subfamily containing sets of
arbitrarily small diameters.

Let `v` be such a Vitali family.
* `v.FineSubfamilyOn` describes the subfamilies of `v` from which one can extract almost
everywhere disjoint coverings. This property, called
`v.FineSubfamilyOn.exists_disjoint_covering_ae`, is essentially a restatement of the definition
of a Vitali family. We also provide an API to use efficiently such a disjoint covering.
* `v.filterAt x` is a filter on sets of `X`, such that convergence with respect to this filter
means convergence when sets in the Vitali family shrink towards `x`.

## References

* [Herbert Federer, Geometric Measure Theory, Chapter 2.8][Federer1996] (Vitali families are called
Vitali relations there)
-/


open MeasureTheory Set Filter TopologicalSpace MeasureTheory.Measure

open scoped Topology

universe u

/-- On a metric space `X` with a measure `μ`, consider for each `x : X` a family of measurable sets
with nonempty interiors, called `setsAt x`. This family is a Vitali family if it satisfies the
following property: consider a (possibly non-measurable) set `s`, and for any `x` in `s` a
subfamily `f x` of `setsAt x` containing sets of arbitrarily small diameter. Then one can extract
a disjoint subfamily covering almost all `s`.

Vitali families are provided by covering theorems such as the Besicovitch covering theorem or the
Vitali covering theorem. They make it possible to formulate general versions of theorems on
differentiations of measure that apply in both contexts.
-/
<<<<<<< HEAD
-- @[nolint has_nonempty_instance] -- Porting note: This linter does not exist yet.
structure VitaliFamily {X : Type u} [TopologicalSpace X] {m : MeasurableSpace X}
    (μ : Measure X) where
=======
-- Porting note(#5171): this linter isn't ported yet.
-- @[nolint has_nonempty_instance]
structure VitaliFamily {m : MeasurableSpace α} (μ : Measure α) where
>>>>>>> c9ee63a2
  /-- Sets of the family "centered" at a given point. -/
  setsAt :  X → Set (Set X)
  /-- All sets of the family are measurable. -/
  measurableSet : ∀ x : X, ∀ s ∈ setsAt x, MeasurableSet s
  /-- For any closed ball around `x`, there exists a set of the family contained in this ball. -/
  nontrivial : ∀ (x : X), ∃ᶠ s in (𝓝 x).smallSets, s ∈ setsAt x
  /-- Consider a (possibly non-measurable) set `s`,
  and for any `x` in `s` a subfamily `f x` of `setsAt x`
  containing sets of arbitrarily small diameter.
  Then one can extract a disjoint subfamily covering almost all `s`. -/
  covering : ∀ (s : Set X) (f : X → Set (Set X)),
    (∀ x, f x ⊆ setsAt x) → (∀ x, ∃ᶠ t in (𝓝 x).smallSets, t ∈ f x) →
    ∃ (ι : Type u) (c : ι → X) (t : ι → Set X), Countable ι ∧
      (∀ i, c i ∈ s) ∧ Pairwise (Disjoint on t) ∧ (∀ i, t i ∈ f (c i)) ∧ μ (s \ ⋃ i, t i) = 0
#align vitali_family VitaliFamily

namespace VitaliFamily

section TopologicalSpace

variable {X : Type u} [TopologicalSpace X] {m0 : MeasurableSpace X} {μ : Measure X}

/-- A Vitali family for a measure `μ` is also a Vitali family for any measure absolutely continuous
with respect to `μ`. -/
def mono (v : VitaliFamily μ) (ν : Measure X) (hν : ν ≪ μ) : VitaliFamily ν where
  __ := v
  covering s f h h' :=
    let ⟨ι, c, t, hcount, hc, hd, ht, hμ⟩ := v.covering s f h h'
    ⟨ι, c, t, hcount, hc, hd, ht, hν hμ⟩
#align vitali_family.mono VitaliFamily.mono

/-- Given a vitali family `v`, then `v.filterAt x` is the filter on `Set X` made of those families
that contain all sets of `v.setsAt x` of a sufficiently small diameter. This filter makes it
possible to express limiting behavior when sets in `v.setsAt x` shrink to `x`. -/
def filterAt (v : VitaliFamily μ) (x : X) : Filter (Set X) := (𝓝 x).smallSets ⊓ 𝓟 (v.setsAt x)
#align vitali_family.filter_at VitaliFamily.filterAt

theorem _root_.Filter.HasBasis.vitaliFamily {ι : Sort*} {p : ι → Prop} {s : ι → Set X} {x : X}
    (h : (𝓝 x).HasBasis p s) (v : VitaliFamily μ) :
    (v.filterAt x).HasBasis p (fun i ↦ {t ∈ v.setsAt x | t ⊆ s i}) := by
  simpa only [← Set.setOf_inter_eq_sep] using h.smallSets.inf_principal _

instance filterAt_neBot (v : VitaliFamily μ) (x : X) : (v.filterAt x).NeBot :=
  frequently_mem_iff_neBot.1 <| v.nontrivial x
#align vitali_family.filter_at_ne_bot VitaliFamily.filterAt_neBot

theorem eventually_subset_of_nhds (v : VitaliFamily μ) {x : X} {U : Set X} (hx : U ∈ 𝓝 x) :
    ∀ᶠ a in v.filterAt x, a ⊆ U :=
  (eventually_smallSets_subset.2 hx).filter_mono inf_le_left
#align vitali_family.eventually_filter_at_subset_of_nhds VitaliFamily.eventually_subset_of_nhds

theorem eventually_mem_setsAt (v : VitaliFamily μ) (x : X) :
    ∀ᶠ s in v.filterAt x, s ∈ v.setsAt x :=
  eventually_inf_principal.2 <| eventually_of_forall fun _ ↦ id
#align vitali_family.eventually_filter_at_mem_sets VitaliFamily.eventually_mem_setsAt

theorem eventually_measurableSet (v : VitaliFamily μ) (x : X) :
    ∀ᶠ a in v.filterAt x, MeasurableSet a :=
  (v.eventually_mem_setsAt x).mono <| v.measurableSet _
#align vitali_family.eventually_filter_at_measurable_set VitaliFamily.eventually_measurableSet

structure FineSubfamilyOn (v : VitaliFamily μ) (s : Set X) where
  toFun : X → Set (Set X)
  ae_frequently' : ∀ᵐ x ∂μ, x ∈ s → ∃ᶠ t in v.filterAt x, t ∈ toFun x
#align vitali_family.fine_subfamily_on VitaliFamily.FineSubfamilyOn

namespace FineSubfamilyOn

variable {v : VitaliFamily μ} {s : Set X}

instance : FunLike (FineSubfamilyOn v s) X (Set (Set X)) where
  coe f := f.toFun
  coe_injective' | ⟨_, _⟩, ⟨_, _⟩, rfl => rfl

theorem ae_frequently (f : FineSubfamilyOn v s) : ∀ᵐ x ∂μ, x ∈ s → ∃ᶠ t in v.filterAt x, t ∈ f x :=
  f.ae_frequently'

theorem exists_aecovering (f : FineSubfamilyOn v s) :
    ∃ (ι : Type u) (c : ι → X) (t : ι → Set X), Countable ι ∧ μ (s \ ⋃ i, t i) = 0 ∧
      Pairwise (Disjoint on t) ∧ ∀ i, c i ∈ s ∧ t i ∈ v.setsAt (c i) ∧ t i ∈ f (c i) := by
  classical
  set s' := {x ∈ s | ∃ᶠ t in v.filterAt x, t ∈ f x}
  set f' := fun x ↦ v.setsAt x ∩ if x ∈ s' then f x else univ
  have H : ∀ x, ∃ᶠ t in smallSets (𝓝 x), t ∈ f' x := fun x ↦ by
    if hx : x ∈ s' then simpa only [if_pos hx] using hx.2.of_inf_principal
    else simpa only [if_neg hx, inter_univ] using v.nontrivial x
  obtain ⟨ι, c, t, hcount, hcs, hd, ht, hμ⟩ := v.covering s' f' (fun x ↦ inter_subset_left _ _) H
  refine ⟨ι, c, t, hcount, ?_, hd, fun i ↦ ⟨(hcs i).1, (ht i).1, ?_⟩⟩
  · rw [← ae_le_set] at hμ ⊢
    refine EventuallyLE.trans ?_ hμ
    filter_upwards [f.ae_frequently] with x hx hxs using ⟨hxs, hx hxs⟩
  · simpa only [if_pos (hcs i)] using (ht i).2

def Index (f : FineSubfamilyOn v s) : Type u := f.exists_aecovering.choose

noncomputable def center (f : FineSubfamilyOn v s) : f.Index → X :=
  f.exists_aecovering.choose_spec.choose

noncomputable def covering (f : FineSubfamilyOn v s) : f.Index → Set X :=
  f.exists_aecovering.choose_spec.choose_spec.choose

instance (f : FineSubfamilyOn v s) : Countable f.Index :=
  f.exists_aecovering.choose_spec.choose_spec.choose_spec.1

theorem measure_diff_iUnion (f : FineSubfamilyOn v s) : μ (s \ ⋃ i, f.covering i) = 0 :=
  f.exists_aecovering.choose_spec.choose_spec.choose_spec.2.1

theorem ae_le_iUnion (f : FineSubfamilyOn v s) : s ≤ᵐ[μ] ⋃ i, f.covering i :=
  ae_le_set.2 f.measure_diff_iUnion

theorem ae_eq_iUnion_inter (f : FineSubfamilyOn v s) : s =ᵐ[μ] ⋃ i, f.covering i ∩ s := by
  rw [← iUnion_inter, ae_eq_set]
  simp [f.measure_diff_iUnion, inter_diff_assoc]

theorem pairwise_disjoint (f : FineSubfamilyOn v s) : Pairwise (Disjoint on f.covering) :=
  f.exists_aecovering.choose_spec.choose_spec.choose_spec.2.2.1

theorem disjoint (f : FineSubfamilyOn v s) {i j : f.Index} (h : i ≠ j) :
    Disjoint (f.covering i) (f.covering j) :=
  f.pairwise_disjoint h

theorem center_mem (f : FineSubfamilyOn v s) (i : f.Index) : f.center i ∈ s :=
  (f.exists_aecovering.choose_spec.choose_spec.choose_spec.2.2.2 i).1

theorem covering_mem_setsAt (f : FineSubfamilyOn v s) (i : f.Index) :
    f.covering i ∈ v.setsAt (f.center i) :=
  (f.exists_aecovering.choose_spec.choose_spec.choose_spec.2.2.2 i).2.1

theorem covering_mem (f : FineSubfamilyOn v s) (i : f.Index) : f.covering i ∈ f (f.center i) :=
  (f.exists_aecovering.choose_spec.choose_spec.choose_spec.2.2.2 i).2.2

protected theorem measurableSet_covering (f : FineSubfamilyOn v s) (i : f.Index) :
    MeasurableSet (f.covering i) :=
  v.measurableSet _ _ (f.covering_mem_setsAt _)
#align vitali_family.fine_subfamily_on.measurable_set_u VitaliFamily.FineSubfamilyOn.measurableSet_covering

theorem outerMeasure_le_tsum_of_absolutelyContinuous (f : FineSubfamilyOn v s)
    {ρ : OuterMeasure X} (hρ : ∀ ⦃t⦄, μ t = 0 → ρ t = 0) : ρ s ≤ ∑' i, ρ (f.covering i) :=
  -- TODO: introduce `OuterMeasure.ae` and golf
  calc
    ρ s ≤ ρ ((s \ ⋃ i, f.covering i) ∪ ⋃ i, f.covering i) := by
      rw [diff_union_self]; exact ρ.mono <| subset_union_left _ _
    _ ≤ ρ (s \ ⋃ i, f.covering i) + ρ (⋃ i, f.covering i) := ρ.union _ _
    _ ≤ ρ (s \ ⋃ i, f.covering i) + ∑' i, ρ (f.covering i) := by gcongr; apply ρ.iUnion
    _ = ∑' i, ρ (f.covering i) := by rw [hρ f.measure_diff_iUnion, zero_add]

theorem measure_le_tsum_of_absolutelyContinuous (f : FineSubfamilyOn v s) {ρ : Measure X}
    (hρ : ρ ≪ μ) : ρ s ≤ ∑' i, ρ (f.covering i) :=
  f.outerMeasure_le_tsum_of_absolutelyContinuous hρ
#align vitali_family.fine_subfamily_on.measure_le_tsum_of_absolutely_continuous VitaliFamily.FineSubfamilyOn.measure_le_tsum_of_absolutelyContinuous

theorem measure_le_tsum (f : FineSubfamilyOn v s) : μ s ≤ ∑' i, μ (f.covering i) :=
  f.measure_le_tsum_of_absolutelyContinuous Measure.AbsolutelyContinuous.rfl
#align vitali_family.fine_subfamily_on.measure_le_tsum VitaliFamily.FineSubfamilyOn.measure_le_tsum

def restrOpen (f : FineSubfamilyOn v s) (o : Set X) (ho : IsOpen o) (hsub : s ⊆ o) :
    FineSubfamilyOn v s where
  toFun := fun i ↦ f i ∩ {t | t ⊆ o}
  ae_frequently' := f.ae_frequently.mono fun _x hx hxs ↦ (hx hxs).and_eventually <|
    v.eventually_subset_of_nhds <| ho.mem_nhds <| hsub hxs

theorem tsum_measure_covering_restrOpen_le (f : FineSubfamilyOn v s) {o : Set X} (ho : IsOpen o)
    (hsub : s ⊆ o) : ∑' i, μ ((f.restrOpen o ho hsub).covering i) ≤ μ o := by
  rw [← measure_iUnion (pairwise_disjoint _) (FineSubfamilyOn.measurableSet_covering _)]
  exact measure_mono <| iUnion_subset fun i ↦ (covering_mem _ i).2

end FineSubfamilyOn

<<<<<<< HEAD
/-- For almost every point `x`,
sufficiently small sets in a Vitali family around `x` have positive measure.
=======
/-- One can enlarge a Vitali family by adding to the sets `f x` at `x` all sets which are not
contained in a `δ`-neighborhood on `x`. This does not change the local filter at a point, but it
can be convenient to get a nicer global behavior. -/
def enlarge (v : VitaliFamily μ) (δ : ℝ) (δpos : 0 < δ) : VitaliFamily μ where
  setsAt x := v.setsAt x ∪ { a | MeasurableSet a ∧ (interior a).Nonempty ∧ ¬a ⊆ closedBall x δ }
  measurableSet x a ha := by
    cases' ha with ha ha
    exacts [v.measurableSet _ _ ha, ha.1]
  nonempty_interior x a ha := by
    cases' ha with ha ha
    exacts [v.nonempty_interior _ _ ha, ha.2.1]
  nontrivial := by
    intro x ε εpos
    rcases v.nontrivial x ε εpos with ⟨a, ha, h'a⟩
    exact ⟨a, mem_union_left _ ha, h'a⟩
  covering := by
    intro s f fset ffine
    let g : α → Set (Set α) := fun x => f x ∩ v.setsAt x
    have : ∀ x ∈ s, ∀ ε : ℝ, ε > 0 → ∃ (a : Set α), a ∈ g x ∧ a ⊆ closedBall x ε := by
      intro x hx ε εpos
      obtain ⟨a, af, ha⟩ : ∃ a ∈ f x, a ⊆ closedBall x (min ε δ) :=
        ffine x hx (min ε δ) (lt_min εpos δpos)
      rcases fset x hx af with (h'a | h'a)
      · exact ⟨a, ⟨af, h'a⟩, ha.trans (closedBall_subset_closedBall (min_le_left _ _))⟩
      · refine' False.elim (h'a.2.2 _)
        exact ha.trans (closedBall_subset_closedBall (min_le_right _ _))
    rcases v.covering s g (fun x _ => inter_subset_right _ _) this with ⟨t, ts, tdisj, tg, μt⟩
    exact ⟨t, ts, tdisj, fun p hp => (tg p hp).1, μt⟩
#align vitali_family.enlarge VitaliFamily.enlarge
>>>>>>> c9ee63a2

This is a nontrivial result, following from the covering property of Vitali families.
-/
theorem ae_eventually_measure_pos (v : VitaliFamily μ) :
    ∀ᵐ x ∂μ, ∀ᶠ t in v.filterAt x, 0 < μ t := by
  set s := {x : X | ∃ᶠ t in v.filterAt x, μ t = 0}
  suffices μ s ≤ 0 by simpa [ae_iff] using this
  set f : v.FineSubfamilyOn s := ⟨fun _ ↦ {t | μ t = 0}, ae_of_all _ fun _ ↦ id⟩
  have : ∀ i, μ (f.covering i) = 0 := f.covering_mem
  calc
    μ s ≤ ∑' i, μ (f.covering i) := f.measure_le_tsum
    _ = 0 := by simp [this]

-- theorem filterAt_basis_closedBall (x : α) :
--     (v.filterAt x).HasBasis (0 < ·) ({a ∈ v.setsAt x | a ⊆ closedBall x ·}) :=
--   nhds_basis_closedBall.vitaliFamily v

-- theorem mem_filterAt_iff {x : α} {s : Set (Set α)} :
--     s ∈ v.filterAt x ↔ ∃ ε > (0 : ℝ), ∀ a ∈ v.setsAt x, a ⊆ closedBall x ε → a ∈ s := by
--   simp only [(v.filterAt_basis_closedBall x).mem_iff, ← and_imp, subset_def, mem_setOf]
-- #align vitali_family.mem_filter_at_iff VitaliFamily.mem_filterAt_iff

-- theorem eventually_filterAt_iff {x : α} {P : Set α → Prop} :
--     (∀ᶠ a in v.filterAt x, P a) ↔ ∃ ε > (0 : ℝ), ∀ a ∈ v.setsAt x, a ⊆ closedBall x ε → P a :=
--   v.mem_filterAt_iff
-- #align vitali_family.eventually_filter_at_iff VitaliFamily.eventually_filterAt_iff

-- theorem tendsto_filterAt_iff {ι : Type*} {l : Filter ι} {f : ι → Set α} {x : α} :
--     Tendsto f l (v.filterAt x) ↔
--       (∀ᶠ i in l, f i ∈ v.setsAt x) ∧ ∀ ε > (0 : ℝ), ∀ᶠ i in l, f i ⊆ closedBall x ε := by
--   simp only [filterAt, tendsto_inf, nhds_basis_closedBall.smallSets.tendsto_right_iff,
--     tendsto_principal, and_comm, mem_powerset_iff]
-- #align vitali_family.tendsto_filter_at_iff VitaliFamily.tendsto_filterAt_iff

-- theorem eventually_filterAt_subset_closedBall (x : α) {ε : ℝ} (hε : 0 < ε) :
--     ∀ᶠ a : Set α in v.filterAt x, a ⊆ closedBall x ε :=
--   (v.tendsto_filterAt_iff.mp tendsto_id).2 ε hε
-- #align vitali_family.eventually_filter_at_subset_closed_ball VitaliFamily.eventually_filterAt_subset_closedBall

-- theorem frequently_filterAt_iff {x : α} {P : Set α → Prop} :
--     (∃ᶠ a in v.filterAt x, P a) ↔ ∀ ε > (0 : ℝ), ∃ a ∈ v.setsAt x, a ⊆ closedBall x ε ∧ P a := by
--   simp only [(v.filterAt_basis_closedBall x).frequently_iff, ← and_assoc, subset_def, mem_setOf]
-- #align vitali_family.frequently_filter_at_iff VitaliFamily.frequently_filterAt_iff




-- namespace FineSubfamilyOn

-- variable {v : VitaliFamily μ} {f : α → Set (Set α)} {s : Set α} (h : v.FineSubfamilyOn f s)

-- theorem exists_disjoint_covering_ae :
--     ∃ t : Set (α × Set α),
--       (∀ p : α × Set α, p ∈ t → p.1 ∈ s) ∧
--       (t.PairwiseDisjoint fun p => p.2) ∧
--       (∀ p : α × Set α, p ∈ t → p.2 ∈ v.setsAt p.1 ∩ f p.1) ∧
--       μ (s \ ⋃ (p : α × Set α) (_ : p ∈ t), p.2) = 0 :=
--   v.covering s (fun x => v.setsAt x ∩ f x) (fun _ _ => inter_subset_left _ _) h
-- #align vitali_family.fine_subfamily_on.exists_disjoint_covering_ae VitaliFamily.FineSubfamilyOn.exists_disjoint_covering_ae

-- /-- Given `h : v.FineSubfamilyOn f s`, then `h.index` is a set parametrizing a disjoint
-- covering of almost every `s`. -/
-- protected def Index : Type _ :=
--   h.exists_disjoint_covering_ae.choose
-- #align vitali_family.fine_subfamily_on.index VitaliFamily.FineSubfamilyOn.Index

-- /-- Given `h : v.FineSubfamilyOn f s`, then `h.covering p` is a set in the family,
-- for `p ∈ h.index`, such that these sets form a disjoint covering of almost every `s`. -/
-- protected def covering (h : FineSubfamilyOn v f s) : h.Index → Set α :=
--   fun p => p.2
-- #align vitali_family.fine_subfamily_on.covering VitaliFamily.FineSubfamilyOn.covering

-- theorem index_subset : ∀ p : α × Set α, p ∈ h.index → p.1 ∈ s :=
--   h.exists_disjoint_covering_ae.choose_spec.1
-- #align vitali_family.fine_subfamily_on.index_subset VitaliFamily.FineSubfamilyOn.index_subset

-- theorem covering_disjoint : h.index.PairwiseDisjoint h.covering :=
--   h.exists_disjoint_covering_ae.choose_spec.2.1
-- #align vitali_family.fine_subfamily_on.covering_disjoint VitaliFamily.FineSubfamilyOn.covering_disjoint

-- theorem covering_disjoint_subtype : Pairwise (Disjoint on fun x : h.index => h.covering x) :=
--   (pairwise_subtype_iff_pairwise_set _ _).2 h.covering_disjoint
-- #align vitali_family.fine_subfamily_on.covering_disjoint_subtype VitaliFamily.FineSubfamilyOn.covering_disjoint_subtype

-- theorem covering_mem {p : α × Set α} (hp : p ∈ h.index) : h.covering p ∈ f p.1 :=
--   (h.exists_disjoint_covering_ae.choose_spec.2.2.1 p hp).2
-- #align vitali_family.fine_subfamily_on.covering_mem VitaliFamily.FineSubfamilyOn.covering_mem

-- theorem covering_mem_family {p : α × Set α} (hp : p ∈ h.index) : h.covering p ∈ v.setsAt p.1 :=
--   (h.exists_disjoint_covering_ae.choose_spec.2.2.1 p hp).1
-- #align vitali_family.fine_subfamily_on.covering_mem_family VitaliFamily.FineSubfamilyOn.covering_mem_family

-- theorem measure_diff_biUnion : μ (s \ ⋃ p ∈ h.index, h.covering p) = 0 :=
--   h.exists_disjoint_covering_ae.choose_spec.2.2.2
-- #align vitali_family.fine_subfamily_on.measure_diff_bUnion VitaliFamily.FineSubfamilyOn.measure_diff_biUnion

-- theorem index_countable [SecondCountableTopology α] : h.index.Countable :=
--   h.covering_disjoint.countable_of_nonempty_interior fun _ hx =>
--     v.nonempty_interior _ _ (h.covering_mem_family hx)
-- #align vitali_family.fine_subfamily_on.index_countable VitaliFamily.FineSubfamilyOn.index_countable

-- end FineSubfamilyOn

end TopologicalSpace

section MetricSpace

open Metric

variable {X : Type*} [MetricSpace X] {m : MeasurableSpace X} {μ : Measure X}

theorem eventually_subset_closedBall (v : VitaliFamily μ) (x : X) {δ : ℝ} (hδ : 0 < δ) :
    ∀ᶠ t in v.filterAt x, t ⊆ closedBall x δ :=
  v.eventually_subset_of_nhds <| closedBall_mem_nhds x hδ

/-- One can enlarge a Vitali family by adding to the sets `f x` at `x` all sets which are not
contained in a `δ`-neighborhood on `x`. This does not change the local filter at a point, but it
can be convenient to get a nicer global behavior. -/
def enlarge (v : VitaliFamily μ) (δ : ℝ) (δpos : 0 < δ) : VitaliFamily μ where
  setsAt x := v.setsAt x ∪ { a | MeasurableSet a ∧ ¬a ⊆ closedBall x δ }
  measurableSet
    | _, _, .inl h => v.measurableSet _ _ h
    | _, _, .inr h => h.1
  nontrivial x := (v.nontrivial x).mono fun _ ↦ .inl
  covering s f fset ffine := by
    have hf : ∀ x ∈ s, ∃ᶠ t in v.filterAt x, t ∈ f x := fun x _ ↦ by
      refine frequently_inf_principal.2 <| (ffine x).mp ?_
      filter_upwards [eventually_smallSets_subset.2 (closedBall_mem_nhds _ δpos)] with t htδ htf
      exact ⟨(fset x htf).resolve_right fun h ↦ h.2 htδ, htf⟩
    let g : v.FineSubfamilyOn s := ⟨f, ae_of_all _ hf⟩
    exact ⟨g.Index, g.center, g.covering, inferInstance, g.center_mem, g.pairwise_disjoint,
      g.covering_mem, g.measure_diff_iUnion⟩
#align vitali_family.enlarge VitaliFamily.enlarge

@[simp]
theorem enlarge_filterAt (v : VitaliFamily μ) {δ : ℝ} (δpos : 0 < δ) :
    (v.enlarge δ δpos).filterAt = v.filterAt := by
  ext1 x
  refine set_eventuallyEq_iff_inf_principal.1 <| eventuallyEq_set.2 ?_
  filter_upwards [eventually_smallSets_subset.2 (closedBall_mem_nhds _ δpos)] with t ht
  simp [enlarge, ht]<|MERGE_RESOLUTION|>--- conflicted
+++ resolved
@@ -64,15 +64,10 @@
 Vitali covering theorem. They make it possible to formulate general versions of theorems on
 differentiations of measure that apply in both contexts.
 -/
-<<<<<<< HEAD
--- @[nolint has_nonempty_instance] -- Porting note: This linter does not exist yet.
+-- Porting note(#5171): this linter isn't ported yet.
+-- @[nolint has_nonempty_instance]
 structure VitaliFamily {X : Type u} [TopologicalSpace X] {m : MeasurableSpace X}
     (μ : Measure X) where
-=======
--- Porting note(#5171): this linter isn't ported yet.
--- @[nolint has_nonempty_instance]
-structure VitaliFamily {m : MeasurableSpace α} (μ : Measure α) where
->>>>>>> c9ee63a2
   /-- Sets of the family "centered" at a given point. -/
   setsAt :  X → Set (Set X)
   /-- All sets of the family are measurable. -/
@@ -241,40 +236,8 @@
 
 end FineSubfamilyOn
 
-<<<<<<< HEAD
 /-- For almost every point `x`,
 sufficiently small sets in a Vitali family around `x` have positive measure.
-=======
-/-- One can enlarge a Vitali family by adding to the sets `f x` at `x` all sets which are not
-contained in a `δ`-neighborhood on `x`. This does not change the local filter at a point, but it
-can be convenient to get a nicer global behavior. -/
-def enlarge (v : VitaliFamily μ) (δ : ℝ) (δpos : 0 < δ) : VitaliFamily μ where
-  setsAt x := v.setsAt x ∪ { a | MeasurableSet a ∧ (interior a).Nonempty ∧ ¬a ⊆ closedBall x δ }
-  measurableSet x a ha := by
-    cases' ha with ha ha
-    exacts [v.measurableSet _ _ ha, ha.1]
-  nonempty_interior x a ha := by
-    cases' ha with ha ha
-    exacts [v.nonempty_interior _ _ ha, ha.2.1]
-  nontrivial := by
-    intro x ε εpos
-    rcases v.nontrivial x ε εpos with ⟨a, ha, h'a⟩
-    exact ⟨a, mem_union_left _ ha, h'a⟩
-  covering := by
-    intro s f fset ffine
-    let g : α → Set (Set α) := fun x => f x ∩ v.setsAt x
-    have : ∀ x ∈ s, ∀ ε : ℝ, ε > 0 → ∃ (a : Set α), a ∈ g x ∧ a ⊆ closedBall x ε := by
-      intro x hx ε εpos
-      obtain ⟨a, af, ha⟩ : ∃ a ∈ f x, a ⊆ closedBall x (min ε δ) :=
-        ffine x hx (min ε δ) (lt_min εpos δpos)
-      rcases fset x hx af with (h'a | h'a)
-      · exact ⟨a, ⟨af, h'a⟩, ha.trans (closedBall_subset_closedBall (min_le_left _ _))⟩
-      · refine' False.elim (h'a.2.2 _)
-        exact ha.trans (closedBall_subset_closedBall (min_le_right _ _))
-    rcases v.covering s g (fun x _ => inter_subset_right _ _) this with ⟨t, ts, tdisj, tg, μt⟩
-    exact ⟨t, ts, tdisj, fun p hp => (tg p hp).1, μt⟩
-#align vitali_family.enlarge VitaliFamily.enlarge
->>>>>>> c9ee63a2
 
 This is a nontrivial result, following from the covering property of Vitali families.
 -/
