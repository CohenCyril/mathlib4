--- conflicted
+++ resolved
@@ -1081,24 +1081,12 @@
       refine ⟨_, ?_, h_nonempty_equiv⟩
       letI : MeasurableSpace (Fin n) := borel (Fin n)
       haveI : BorelSpace (Fin n) := ⟨rfl⟩
-<<<<<<< HEAD
-      refine' MeasurableEmbedding.measurableSet_range _
-      · infer_instance
-      · exact
-          continuous_of_discreteTopology.measurableEmbedding
-            (Nat.cast_injective.comp Fin.val_injective)
-    · refine ⟨_, ?_, measurableEquiv_range_coe_nat_of_infinite_of_countable α⟩
-      refine' MeasurableEmbedding.measurableSet_range _
-      · infer_instance
-      · exact continuous_of_discreteTopology.measurableEmbedding Nat.cast_injective
-=======
       apply MeasurableEmbedding.measurableSet_range (mα := by infer_instance)
       exact continuous_of_discreteTopology.measurableEmbedding
         (Nat.cast_injective.comp Fin.val_injective)
     · refine ⟨_, ?_, measurableEquiv_range_coe_nat_of_infinite_of_countable α⟩
       apply MeasurableEmbedding.measurableSet_range (mα := by infer_instance)
       exact continuous_of_discreteTopology.measurableEmbedding Nat.cast_injective
->>>>>>> d97a437a
   · refine
       ⟨univ, MeasurableSet.univ,
         ⟨(PolishSpace.measurableEquivOfNotCountable hα ?_ : α ≃ᵐ (univ : Set ℝ))⟩⟩
