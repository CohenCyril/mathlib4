/-
Copyright (c) 2021 Rémy Degenne. All rights reserved.
Released under Apache 2.0 license as described in the file LICENSE.
Authors: Rémy Degenne
-/
import Mathlib.MeasureTheory.Function.ConditionalExpectation.CondexpL1

#align_import measure_theory.function.conditional_expectation.basic from "leanprover-community/mathlib"@"d8bbb04e2d2a44596798a9207ceefc0fb236e41e"

/-! # Conditional expectation

We build the conditional expectation of an integrable function `f` with value in a Banach space
with respect to a measure `μ` (defined on a measurable space structure `m0`) and a measurable space
structure `m` with `hm : m ≤ m0` (a sub-sigma-algebra). This is an `m`-strongly measurable
function `μ[f|hm]` which is integrable and verifies `∫ x in s, μ[f|hm] x ∂μ = ∫ x in s, f x ∂μ`
for all `m`-measurable sets `s`. It is unique as an element of `L¹`.

The construction is done in four steps:
* Define the conditional expectation of an `L²` function, as an element of `L²`. This is the
  orthogonal projection on the subspace of almost everywhere `m`-measurable functions.
* Show that the conditional expectation of the indicator of a measurable set with finite measure
  is integrable and define a map `Set α → (E →L[ℝ] (α →₁[μ] E))` which to a set associates a linear
  map. That linear map sends `x ∈ E` to the conditional expectation of the indicator of the set
  with value `x`.
* Extend that map to `condexpL1CLM : (α →₁[μ] E) →L[ℝ] (α →₁[μ] E)`. This is done using the same
  construction as the Bochner integral (see the file `MeasureTheory/Integral/SetToL1`).
* Define the conditional expectation of a function `f : α → E`, which is an integrable function
  `α → E` equal to 0 if `f` is not integrable, and equal to an `m`-measurable representative of
  `condexpL1CLM` applied to `[f]`, the equivalence class of `f` in `L¹`.

The first step is done in `MeasureTheory.Function.ConditionalExpectation.CondexpL2`, the two
next steps in `MeasureTheory.Function.ConditionalExpectation.CondexpL1` and the final step is
performed in this file.

## Main results

The conditional expectation and its properties

* `condexp (m : MeasurableSpace α) (μ : Measure α) (f : α → E)`: conditional expectation of `f`
  with respect to `m`.
* `integrable_condexp` : `condexp` is integrable.
* `stronglyMeasurable_condexp` : `condexp` is `m`-strongly-measurable.
* `setIntegral_condexp (hf : Integrable f μ) (hs : MeasurableSet[m] s)` : if `m ≤ m0` (the
  σ-algebra over which the measure is defined), then the conditional expectation verifies
  `∫ x in s, condexp m μ f x ∂μ = ∫ x in s, f x ∂μ` for any `m`-measurable set `s`.

While `condexp` is function-valued, we also define `condexpL1` with value in `L1` and a continuous
linear map `condexpL1CLM` from `L1` to `L1`. `condexp` should be used in most cases.

Uniqueness of the conditional expectation

* `ae_eq_condexp_of_forall_setIntegral_eq`: an a.e. `m`-measurable function which verifies the
  equality of integrals is a.e. equal to `condexp`.

## Notations

For a measure `μ` defined on a measurable space structure `m0`, another measurable space structure
`m` with `hm : m ≤ m0` (a sub-σ-algebra) and a function `f`, we define the notation
* `μ[f|m] = condexp m μ f`.

## Tags

conditional expectation, conditional expected value

-/


open TopologicalSpace MeasureTheory.Lp Filter

open scoped ENNReal Topology MeasureTheory

namespace MeasureTheory

variable {α F F' 𝕜 : Type*} {p : ℝ≥0∞} [RCLike 𝕜]
  -- 𝕜 for ℝ or ℂ
  -- F for a Lp submodule
  [NormedAddCommGroup F]
  [NormedSpace 𝕜 F]
  -- F' for integrals on a Lp submodule
  [NormedAddCommGroup F']
  [NormedSpace 𝕜 F'] [NormedSpace ℝ F'] [CompleteSpace F']

open scoped Classical

variable {m m0 : MeasurableSpace α} {μ : Measure α} {f g : α → F'} {s : Set α}

/-- Conditional expectation of a function. It is defined as 0 if any one of the following conditions
is true:
- `m` is not a sub-σ-algebra of `m0`,
- `μ` is not σ-finite with respect to `m`,
- `f` is not integrable. -/
noncomputable irreducible_def condexp (m : MeasurableSpace α) {m0 : MeasurableSpace α}
    (μ : Measure α) (f : α → F') : α → F' :=
  if hm : m ≤ m0 then
    if h : SigmaFinite (μ.trim hm) ∧ Integrable f μ then
      if StronglyMeasurable[m] f then f
      else (@aestronglyMeasurable'_condexpL1 _ _ _ _ _ m m0 μ hm h.1 _).mk
        (@condexpL1 _ _ _ _ _ _ _ hm μ h.1 f)
    else 0
  else 0
#align measure_theory.condexp MeasureTheory.condexp

-- We define notation `μ[f|m]` for the conditional expectation of `f` with respect to `m`.
scoped notation μ "[" f "|" m "]" => MeasureTheory.condexp m μ f

theorem condexp_of_not_le (hm_not : ¬m ≤ m0) : μ[f|m] = 0 := by rw [condexp, dif_neg hm_not]
#align measure_theory.condexp_of_not_le MeasureTheory.condexp_of_not_le

theorem condexp_of_not_sigmaFinite (hm : m ≤ m0) (hμm_not : ¬SigmaFinite (μ.trim hm)) :
    μ[f|m] = 0 := by rw [condexp, dif_pos hm, dif_neg]; push_neg; exact fun h => absurd h hμm_not
#align measure_theory.condexp_of_not_sigma_finite MeasureTheory.condexp_of_not_sigmaFinite

theorem condexp_of_sigmaFinite (hm : m ≤ m0) [hμm : SigmaFinite (μ.trim hm)] :
    μ[f|m] =
      if Integrable f μ then
        if StronglyMeasurable[m] f then f
        else aestronglyMeasurable'_condexpL1.mk (condexpL1 hm μ f)
      else 0 := by
  rw [condexp, dif_pos hm]
  simp only [hμm, Ne, true_and_iff]
  by_cases hf : Integrable f μ
  · rw [dif_pos hf, if_pos hf]
  · rw [dif_neg hf, if_neg hf]
#align measure_theory.condexp_of_sigma_finite MeasureTheory.condexp_of_sigmaFinite

theorem condexp_of_stronglyMeasurable (hm : m ≤ m0) [hμm : SigmaFinite (μ.trim hm)] {f : α → F'}
    (hf : StronglyMeasurable[m] f) (hfi : Integrable f μ) : μ[f|m] = f := by
  rw [condexp_of_sigmaFinite hm, if_pos hfi, if_pos hf]
#align measure_theory.condexp_of_strongly_measurable MeasureTheory.condexp_of_stronglyMeasurable

theorem condexp_const (hm : m ≤ m0) (c : F') [IsFiniteMeasure μ] :
    μ[fun _ : α => c|m] = fun _ => c :=
  condexp_of_stronglyMeasurable hm (@stronglyMeasurable_const _ _ m _ _) (integrable_const c)
#align measure_theory.condexp_const MeasureTheory.condexp_const

theorem condexp_ae_eq_condexpL1 (hm : m ≤ m0) [hμm : SigmaFinite (μ.trim hm)] (f : α → F') :
    μ[f|m] =ᵐ[μ] condexpL1 hm μ f := by
  rw [condexp_of_sigmaFinite hm]
  by_cases hfi : Integrable f μ
  · rw [if_pos hfi]
    by_cases hfm : StronglyMeasurable[m] f
    · rw [if_pos hfm]
      exact (condexpL1_of_aestronglyMeasurable' (StronglyMeasurable.aeStronglyMeasurable' hfm)
        hfi).symm
    · rw [if_neg hfm]
      exact (AEStronglyMeasurable'.ae_eq_mk aestronglyMeasurable'_condexpL1).symm
  rw [if_neg hfi, condexpL1_undef hfi]
  exact (coeFn_zero _ _ _).symm
set_option linter.uppercaseLean3 false in
#align measure_theory.condexp_ae_eq_condexp_L1 MeasureTheory.condexp_ae_eq_condexpL1

theorem condexp_ae_eq_condexpL1CLM (hm : m ≤ m0) [SigmaFinite (μ.trim hm)] (hf : Integrable f μ) :
    μ[f|m] =ᵐ[μ] condexpL1CLM F' hm μ (hf.toL1 f) := by
  refine (condexp_ae_eq_condexpL1 hm f).trans (eventually_of_forall fun x => ?_)
  rw [condexpL1_eq hf]
set_option linter.uppercaseLean3 false in
#align measure_theory.condexp_ae_eq_condexp_L1_clm MeasureTheory.condexp_ae_eq_condexpL1CLM

theorem condexp_undef (hf : ¬Integrable f μ) : μ[f|m] = 0 := by
  by_cases hm : m ≤ m0
  swap; · rw [condexp_of_not_le hm]
  by_cases hμm : SigmaFinite (μ.trim hm)
  swap; · rw [condexp_of_not_sigmaFinite hm hμm]
  haveI : SigmaFinite (μ.trim hm) := hμm
  rw [condexp_of_sigmaFinite, if_neg hf]
#align measure_theory.condexp_undef MeasureTheory.condexp_undef

@[simp]
theorem condexp_zero : μ[(0 : α → F')|m] = 0 := by
  by_cases hm : m ≤ m0
  swap; · rw [condexp_of_not_le hm]
  by_cases hμm : SigmaFinite (μ.trim hm)
  swap; · rw [condexp_of_not_sigmaFinite hm hμm]
  haveI : SigmaFinite (μ.trim hm) := hμm
  exact
    condexp_of_stronglyMeasurable hm (@stronglyMeasurable_zero _ _ m _ _) (integrable_zero _ _ _)
#align measure_theory.condexp_zero MeasureTheory.condexp_zero

theorem stronglyMeasurable_condexp : StronglyMeasurable[m] (μ[f|m]) := by
  by_cases hm : m ≤ m0
  swap; · rw [condexp_of_not_le hm]; exact stronglyMeasurable_zero
  by_cases hμm : SigmaFinite (μ.trim hm)
  swap; · rw [condexp_of_not_sigmaFinite hm hμm]; exact stronglyMeasurable_zero
  haveI : SigmaFinite (μ.trim hm) := hμm
  rw [condexp_of_sigmaFinite hm]
  split_ifs with hfi hfm
  · exact hfm
  · exact AEStronglyMeasurable'.stronglyMeasurable_mk _
  · exact stronglyMeasurable_zero
#align measure_theory.strongly_measurable_condexp MeasureTheory.stronglyMeasurable_condexp

theorem condexp_congr_ae (h : f =ᵐ[μ] g) : μ[f|m] =ᵐ[μ] μ[g|m] := by
  by_cases hm : m ≤ m0
  swap; · simp_rw [condexp_of_not_le hm]; rfl
  by_cases hμm : SigmaFinite (μ.trim hm)
  swap; · simp_rw [condexp_of_not_sigmaFinite hm hμm]; rfl
  haveI : SigmaFinite (μ.trim hm) := hμm
  exact (condexp_ae_eq_condexpL1 hm f).trans
    (Filter.EventuallyEq.trans (by rw [condexpL1_congr_ae hm h])
      (condexp_ae_eq_condexpL1 hm g).symm)
#align measure_theory.condexp_congr_ae MeasureTheory.condexp_congr_ae

theorem condexp_of_aestronglyMeasurable' (hm : m ≤ m0) [hμm : SigmaFinite (μ.trim hm)] {f : α → F'}
    (hf : AEStronglyMeasurable' m f μ) (hfi : Integrable f μ) : μ[f|m] =ᵐ[μ] f := by
  refine ((condexp_congr_ae hf.ae_eq_mk).trans ?_).trans hf.ae_eq_mk.symm
  rw [condexp_of_stronglyMeasurable hm hf.stronglyMeasurable_mk
    ((integrable_congr hf.ae_eq_mk).mp hfi)]
#align measure_theory.condexp_of_ae_strongly_measurable' MeasureTheory.condexp_of_aestronglyMeasurable'

theorem integrable_condexp : Integrable (μ[f|m]) μ := by
  by_cases hm : m ≤ m0
  swap; · rw [condexp_of_not_le hm]; exact integrable_zero _ _ _
  by_cases hμm : SigmaFinite (μ.trim hm)
  swap; · rw [condexp_of_not_sigmaFinite hm hμm]; exact integrable_zero _ _ _
  haveI : SigmaFinite (μ.trim hm) := hμm
  exact (integrable_condexpL1 f).congr (condexp_ae_eq_condexpL1 hm f).symm
#align measure_theory.integrable_condexp MeasureTheory.integrable_condexp

/-- The integral of the conditional expectation `μ[f|hm]` over an `m`-measurable set is equal to
the integral of `f` on that set. -/
theorem setIntegral_condexp (hm : m ≤ m0) [SigmaFinite (μ.trim hm)] (hf : Integrable f μ)
    (hs : MeasurableSet[m] s) : ∫ x in s, (μ[f|m]) x ∂μ = ∫ x in s, f x ∂μ := by
  rw [setIntegral_congr_ae (hm s hs) ((condexp_ae_eq_condexpL1 hm f).mono fun x hx _ => hx)]
  exact setIntegral_condexpL1 hf hs
#align measure_theory.set_integral_condexp MeasureTheory.setIntegral_condexp

@[deprecated (since := "2024-04-17")] alias set_integral_condexp := setIntegral_condexp

theorem integral_condexp (hm : m ≤ m0) [hμm : SigmaFinite (μ.trim hm)] (hf : Integrable f μ) :
    ∫ x, (μ[f|m]) x ∂μ = ∫ x, f x ∂μ := by
  suffices ∫ x in Set.univ, (μ[f|m]) x ∂μ = ∫ x in Set.univ, f x ∂μ by
    simp_rw [integral_univ] at this; exact this
  exact setIntegral_condexp hm hf (@MeasurableSet.univ _ m)
#align measure_theory.integral_condexp MeasureTheory.integral_condexp

/-- **Uniqueness of the conditional expectation**
If a function is a.e. `m`-measurable, verifies an integrability condition and has same integral
as `f` on all `m`-measurable sets, then it is a.e. equal to `μ[f|hm]`. -/
theorem ae_eq_condexp_of_forall_setIntegral_eq (hm : m ≤ m0) [SigmaFinite (μ.trim hm)]
    {f g : α → F'} (hf : Integrable f μ)
    (hg_int_finite : ∀ s, MeasurableSet[m] s → μ s < ∞ → IntegrableOn g s μ)
    (hg_eq : ∀ s : Set α, MeasurableSet[m] s → μ s < ∞ → ∫ x in s, g x ∂μ = ∫ x in s, f x ∂μ)
    (hgm : AEStronglyMeasurable' m g μ) : g =ᵐ[μ] μ[f|m] := by
  refine ae_eq_of_forall_setIntegral_eq_of_sigmaFinite' hm hg_int_finite
    (fun s _ _ => integrable_condexp.integrableOn) (fun s hs hμs => ?_) hgm
    (StronglyMeasurable.aeStronglyMeasurable' stronglyMeasurable_condexp)
  rw [hg_eq s hs hμs, setIntegral_condexp hm hf hs]
#align measure_theory.ae_eq_condexp_of_forall_set_integral_eq MeasureTheory.ae_eq_condexp_of_forall_setIntegral_eq

@[deprecated (since := "2024-04-17")]
alias ae_eq_condexp_of_forall_set_integral_eq := ae_eq_condexp_of_forall_setIntegral_eq

theorem condexp_bot' [hμ : NeZero μ] (f : α → F') :
    μ[f|⊥] = fun _ => (μ Set.univ).toReal⁻¹ • ∫ x, f x ∂μ := by
  by_cases hμ_finite : IsFiniteMeasure μ
  swap
  · have h : ¬SigmaFinite (μ.trim bot_le) := by rwa [sigmaFinite_trim_bot_iff]
    rw [not_isFiniteMeasure_iff] at hμ_finite
    rw [condexp_of_not_sigmaFinite bot_le h]
    simp only [hμ_finite, ENNReal.top_toReal, inv_zero, zero_smul]
    rfl
  by_cases hf : Integrable f μ
  swap; · rw [integral_undef hf, smul_zero, condexp_undef hf]; rfl
  have h_meas : StronglyMeasurable[⊥] (μ[f|⊥]) := stronglyMeasurable_condexp
  obtain ⟨c, h_eq⟩ := stronglyMeasurable_bot_iff.mp h_meas
  rw [h_eq]
  have h_integral : ∫ x, (μ[f|⊥]) x ∂μ = ∫ x, f x ∂μ := integral_condexp bot_le hf
  simp_rw [h_eq, integral_const] at h_integral
  rw [← h_integral, ← smul_assoc, smul_eq_mul, inv_mul_cancel, one_smul]
  rw [Ne, ENNReal.toReal_eq_zero_iff, not_or]
  exact ⟨NeZero.ne _, measure_ne_top μ Set.univ⟩
#align measure_theory.condexp_bot' MeasureTheory.condexp_bot'

theorem condexp_bot_ae_eq (f : α → F') :
    μ[f|⊥] =ᵐ[μ] fun _ => (μ Set.univ).toReal⁻¹ • ∫ x, f x ∂μ := by
  rcases eq_zero_or_neZero μ with rfl | hμ
  · rw [ae_zero]; exact eventually_bot
  · exact eventually_of_forall <| congr_fun (condexp_bot' f)
#align measure_theory.condexp_bot_ae_eq MeasureTheory.condexp_bot_ae_eq

theorem condexp_bot [IsProbabilityMeasure μ] (f : α → F') : μ[f|⊥] = fun _ => ∫ x, f x ∂μ := by
  refine (condexp_bot' f).trans ?_; rw [measure_univ, ENNReal.one_toReal, inv_one, one_smul]
#align measure_theory.condexp_bot MeasureTheory.condexp_bot

theorem condexp_add (hf : Integrable f μ) (hg : Integrable g μ) :
    μ[f + g|m] =ᵐ[μ] μ[f|m] + μ[g|m] := by
  by_cases hm : m ≤ m0
  swap; · simp_rw [condexp_of_not_le hm]; simp
  by_cases hμm : SigmaFinite (μ.trim hm)
  swap; · simp_rw [condexp_of_not_sigmaFinite hm hμm]; simp
  haveI : SigmaFinite (μ.trim hm) := hμm
  refine (condexp_ae_eq_condexpL1 hm _).trans ?_
  rw [condexpL1_add hf hg]
  exact (coeFn_add _ _).trans
    ((condexp_ae_eq_condexpL1 hm _).symm.add (condexp_ae_eq_condexpL1 hm _).symm)
#align measure_theory.condexp_add MeasureTheory.condexp_add

theorem condexp_finset_sum {ι : Type*} {s : Finset ι} {f : ι → α → F'}
<<<<<<< HEAD
    (hf : ∀ i ∈ s, Integrable (f i) μ) : μ[∑ i in s, f i|m] =ᵐ[μ] ∑ i in s, μ[f i|m] := by
  induction' s with i s his heq hf
=======
    (hf : ∀ i ∈ s, Integrable (f i) μ) : μ[∑ i ∈ s, f i|m] =ᵐ[μ] ∑ i ∈ s, μ[f i|m] := by
  induction' s using Finset.induction_on with i s his heq hf
>>>>>>> e512aa98
  · rw [Finset.sum_empty, Finset.sum_empty, condexp_zero]
  · rw [Finset.sum_insert his, Finset.sum_insert his]
    exact (condexp_add (hf i <| Finset.mem_insert_self i s) <|
      integrable_finset_sum' _ fun j hmem => hf j <| Finset.mem_insert_of_mem hmem).trans
        ((EventuallyEq.refl _ _).add (heq fun j hmem => hf j <| Finset.mem_insert_of_mem hmem))
#align measure_theory.condexp_finset_sum MeasureTheory.condexp_finset_sum

theorem condexp_smul (c : 𝕜) (f : α → F') : μ[c • f|m] =ᵐ[μ] c • μ[f|m] := by
  by_cases hm : m ≤ m0
  swap; · simp_rw [condexp_of_not_le hm]; simp
  by_cases hμm : SigmaFinite (μ.trim hm)
  swap; · simp_rw [condexp_of_not_sigmaFinite hm hμm]; simp
  haveI : SigmaFinite (μ.trim hm) := hμm
  refine (condexp_ae_eq_condexpL1 hm _).trans ?_
  rw [condexpL1_smul c f]
  refine (@condexp_ae_eq_condexpL1 _ _ _ _ _ m _ _ hm _ f).mp ?_
  refine (coeFn_smul c (condexpL1 hm μ f)).mono fun x hx1 hx2 => ?_
  simp only [hx1, hx2, Pi.smul_apply]
#align measure_theory.condexp_smul MeasureTheory.condexp_smul

theorem condexp_neg (f : α → F') : μ[-f|m] =ᵐ[μ] -μ[f|m] := by
  letI : Module ℝ (α → F') := @Pi.module α (fun _ => F') ℝ _ _ fun _ => inferInstance
  calc
    μ[-f|m] = μ[(-1 : ℝ) • f|m] := by rw [neg_one_smul ℝ f]
    _ =ᵐ[μ] (-1 : ℝ) • μ[f|m] := condexp_smul (-1) f
    _ = -μ[f|m] := neg_one_smul ℝ (μ[f|m])
#align measure_theory.condexp_neg MeasureTheory.condexp_neg

theorem condexp_sub (hf : Integrable f μ) (hg : Integrable g μ) :
    μ[f - g|m] =ᵐ[μ] μ[f|m] - μ[g|m] := by
  simp_rw [sub_eq_add_neg]
  exact (condexp_add hf hg.neg).trans (EventuallyEq.rfl.add (condexp_neg g))
#align measure_theory.condexp_sub MeasureTheory.condexp_sub

theorem condexp_condexp_of_le {m₁ m₂ m0 : MeasurableSpace α} {μ : Measure α} (hm₁₂ : m₁ ≤ m₂)
    (hm₂ : m₂ ≤ m0) [SigmaFinite (μ.trim hm₂)] : μ[μ[f|m₂]|m₁] =ᵐ[μ] μ[f|m₁] := by
  by_cases hμm₁ : SigmaFinite (μ.trim (hm₁₂.trans hm₂))
  swap; · simp_rw [condexp_of_not_sigmaFinite (hm₁₂.trans hm₂) hμm₁]; rfl
  haveI : SigmaFinite (μ.trim (hm₁₂.trans hm₂)) := hμm₁
  by_cases hf : Integrable f μ
  swap; · simp_rw [condexp_undef hf, condexp_zero]; rfl
  refine ae_eq_of_forall_setIntegral_eq_of_sigmaFinite' (hm₁₂.trans hm₂)
    (fun s _ _ => integrable_condexp.integrableOn)
    (fun s _ _ => integrable_condexp.integrableOn) ?_
    (StronglyMeasurable.aeStronglyMeasurable' stronglyMeasurable_condexp)
    (StronglyMeasurable.aeStronglyMeasurable' stronglyMeasurable_condexp)
  intro s hs _
  rw [setIntegral_condexp (hm₁₂.trans hm₂) integrable_condexp hs]
  rw [setIntegral_condexp (hm₁₂.trans hm₂) hf hs, setIntegral_condexp hm₂ hf (hm₁₂ s hs)]
#align measure_theory.condexp_condexp_of_le MeasureTheory.condexp_condexp_of_le

theorem condexp_mono {E} [NormedLatticeAddCommGroup E] [CompleteSpace E] [NormedSpace ℝ E]
    [OrderedSMul ℝ E] {f g : α → E} (hf : Integrable f μ) (hg : Integrable g μ) (hfg : f ≤ᵐ[μ] g) :
    μ[f|m] ≤ᵐ[μ] μ[g|m] := by
  by_cases hm : m ≤ m0
  swap; · simp_rw [condexp_of_not_le hm]; rfl
  by_cases hμm : SigmaFinite (μ.trim hm)
  swap; · simp_rw [condexp_of_not_sigmaFinite hm hμm]; rfl
  haveI : SigmaFinite (μ.trim hm) := hμm
  exact (condexp_ae_eq_condexpL1 hm _).trans_le
    ((condexpL1_mono hf hg hfg).trans_eq (condexp_ae_eq_condexpL1 hm _).symm)
#align measure_theory.condexp_mono MeasureTheory.condexp_mono

theorem condexp_nonneg {E} [NormedLatticeAddCommGroup E] [CompleteSpace E] [NormedSpace ℝ E]
    [OrderedSMul ℝ E] {f : α → E} (hf : 0 ≤ᵐ[μ] f) : 0 ≤ᵐ[μ] μ[f|m] := by
  by_cases hfint : Integrable f μ
  · rw [(condexp_zero.symm : (0 : α → E) = μ[0|m])]
    exact condexp_mono (integrable_zero _ _ _) hfint hf
  · rw [condexp_undef hfint]
#align measure_theory.condexp_nonneg MeasureTheory.condexp_nonneg

theorem condexp_nonpos {E} [NormedLatticeAddCommGroup E] [CompleteSpace E] [NormedSpace ℝ E]
    [OrderedSMul ℝ E] {f : α → E} (hf : f ≤ᵐ[μ] 0) : μ[f|m] ≤ᵐ[μ] 0 := by
  by_cases hfint : Integrable f μ
  · rw [(condexp_zero.symm : (0 : α → E) = μ[0|m])]
    exact condexp_mono hfint (integrable_zero _ _ _) hf
  · rw [condexp_undef hfint]
#align measure_theory.condexp_nonpos MeasureTheory.condexp_nonpos

/-- **Lebesgue dominated convergence theorem**: sufficient conditions under which almost
  everywhere convergence of a sequence of functions implies the convergence of their image by
  `condexpL1`. -/
theorem tendsto_condexpL1_of_dominated_convergence (hm : m ≤ m0) [SigmaFinite (μ.trim hm)]
    {fs : ℕ → α → F'} {f : α → F'} (bound_fs : α → ℝ)
    (hfs_meas : ∀ n, AEStronglyMeasurable (fs n) μ) (h_int_bound_fs : Integrable bound_fs μ)
    (hfs_bound : ∀ n, ∀ᵐ x ∂μ, ‖fs n x‖ ≤ bound_fs x)
    (hfs : ∀ᵐ x ∂μ, Tendsto (fun n => fs n x) atTop (𝓝 (f x))) :
    Tendsto (fun n => condexpL1 hm μ (fs n)) atTop (𝓝 (condexpL1 hm μ f)) :=
  tendsto_setToFun_of_dominated_convergence _ bound_fs hfs_meas h_int_bound_fs hfs_bound hfs
set_option linter.uppercaseLean3 false in
#align measure_theory.tendsto_condexp_L1_of_dominated_convergence MeasureTheory.tendsto_condexpL1_of_dominated_convergence

/-- If two sequences of functions have a.e. equal conditional expectations at each step, converge
and verify dominated convergence hypotheses, then the conditional expectations of their limits are
a.e. equal. -/
theorem tendsto_condexp_unique (fs gs : ℕ → α → F') (f g : α → F')
    (hfs_int : ∀ n, Integrable (fs n) μ) (hgs_int : ∀ n, Integrable (gs n) μ)
    (hfs : ∀ᵐ x ∂μ, Tendsto (fun n => fs n x) atTop (𝓝 (f x)))
    (hgs : ∀ᵐ x ∂μ, Tendsto (fun n => gs n x) atTop (𝓝 (g x))) (bound_fs : α → ℝ)
    (h_int_bound_fs : Integrable bound_fs μ) (bound_gs : α → ℝ)
    (h_int_bound_gs : Integrable bound_gs μ) (hfs_bound : ∀ n, ∀ᵐ x ∂μ, ‖fs n x‖ ≤ bound_fs x)
    (hgs_bound : ∀ n, ∀ᵐ x ∂μ, ‖gs n x‖ ≤ bound_gs x) (hfg : ∀ n, μ[fs n|m] =ᵐ[μ] μ[gs n|m]) :
    μ[f|m] =ᵐ[μ] μ[g|m] := by
  by_cases hm : m ≤ m0; swap; · simp_rw [condexp_of_not_le hm]; rfl
  by_cases hμm : SigmaFinite (μ.trim hm); swap; · simp_rw [condexp_of_not_sigmaFinite hm hμm]; rfl
  haveI : SigmaFinite (μ.trim hm) := hμm
  refine (condexp_ae_eq_condexpL1 hm f).trans ((condexp_ae_eq_condexpL1 hm g).trans ?_).symm
  rw [← Lp.ext_iff]
  have hn_eq : ∀ n, condexpL1 hm μ (gs n) = condexpL1 hm μ (fs n) := by
    intro n
    ext1
    refine (condexp_ae_eq_condexpL1 hm (gs n)).symm.trans ((hfg n).symm.trans ?_)
    exact condexp_ae_eq_condexpL1 hm (fs n)
  have hcond_fs : Tendsto (fun n => condexpL1 hm μ (fs n)) atTop (𝓝 (condexpL1 hm μ f)) :=
    tendsto_condexpL1_of_dominated_convergence hm _ (fun n => (hfs_int n).1) h_int_bound_fs
      hfs_bound hfs
  have hcond_gs : Tendsto (fun n => condexpL1 hm μ (gs n)) atTop (𝓝 (condexpL1 hm μ g)) :=
    tendsto_condexpL1_of_dominated_convergence hm _ (fun n => (hgs_int n).1) h_int_bound_gs
      hgs_bound hgs
  exact tendsto_nhds_unique_of_eventuallyEq hcond_gs hcond_fs (eventually_of_forall hn_eq)
#align measure_theory.tendsto_condexp_unique MeasureTheory.tendsto_condexp_unique

end MeasureTheory<|MERGE_RESOLUTION|>--- conflicted
+++ resolved
@@ -296,13 +296,8 @@
 #align measure_theory.condexp_add MeasureTheory.condexp_add
 
 theorem condexp_finset_sum {ι : Type*} {s : Finset ι} {f : ι → α → F'}
-<<<<<<< HEAD
-    (hf : ∀ i ∈ s, Integrable (f i) μ) : μ[∑ i in s, f i|m] =ᵐ[μ] ∑ i in s, μ[f i|m] := by
+    (hf : ∀ i ∈ s, Integrable (f i) μ) : μ[∑ i ∈ s, f i|m] =ᵐ[μ] ∑ i ∈ s, μ[f i|m] := by
   induction' s with i s his heq hf
-=======
-    (hf : ∀ i ∈ s, Integrable (f i) μ) : μ[∑ i ∈ s, f i|m] =ᵐ[μ] ∑ i ∈ s, μ[f i|m] := by
-  induction' s using Finset.induction_on with i s his heq hf
->>>>>>> e512aa98
   · rw [Finset.sum_empty, Finset.sum_empty, condexp_zero]
   · rw [Finset.sum_insert his, Finset.sum_insert his]
     exact (condexp_add (hf i <| Finset.mem_insert_self i s) <|
