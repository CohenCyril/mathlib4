--- conflicted
+++ resolved
@@ -1005,19 +1005,11 @@
 theorem add_lintegral (f g : α →ₛ ℝ≥0∞) : (f + g).lintegral μ = f.lintegral μ + g.lintegral μ :=
   calc
     (f + g).lintegral μ =
-<<<<<<< HEAD
-        ∑ x ∈ (pair f g).range, (x.1 * μ (pair f g ⁻¹' {x}) + x.2 * μ (pair f g ⁻¹' {x})) :=
-      by rw [add_eq_map₂, map_lintegral]; exact Finset.sum_congr rfl fun a _ => add_mul _ _ _
-    _ = (∑ x ∈ (pair f g).range, x.1 * μ (pair f g ⁻¹' {x})) +
-          ∑ x ∈ (pair f g).range, x.2 * μ (pair f g ⁻¹' {x}) :=
-      by rw [Finset.sum_add_distrib]
-=======
         ∑ x ∈ (pair f g).range, (x.1 * μ (pair f g ⁻¹' {x}) + x.2 * μ (pair f g ⁻¹' {x})) := by
       rw [add_eq_map₂, map_lintegral]; exact Finset.sum_congr rfl fun a _ => add_mul _ _ _
     _ = (∑ x ∈ (pair f g).range, x.1 * μ (pair f g ⁻¹' {x})) +
           ∑ x ∈ (pair f g).range, x.2 * μ (pair f g ⁻¹' {x}) := by
       rw [Finset.sum_add_distrib]
->>>>>>> d97a437a
     _ = ((pair f g).map Prod.fst).lintegral μ + ((pair f g).map Prod.snd).lintegral μ := by
       rw [map_lintegral, map_lintegral]
     _ = lintegral f μ + lintegral g μ := rfl
