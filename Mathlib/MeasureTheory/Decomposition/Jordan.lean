/-
Copyright (c) 2021 Kexing Ying. All rights reserved.
Released under Apache 2.0 license as described in the file LICENSE.
Authors: Kexing Ying
-/
import Mathlib.MeasureTheory.Decomposition.SignedHahn
import Mathlib.MeasureTheory.Measure.MutuallySingular

#align_import measure_theory.decomposition.jordan from "leanprover-community/mathlib"@"70a4f2197832bceab57d7f41379b2592d1110570"

/-!
# Jordan decomposition

This file proves the existence and uniqueness of the Jordan decomposition for signed measures.
The Jordan decomposition theorem states that, given a signed measure `s`, there exists a
unique pair of mutually singular measures `μ` and `ν`, such that `s = μ - ν`.

The Jordan decomposition theorem for measures is a corollary of the Hahn decomposition theorem and
is useful for the Lebesgue decomposition theorem.

## Main definitions

* `MeasureTheory.JordanDecomposition`: a Jordan decomposition of a measurable space is a
  pair of mutually singular finite measures. We say `j` is a Jordan decomposition of a signed
  measure `s` if `s = j.posPart - j.negPart`.
* `MeasureTheory.SignedMeasure.toJordanDecomposition`: the Jordan decomposition of a
  signed measure.
* `MeasureTheory.SignedMeasure.toJordanDecompositionEquiv`: is the `Equiv` between
  `MeasureTheory.SignedMeasure` and `MeasureTheory.JordanDecomposition` formed by
  `MeasureTheory.SignedMeasure.toJordanDecomposition`.

## Main results

* `MeasureTheory.SignedMeasure.toSignedMeasure_toJordanDecomposition` : the Jordan
  decomposition theorem.
* `MeasureTheory.JordanDecomposition.toSignedMeasure_injective` : the Jordan decomposition of a
  signed measure is unique.

## Tags

Jordan decomposition theorem
-/


noncomputable section

open scoped Classical MeasureTheory ENNReal NNReal

variable {α β : Type*} [MeasurableSpace α]

namespace MeasureTheory

/-- A Jordan decomposition of a measurable space is a pair of mutually singular,
finite measures. -/
@[ext]
structure JordanDecomposition (α : Type*) [MeasurableSpace α] where
  (posPart negPart : Measure α)
  [posPart_finite : IsFiniteMeasure posPart]
  [negPart_finite : IsFiniteMeasure negPart]
  mutuallySingular : posPart ⟂ₘ negPart
#align measure_theory.jordan_decomposition MeasureTheory.JordanDecomposition
#align measure_theory.jordan_decomposition.pos_part MeasureTheory.JordanDecomposition.posPart
#align measure_theory.jordan_decomposition.neg_part MeasureTheory.JordanDecomposition.negPart
#align measure_theory.jordan_decomposition.pos_part_finite MeasureTheory.JordanDecomposition.posPart_finite
#align measure_theory.jordan_decomposition.neg_part_finite MeasureTheory.JordanDecomposition.negPart_finite
#align measure_theory.jordan_decomposition.mutually_singular MeasureTheory.JordanDecomposition.mutuallySingular

attribute [instance] JordanDecomposition.posPart_finite

attribute [instance] JordanDecomposition.negPart_finite

namespace JordanDecomposition

open Measure VectorMeasure

variable (j : JordanDecomposition α)

instance instZero : Zero (JordanDecomposition α) where zero := ⟨0, 0, MutuallySingular.zero_right⟩
#align measure_theory.jordan_decomposition.has_zero MeasureTheory.JordanDecomposition.instZero

instance instInhabited : Inhabited (JordanDecomposition α) where default := 0
#align measure_theory.jordan_decomposition.inhabited MeasureTheory.JordanDecomposition.instInhabited

instance instInvolutiveNeg : InvolutiveNeg (JordanDecomposition α) where
  neg j := ⟨j.negPart, j.posPart, j.mutuallySingular.symm⟩
  neg_neg _ := JordanDecomposition.ext _ _ rfl rfl
#align measure_theory.jordan_decomposition.has_involutive_neg MeasureTheory.JordanDecomposition.instInvolutiveNeg

instance instSMul : SMul ℝ≥0 (JordanDecomposition α) where
  smul r j :=
    ⟨r • j.posPart, r • j.negPart,
      MutuallySingular.smul _ (MutuallySingular.smul _ j.mutuallySingular.symm).symm⟩
#align measure_theory.jordan_decomposition.has_smul MeasureTheory.JordanDecomposition.instSMul

instance instSMulReal : SMul ℝ (JordanDecomposition α) where
  smul r j := if 0 ≤ r then r.toNNReal • j else -((-r).toNNReal • j)
#align measure_theory.jordan_decomposition.has_smul_real MeasureTheory.JordanDecomposition.instSMulReal

@[simp]
theorem zero_posPart : (0 : JordanDecomposition α).posPart = 0 :=
  rfl
#align measure_theory.jordan_decomposition.zero_pos_part MeasureTheory.JordanDecomposition.zero_posPart

@[simp]
theorem zero_negPart : (0 : JordanDecomposition α).negPart = 0 :=
  rfl
#align measure_theory.jordan_decomposition.zero_neg_part MeasureTheory.JordanDecomposition.zero_negPart

@[simp]
theorem neg_posPart : (-j).posPart = j.negPart :=
  rfl
#align measure_theory.jordan_decomposition.neg_pos_part MeasureTheory.JordanDecomposition.neg_posPart

@[simp]
theorem neg_negPart : (-j).negPart = j.posPart :=
  rfl
#align measure_theory.jordan_decomposition.neg_neg_part MeasureTheory.JordanDecomposition.neg_negPart

@[simp]
theorem smul_posPart (r : ℝ≥0) : (r • j).posPart = r • j.posPart :=
  rfl
#align measure_theory.jordan_decomposition.smul_pos_part MeasureTheory.JordanDecomposition.smul_posPart

@[simp]
theorem smul_negPart (r : ℝ≥0) : (r • j).negPart = r • j.negPart :=
  rfl
#align measure_theory.jordan_decomposition.smul_neg_part MeasureTheory.JordanDecomposition.smul_negPart

theorem real_smul_def (r : ℝ) (j : JordanDecomposition α) :
    r • j = if 0 ≤ r then r.toNNReal • j else -((-r).toNNReal • j) :=
  rfl
#align measure_theory.jordan_decomposition.real_smul_def MeasureTheory.JordanDecomposition.real_smul_def

@[simp]
theorem coe_smul (r : ℝ≥0) : (r : ℝ) • j = r • j := by
  -- Porting note: replaced `show`
  rw [real_smul_def, if_pos (NNReal.coe_nonneg r), Real.toNNReal_coe]
#align measure_theory.jordan_decomposition.coe_smul MeasureTheory.JordanDecomposition.coe_smul

theorem real_smul_nonneg (r : ℝ) (hr : 0 ≤ r) : r • j = r.toNNReal • j :=
  dif_pos hr
#align measure_theory.jordan_decomposition.real_smul_nonneg MeasureTheory.JordanDecomposition.real_smul_nonneg

theorem real_smul_neg (r : ℝ) (hr : r < 0) : r • j = -((-r).toNNReal • j) :=
  dif_neg (not_le.2 hr)
#align measure_theory.jordan_decomposition.real_smul_neg MeasureTheory.JordanDecomposition.real_smul_neg

theorem real_smul_posPart_nonneg (r : ℝ) (hr : 0 ≤ r) :
    (r • j).posPart = r.toNNReal • j.posPart := by
  rw [real_smul_def, ← smul_posPart, if_pos hr]
#align measure_theory.jordan_decomposition.real_smul_pos_part_nonneg MeasureTheory.JordanDecomposition.real_smul_posPart_nonneg

theorem real_smul_negPart_nonneg (r : ℝ) (hr : 0 ≤ r) :
    (r • j).negPart = r.toNNReal • j.negPart := by
  rw [real_smul_def, ← smul_negPart, if_pos hr]
#align measure_theory.jordan_decomposition.real_smul_neg_part_nonneg MeasureTheory.JordanDecomposition.real_smul_negPart_nonneg

theorem real_smul_posPart_neg (r : ℝ) (hr : r < 0) :
    (r • j).posPart = (-r).toNNReal • j.negPart := by
  rw [real_smul_def, ← smul_negPart, if_neg (not_le.2 hr), neg_posPart]
#align measure_theory.jordan_decomposition.real_smul_pos_part_neg MeasureTheory.JordanDecomposition.real_smul_posPart_neg

theorem real_smul_negPart_neg (r : ℝ) (hr : r < 0) :
    (r • j).negPart = (-r).toNNReal • j.posPart := by
  rw [real_smul_def, ← smul_posPart, if_neg (not_le.2 hr), neg_negPart]
#align measure_theory.jordan_decomposition.real_smul_neg_part_neg MeasureTheory.JordanDecomposition.real_smul_negPart_neg

/-- The signed measure associated with a Jordan decomposition. -/
def toSignedMeasure : SignedMeasure α :=
  j.posPart.toSignedMeasure - j.negPart.toSignedMeasure
#align measure_theory.jordan_decomposition.to_signed_measure MeasureTheory.JordanDecomposition.toSignedMeasure

theorem toSignedMeasure_zero : (0 : JordanDecomposition α).toSignedMeasure = 0 := by
  ext1 i hi
  -- Porting note: replaced `erw` by adding further lemmas
  rw [toSignedMeasure, toSignedMeasure_sub_apply hi, zero_posPart, zero_negPart, sub_self,
    VectorMeasure.coe_zero, Pi.zero_apply]
#align measure_theory.jordan_decomposition.to_signed_measure_zero MeasureTheory.JordanDecomposition.toSignedMeasure_zero

theorem toSignedMeasure_neg : (-j).toSignedMeasure = -j.toSignedMeasure := by
  ext1 i hi
  -- Porting note: removed `rfl` after the `rw` by adding further steps.
  rw [neg_apply, toSignedMeasure, toSignedMeasure, toSignedMeasure_sub_apply hi,
    toSignedMeasure_sub_apply hi, neg_sub, neg_posPart, neg_negPart]
#align measure_theory.jordan_decomposition.to_signed_measure_neg MeasureTheory.JordanDecomposition.toSignedMeasure_neg

theorem toSignedMeasure_smul (r : ℝ≥0) : (r • j).toSignedMeasure = r • j.toSignedMeasure := by
  ext1 i hi
  rw [VectorMeasure.smul_apply, toSignedMeasure, toSignedMeasure,
    toSignedMeasure_sub_apply hi, toSignedMeasure_sub_apply hi, smul_sub, smul_posPart,
    smul_negPart, ← ENNReal.toReal_smul, ← ENNReal.toReal_smul, Measure.smul_apply,
    Measure.smul_apply]
#align measure_theory.jordan_decomposition.to_signed_measure_smul MeasureTheory.JordanDecomposition.toSignedMeasure_smul

/-- A Jordan decomposition provides a Hahn decomposition. -/
theorem exists_compl_positive_negative :
    ∃ S : Set α,
      MeasurableSet S ∧
        j.toSignedMeasure ≤[S] 0 ∧
          0 ≤[Sᶜ] j.toSignedMeasure ∧ j.posPart S = 0 ∧ j.negPart Sᶜ = 0 := by
  obtain ⟨S, hS₁, hS₂, hS₃⟩ := j.mutuallySingular
  refine ⟨S, hS₁, ?_, ?_, hS₂, hS₃⟩
  · refine restrict_le_restrict_of_subset_le _ _ fun A hA hA₁ => ?_
    rw [toSignedMeasure, toSignedMeasure_sub_apply hA,
      show j.posPart A = 0 from nonpos_iff_eq_zero.1 (hS₂ ▸ measure_mono hA₁), ENNReal.zero_toReal,
      zero_sub, neg_le, zero_apply, neg_zero]
    exact ENNReal.toReal_nonneg
  · refine restrict_le_restrict_of_subset_le _ _ fun A hA hA₁ => ?_
    rw [toSignedMeasure, toSignedMeasure_sub_apply hA,
      show j.negPart A = 0 from nonpos_iff_eq_zero.1 (hS₃ ▸ measure_mono hA₁), ENNReal.zero_toReal,
      sub_zero]
    exact ENNReal.toReal_nonneg
#align measure_theory.jordan_decomposition.exists_compl_positive_negative MeasureTheory.JordanDecomposition.exists_compl_positive_negative

end JordanDecomposition

namespace SignedMeasure

open scoped Classical
open JordanDecomposition Measure Set VectorMeasure

variable {s : SignedMeasure α} {μ ν : Measure α} [IsFiniteMeasure μ] [IsFiniteMeasure ν]

/-- Given a signed measure `s`, `s.toJordanDecomposition` is the Jordan decomposition `j`,
such that `s = j.toSignedMeasure`. This property is known as the Jordan decomposition
theorem, and is shown by
`MeasureTheory.SignedMeasure.toSignedMeasure_toJordanDecomposition`. -/
def toJordanDecomposition (s : SignedMeasure α) : JordanDecomposition α :=
  let i := s.exists_compl_positive_negative.choose
  let hi := s.exists_compl_positive_negative.choose_spec
  { posPart := s.toMeasureOfZeroLE i hi.1 hi.2.1
    negPart := s.toMeasureOfLEZero iᶜ hi.1.compl hi.2.2
    posPart_finite := inferInstance
    negPart_finite := inferInstance
    mutuallySingular := by
      refine ⟨iᶜ, hi.1.compl, ?_, ?_⟩
      -- Porting note: added `← NNReal.eq_iff`
      · rw [toMeasureOfZeroLE_apply _ _ hi.1 hi.1.compl]; simp [← NNReal.eq_iff]
      · rw [toMeasureOfLEZero_apply _ _ hi.1.compl hi.1.compl.compl]; simp [← NNReal.eq_iff] }
#align measure_theory.signed_measure.to_jordan_decomposition MeasureTheory.SignedMeasure.toJordanDecomposition

theorem toJordanDecomposition_spec (s : SignedMeasure α) :
    ∃ (i : Set α) (hi₁ : MeasurableSet i) (hi₂ : 0 ≤[i] s) (hi₃ : s ≤[iᶜ] 0),
      s.toJordanDecomposition.posPart = s.toMeasureOfZeroLE i hi₁ hi₂ ∧
        s.toJordanDecomposition.negPart = s.toMeasureOfLEZero iᶜ hi₁.compl hi₃ := by
  set i := s.exists_compl_positive_negative.choose
  obtain ⟨hi₁, hi₂, hi₃⟩ := s.exists_compl_positive_negative.choose_spec
  exact ⟨i, hi₁, hi₂, hi₃, rfl, rfl⟩
#align measure_theory.signed_measure.to_jordan_decomposition_spec MeasureTheory.SignedMeasure.toJordanDecomposition_spec

/-- **The Jordan decomposition theorem**: Given a signed measure `s`, there exists a pair of
mutually singular measures `μ` and `ν` such that `s = μ - ν`. In this case, the measures `μ`
and `ν` are given by `s.toJordanDecomposition.posPart` and
`s.toJordanDecomposition.negPart` respectively.

Note that we use `MeasureTheory.JordanDecomposition.toSignedMeasure` to represent the
signed measure corresponding to
`s.toJordanDecomposition.posPart - s.toJordanDecomposition.negPart`. -/
@[simp]
theorem toSignedMeasure_toJordanDecomposition (s : SignedMeasure α) :
    s.toJordanDecomposition.toSignedMeasure = s := by
  obtain ⟨i, hi₁, hi₂, hi₃, hμ, hν⟩ := s.toJordanDecomposition_spec
  simp only [JordanDecomposition.toSignedMeasure, hμ, hν]
  ext k hk
  rw [toSignedMeasure_sub_apply hk, toMeasureOfZeroLE_apply _ hi₂ hi₁ hk,
    toMeasureOfLEZero_apply _ hi₃ hi₁.compl hk]
  simp only [ENNReal.coe_toReal, NNReal.coe_mk, ENNReal.some_eq_coe, sub_neg_eq_add]
  rw [← of_union _ (MeasurableSet.inter hi₁ hk) (MeasurableSet.inter hi₁.compl hk),
    Set.inter_comm i, Set.inter_comm iᶜ, Set.inter_union_compl _ _]
  exact (disjoint_compl_right.inf_left _).inf_right _
#align measure_theory.signed_measure.to_signed_measure_to_jordan_decomposition MeasureTheory.SignedMeasure.toSignedMeasure_toJordanDecomposition

section

variable {u v w : Set α}

/-- A subset `v` of a null-set `w` has zero measure if `w` is a subset of a positive set `u`. -/
theorem subset_positive_null_set (hu : MeasurableSet u) (hv : MeasurableSet v)
    (hw : MeasurableSet w) (hsu : 0 ≤[u] s) (hw₁ : s w = 0) (hw₂ : w ⊆ u) (hwt : v ⊆ w) :
    s v = 0 := by
  have : s v + s (w \ v) = 0 := by
    rw [← hw₁, ← of_union Set.disjoint_sdiff_right hv (hw.diff hv), Set.union_diff_self,
      Set.union_eq_self_of_subset_left hwt]
  have h₁ := nonneg_of_zero_le_restrict _ (restrict_le_restrict_subset _ _ hu hsu (hwt.trans hw₂))
  have h₂ : 0 ≤ s (w \ v) :=
    nonneg_of_zero_le_restrict _
      (restrict_le_restrict_subset _ _ hu hsu (diff_subset.trans hw₂))
  linarith
#align measure_theory.signed_measure.subset_positive_null_set MeasureTheory.SignedMeasure.subset_positive_null_set

/-- A subset `v` of a null-set `w` has zero measure if `w` is a subset of a negative set `u`. -/
theorem subset_negative_null_set (hu : MeasurableSet u) (hv : MeasurableSet v)
    (hw : MeasurableSet w) (hsu : s ≤[u] 0) (hw₁ : s w = 0) (hw₂ : w ⊆ u) (hwt : v ⊆ w) :
    s v = 0 := by
  rw [← s.neg_le_neg_iff _ hu, neg_zero] at hsu
  have := subset_positive_null_set hu hv hw hsu
  simp only [Pi.neg_apply, neg_eq_zero, coe_neg] at this
  exact this hw₁ hw₂ hwt
#align measure_theory.signed_measure.subset_negative_null_set MeasureTheory.SignedMeasure.subset_negative_null_set

open scoped symmDiff

/-- If the symmetric difference of two positive sets is a null-set, then so are the differences
between the two sets. -/
theorem of_diff_eq_zero_of_symmDiff_eq_zero_positive (hu : MeasurableSet u) (hv : MeasurableSet v)
    (hsu : 0 ≤[u] s) (hsv : 0 ≤[v] s) (hs : s (u ∆ v) = 0) : s (u \ v) = 0 ∧ s (v \ u) = 0 := by
  rw [restrict_le_restrict_iff] at hsu hsv
  on_goal 1 =>
    have a := hsu (hu.diff hv) diff_subset
    have b := hsv (hv.diff hu) diff_subset
    erw [of_union (Set.disjoint_of_subset_left diff_subset disjoint_sdiff_self_right)
        (hu.diff hv) (hv.diff hu)] at hs
    rw [zero_apply] at a b
    constructor
  all_goals first | linarith | assumption
#align measure_theory.signed_measure.of_diff_eq_zero_of_symm_diff_eq_zero_positive MeasureTheory.SignedMeasure.of_diff_eq_zero_of_symmDiff_eq_zero_positive

/-- If the symmetric difference of two negative sets is a null-set, then so are the differences
between the two sets. -/
theorem of_diff_eq_zero_of_symmDiff_eq_zero_negative (hu : MeasurableSet u) (hv : MeasurableSet v)
    (hsu : s ≤[u] 0) (hsv : s ≤[v] 0) (hs : s (u ∆ v) = 0) : s (u \ v) = 0 ∧ s (v \ u) = 0 := by
  rw [← s.neg_le_neg_iff _ hu, neg_zero] at hsu
  rw [← s.neg_le_neg_iff _ hv, neg_zero] at hsv
  have := of_diff_eq_zero_of_symmDiff_eq_zero_positive hu hv hsu hsv
  simp only [Pi.neg_apply, neg_eq_zero, coe_neg] at this
  exact this hs
#align measure_theory.signed_measure.of_diff_eq_zero_of_symm_diff_eq_zero_negative MeasureTheory.SignedMeasure.of_diff_eq_zero_of_symmDiff_eq_zero_negative

theorem of_inter_eq_of_symmDiff_eq_zero_positive (hu : MeasurableSet u) (hv : MeasurableSet v)
    (hw : MeasurableSet w) (hsu : 0 ≤[u] s) (hsv : 0 ≤[v] s) (hs : s (u ∆ v) = 0) :
    s (w ∩ u) = s (w ∩ v) := by
  have hwuv : s ((w ∩ u) ∆ (w ∩ v)) = 0 := by
    refine
      subset_positive_null_set (hu.union hv) ((hw.inter hu).symmDiff (hw.inter hv))
        (hu.symmDiff hv) (restrict_le_restrict_union _ _ hu hsu hv hsv) hs
        Set.symmDiff_subset_union ?_
    rw [← Set.inter_symmDiff_distrib_left]
    exact Set.inter_subset_right
  obtain ⟨huv, hvu⟩ :=
    of_diff_eq_zero_of_symmDiff_eq_zero_positive (hw.inter hu) (hw.inter hv)
      (restrict_le_restrict_subset _ _ hu hsu (w.inter_subset_right))
      (restrict_le_restrict_subset _ _ hv hsv (w.inter_subset_right)) hwuv
  rw [← of_diff_of_diff_eq_zero (hw.inter hu) (hw.inter hv) hvu, huv, zero_add]
#align measure_theory.signed_measure.of_inter_eq_of_symm_diff_eq_zero_positive MeasureTheory.SignedMeasure.of_inter_eq_of_symmDiff_eq_zero_positive

theorem of_inter_eq_of_symmDiff_eq_zero_negative (hu : MeasurableSet u) (hv : MeasurableSet v)
    (hw : MeasurableSet w) (hsu : s ≤[u] 0) (hsv : s ≤[v] 0) (hs : s (u ∆ v) = 0) :
    s (w ∩ u) = s (w ∩ v) := by
  rw [← s.neg_le_neg_iff _ hu, neg_zero] at hsu
  rw [← s.neg_le_neg_iff _ hv, neg_zero] at hsv
  have := of_inter_eq_of_symmDiff_eq_zero_positive hu hv hw hsu hsv
  simp only [Pi.neg_apply, neg_inj, neg_eq_zero, coe_neg] at this
  exact this hs
#align measure_theory.signed_measure.of_inter_eq_of_symm_diff_eq_zero_negative MeasureTheory.SignedMeasure.of_inter_eq_of_symmDiff_eq_zero_negative

end

end SignedMeasure

namespace JordanDecomposition

open Measure VectorMeasure SignedMeasure Function

private theorem eq_of_posPart_eq_posPart {j₁ j₂ : JordanDecomposition α}
    (hj : j₁.posPart = j₂.posPart) (hj' : j₁.toSignedMeasure = j₂.toSignedMeasure) : j₁ = j₂ := by
  ext1
  · exact hj
  · rw [← toSignedMeasure_eq_toSignedMeasure_iff]
    -- Porting note: golfed
    unfold toSignedMeasure at hj'
    simp_rw [hj, sub_right_inj] at hj'
    exact hj'

/-- The Jordan decomposition of a signed measure is unique. -/
theorem toSignedMeasure_injective : Injective <| @JordanDecomposition.toSignedMeasure α _ := by
  /- The main idea is that two Jordan decompositions of a signed measure provide two
    Hahn decompositions for that measure. Then, from `of_symmDiff_compl_positive_negative`,
    the symmetric difference of the two Hahn decompositions has measure zero, thus, allowing us to
    show the equality of the underlying measures of the Jordan decompositions. -/
  intro j₁ j₂ hj
  -- obtain the two Hahn decompositions from the Jordan decompositions
  obtain ⟨S, hS₁, hS₂, hS₃, hS₄, hS₅⟩ := j₁.exists_compl_positive_negative
  obtain ⟨T, hT₁, hT₂, hT₃, hT₄, hT₅⟩ := j₂.exists_compl_positive_negative
  rw [← hj] at hT₂ hT₃
  -- the symmetric differences of the two Hahn decompositions have measure zero
  obtain ⟨hST₁, -⟩ :=
    of_symmDiff_compl_positive_negative hS₁.compl hT₁.compl ⟨hS₃, (compl_compl S).symm ▸ hS₂⟩
      ⟨hT₃, (compl_compl T).symm ▸ hT₂⟩
  -- it suffices to show the Jordan decompositions have the same positive parts
  refine eq_of_posPart_eq_posPart ?_ hj
  ext1 i hi
  -- we see that the positive parts of the two Jordan decompositions are equal to their
  -- associated signed measures restricted on their associated Hahn decompositions
  have hμ₁ : (j₁.posPart i).toReal = j₁.toSignedMeasure (i ∩ Sᶜ) := by
    rw [toSignedMeasure, toSignedMeasure_sub_apply (hi.inter hS₁.compl),
      show j₁.negPart (i ∩ Sᶜ) = 0 from
        nonpos_iff_eq_zero.1 (hS₅ ▸ measure_mono Set.inter_subset_right),
      ENNReal.zero_toReal, sub_zero]
    conv_lhs => rw [← Set.inter_union_compl i S]
    rw [measure_union,
      show j₁.posPart (i ∩ S) = 0 from
        nonpos_iff_eq_zero.1 (hS₄ ▸ measure_mono Set.inter_subset_right),
      zero_add]
    · refine
<<<<<<< HEAD
        Set.disjoint_of_subset_left (Set.inter_subset_right _ _)
          (Set.disjoint_of_subset_right (Set.inter_subset_right _ _) disjoint_compl_right)
=======
        Set.disjoint_of_subset_left Set.inter_subset_right
          (Set.disjoint_of_subset_right Set.inter_subset_right disjoint_compl_right)
>>>>>>> d97a437a
    · exact hi.inter hS₁.compl
  have hμ₂ : (j₂.posPart i).toReal = j₂.toSignedMeasure (i ∩ Tᶜ) := by
    rw [toSignedMeasure, toSignedMeasure_sub_apply (hi.inter hT₁.compl),
      show j₂.negPart (i ∩ Tᶜ) = 0 from
        nonpos_iff_eq_zero.1 (hT₅ ▸ measure_mono Set.inter_subset_right),
      ENNReal.zero_toReal, sub_zero]
    conv_lhs => rw [← Set.inter_union_compl i T]
    rw [measure_union,
      show j₂.posPart (i ∩ T) = 0 from
        nonpos_iff_eq_zero.1 (hT₄ ▸ measure_mono Set.inter_subset_right),
      zero_add]
    · exact
        Set.disjoint_of_subset_left Set.inter_subset_right
          (Set.disjoint_of_subset_right Set.inter_subset_right disjoint_compl_right)
    · exact hi.inter hT₁.compl
  -- since the two signed measures associated with the Jordan decompositions are the same,
  -- and the symmetric difference of the Hahn decompositions have measure zero, the result follows
  rw [← ENNReal.toReal_eq_toReal (measure_ne_top _ _) (measure_ne_top _ _), hμ₁, hμ₂, ← hj]
  exact of_inter_eq_of_symmDiff_eq_zero_positive hS₁.compl hT₁.compl hi hS₃ hT₃ hST₁
#align measure_theory.jordan_decomposition.to_signed_measure_injective MeasureTheory.JordanDecomposition.toSignedMeasure_injective

@[simp]
theorem toJordanDecomposition_toSignedMeasure (j : JordanDecomposition α) :
    j.toSignedMeasure.toJordanDecomposition = j :=
  (@toSignedMeasure_injective _ _ j j.toSignedMeasure.toJordanDecomposition (by simp)).symm
#align measure_theory.jordan_decomposition.to_jordan_decomposition_to_signed_measure MeasureTheory.JordanDecomposition.toJordanDecomposition_toSignedMeasure

end JordanDecomposition

namespace SignedMeasure

open JordanDecomposition

/-- `MeasureTheory.SignedMeasure.toJordanDecomposition` and
`MeasureTheory.JordanDecomposition.toSignedMeasure` form an `Equiv`. -/
@[simps apply symm_apply]
def toJordanDecompositionEquiv (α : Type*) [MeasurableSpace α] :
    SignedMeasure α ≃ JordanDecomposition α where
  toFun := toJordanDecomposition
  invFun := toSignedMeasure
  left_inv := toSignedMeasure_toJordanDecomposition
  right_inv := toJordanDecomposition_toSignedMeasure
#align measure_theory.signed_measure.to_jordan_decomposition_equiv MeasureTheory.SignedMeasure.toJordanDecompositionEquiv
#align measure_theory.signed_measure.to_jordan_decomposition_equiv_apply MeasureTheory.SignedMeasure.toJordanDecompositionEquiv_apply
#align measure_theory.signed_measure.to_jordan_decomposition_equiv_symm_apply MeasureTheory.SignedMeasure.toJordanDecompositionEquiv_symm_apply

theorem toJordanDecomposition_zero : (0 : SignedMeasure α).toJordanDecomposition = 0 := by
  apply toSignedMeasure_injective
  simp [toSignedMeasure_zero]
#align measure_theory.signed_measure.to_jordan_decomposition_zero MeasureTheory.SignedMeasure.toJordanDecomposition_zero

theorem toJordanDecomposition_neg (s : SignedMeasure α) :
    (-s).toJordanDecomposition = -s.toJordanDecomposition := by
  apply toSignedMeasure_injective
  simp [toSignedMeasure_neg]
#align measure_theory.signed_measure.to_jordan_decomposition_neg MeasureTheory.SignedMeasure.toJordanDecomposition_neg

theorem toJordanDecomposition_smul (s : SignedMeasure α) (r : ℝ≥0) :
    (r • s).toJordanDecomposition = r • s.toJordanDecomposition := by
  apply toSignedMeasure_injective
  simp [toSignedMeasure_smul]
#align measure_theory.signed_measure.to_jordan_decomposition_smul MeasureTheory.SignedMeasure.toJordanDecomposition_smul

private theorem toJordanDecomposition_smul_real_nonneg (s : SignedMeasure α) (r : ℝ)
    (hr : 0 ≤ r) : (r • s).toJordanDecomposition = r • s.toJordanDecomposition := by
  lift r to ℝ≥0 using hr
  rw [JordanDecomposition.coe_smul, ← toJordanDecomposition_smul]
  rfl

theorem toJordanDecomposition_smul_real (s : SignedMeasure α) (r : ℝ) :
    (r • s).toJordanDecomposition = r • s.toJordanDecomposition := by
  by_cases hr : 0 ≤ r
  · exact toJordanDecomposition_smul_real_nonneg s r hr
  · ext1
    · rw [real_smul_posPart_neg _ _ (not_le.1 hr),
        show r • s = -(-r • s) by rw [neg_smul, neg_neg], toJordanDecomposition_neg, neg_posPart,
        toJordanDecomposition_smul_real_nonneg, ← smul_negPart, real_smul_nonneg]
      all_goals exact Left.nonneg_neg_iff.2 (le_of_lt (not_le.1 hr))
    · rw [real_smul_negPart_neg _ _ (not_le.1 hr),
        show r • s = -(-r • s) by rw [neg_smul, neg_neg], toJordanDecomposition_neg, neg_negPart,
        toJordanDecomposition_smul_real_nonneg, ← smul_posPart, real_smul_nonneg]
      all_goals exact Left.nonneg_neg_iff.2 (le_of_lt (not_le.1 hr))
#align measure_theory.signed_measure.to_jordan_decomposition_smul_real MeasureTheory.SignedMeasure.toJordanDecomposition_smul_real

theorem toJordanDecomposition_eq {s : SignedMeasure α} {j : JordanDecomposition α}
    (h : s = j.toSignedMeasure) : s.toJordanDecomposition = j := by
  rw [h, toJordanDecomposition_toSignedMeasure]
#align measure_theory.signed_measure.to_jordan_decomposition_eq MeasureTheory.SignedMeasure.toJordanDecomposition_eq

/-- The total variation of a signed measure. -/
def totalVariation (s : SignedMeasure α) : Measure α :=
  s.toJordanDecomposition.posPart + s.toJordanDecomposition.negPart
#align measure_theory.signed_measure.total_variation MeasureTheory.SignedMeasure.totalVariation

theorem totalVariation_zero : (0 : SignedMeasure α).totalVariation = 0 := by
  simp [totalVariation, toJordanDecomposition_zero]
#align measure_theory.signed_measure.total_variation_zero MeasureTheory.SignedMeasure.totalVariation_zero

theorem totalVariation_neg (s : SignedMeasure α) : (-s).totalVariation = s.totalVariation := by
  simp [totalVariation, toJordanDecomposition_neg, add_comm]
#align measure_theory.signed_measure.total_variation_neg MeasureTheory.SignedMeasure.totalVariation_neg

theorem null_of_totalVariation_zero (s : SignedMeasure α) {i : Set α}
    (hs : s.totalVariation i = 0) : s i = 0 := by
  rw [totalVariation, Measure.coe_add, Pi.add_apply, add_eq_zero_iff] at hs
  rw [← toSignedMeasure_toJordanDecomposition s, toSignedMeasure, VectorMeasure.coe_sub,
    Pi.sub_apply, Measure.toSignedMeasure_apply, Measure.toSignedMeasure_apply]
  by_cases hi : MeasurableSet i
  · rw [if_pos hi, if_pos hi]; simp [hs.1, hs.2]
  · simp [if_neg hi]
#align measure_theory.signed_measure.null_of_total_variation_zero MeasureTheory.SignedMeasure.null_of_totalVariation_zero

theorem absolutelyContinuous_ennreal_iff (s : SignedMeasure α) (μ : VectorMeasure α ℝ≥0∞) :
    s ≪ᵥ μ ↔ s.totalVariation ≪ μ.ennrealToMeasure := by
  constructor <;> intro h
  · refine Measure.AbsolutelyContinuous.mk fun S hS₁ hS₂ => ?_
    obtain ⟨i, hi₁, hi₂, hi₃, hpos, hneg⟩ := s.toJordanDecomposition_spec
    rw [totalVariation, Measure.add_apply, hpos, hneg, toMeasureOfZeroLE_apply _ _ _ hS₁,
      toMeasureOfLEZero_apply _ _ _ hS₁]
    rw [← VectorMeasure.AbsolutelyContinuous.ennrealToMeasure] at h
    -- Porting note: added `← NNReal.eq_iff`
<<<<<<< HEAD
    simp [h (measure_mono_null (i.inter_subset_right S) hS₂),
      h (measure_mono_null (iᶜ.inter_subset_right S) hS₂), ← NNReal.eq_iff]
=======
    simp [h (measure_mono_null (i.inter_subset_right) hS₂),
      h (measure_mono_null (iᶜ.inter_subset_right) hS₂), ← NNReal.eq_iff]
>>>>>>> d97a437a
  · refine VectorMeasure.AbsolutelyContinuous.mk fun S hS₁ hS₂ => ?_
    rw [← VectorMeasure.ennrealToMeasure_apply hS₁] at hS₂
    exact null_of_totalVariation_zero s (h hS₂)
#align measure_theory.signed_measure.absolutely_continuous_ennreal_iff MeasureTheory.SignedMeasure.absolutelyContinuous_ennreal_iff

theorem totalVariation_absolutelyContinuous_iff (s : SignedMeasure α) (μ : Measure α) :
    s.totalVariation ≪ μ ↔
      s.toJordanDecomposition.posPart ≪ μ ∧ s.toJordanDecomposition.negPart ≪ μ := by
  constructor <;> intro h
  · constructor
    all_goals
      refine Measure.AbsolutelyContinuous.mk fun S _ hS₂ => ?_
      have := h hS₂
      rw [totalVariation, Measure.add_apply, add_eq_zero_iff] at this
    exacts [this.1, this.2]
  · refine Measure.AbsolutelyContinuous.mk fun S _ hS₂ => ?_
    rw [totalVariation, Measure.add_apply, h.1 hS₂, h.2 hS₂, add_zero]
#align measure_theory.signed_measure.total_variation_absolutely_continuous_iff MeasureTheory.SignedMeasure.totalVariation_absolutelyContinuous_iff

-- TODO: Generalize to vector measures once total variation on vector measures is defined
theorem mutuallySingular_iff (s t : SignedMeasure α) :
    s ⟂ᵥ t ↔ s.totalVariation ⟂ₘ t.totalVariation := by
  constructor
  · rintro ⟨u, hmeas, hu₁, hu₂⟩
    obtain ⟨i, hi₁, hi₂, hi₃, hipos, hineg⟩ := s.toJordanDecomposition_spec
    obtain ⟨j, hj₁, hj₂, hj₃, hjpos, hjneg⟩ := t.toJordanDecomposition_spec
    refine ⟨u, hmeas, ?_, ?_⟩
    · rw [totalVariation, Measure.add_apply, hipos, hineg, toMeasureOfZeroLE_apply _ _ _ hmeas,
        toMeasureOfLEZero_apply _ _ _ hmeas]
      -- Porting note: added `← NNReal.eq_iff`
      simp [hu₁ _ Set.inter_subset_right, ← NNReal.eq_iff]
    · rw [totalVariation, Measure.add_apply, hjpos, hjneg,
        toMeasureOfZeroLE_apply _ _ _ hmeas.compl,
        toMeasureOfLEZero_apply _ _ _ hmeas.compl]
      -- Porting note: added `← NNReal.eq_iff`
      simp [hu₂ _ Set.inter_subset_right, ← NNReal.eq_iff]
  · rintro ⟨u, hmeas, hu₁, hu₂⟩
    exact
      ⟨u, hmeas, fun t htu => null_of_totalVariation_zero _ (measure_mono_null htu hu₁),
        fun t htv => null_of_totalVariation_zero _ (measure_mono_null htv hu₂)⟩
#align measure_theory.signed_measure.mutually_singular_iff MeasureTheory.SignedMeasure.mutuallySingular_iff

theorem mutuallySingular_ennreal_iff (s : SignedMeasure α) (μ : VectorMeasure α ℝ≥0∞) :
    s ⟂ᵥ μ ↔ s.totalVariation ⟂ₘ μ.ennrealToMeasure := by
  constructor
  · rintro ⟨u, hmeas, hu₁, hu₂⟩
    obtain ⟨i, hi₁, hi₂, hi₃, hpos, hneg⟩ := s.toJordanDecomposition_spec
    refine ⟨u, hmeas, ?_, ?_⟩
    · rw [totalVariation, Measure.add_apply, hpos, hneg, toMeasureOfZeroLE_apply _ _ _ hmeas,
        toMeasureOfLEZero_apply _ _ _ hmeas]
      -- Porting note: added `← NNReal.eq_iff`
      simp [hu₁ _ Set.inter_subset_right, ← NNReal.eq_iff]
    · rw [VectorMeasure.ennrealToMeasure_apply hmeas.compl]
      exact hu₂ _ (Set.Subset.refl _)
  · rintro ⟨u, hmeas, hu₁, hu₂⟩
    refine
      VectorMeasure.MutuallySingular.mk u hmeas
        (fun t htu _ => null_of_totalVariation_zero _ (measure_mono_null htu hu₁)) fun t htv hmt =>
        ?_
    rw [← VectorMeasure.ennrealToMeasure_apply hmt]
    exact measure_mono_null htv hu₂
#align measure_theory.signed_measure.mutually_singular_ennreal_iff MeasureTheory.SignedMeasure.mutuallySingular_ennreal_iff

theorem totalVariation_mutuallySingular_iff (s : SignedMeasure α) (μ : Measure α) :
    s.totalVariation ⟂ₘ μ ↔
      s.toJordanDecomposition.posPart ⟂ₘ μ ∧ s.toJordanDecomposition.negPart ⟂ₘ μ :=
  Measure.MutuallySingular.add_left_iff
#align measure_theory.signed_measure.total_variation_mutually_singular_iff MeasureTheory.SignedMeasure.totalVariation_mutuallySingular_iff

end SignedMeasure

end MeasureTheory<|MERGE_RESOLUTION|>--- conflicted
+++ resolved
@@ -402,13 +402,8 @@
         nonpos_iff_eq_zero.1 (hS₄ ▸ measure_mono Set.inter_subset_right),
       zero_add]
     · refine
-<<<<<<< HEAD
-        Set.disjoint_of_subset_left (Set.inter_subset_right _ _)
-          (Set.disjoint_of_subset_right (Set.inter_subset_right _ _) disjoint_compl_right)
-=======
         Set.disjoint_of_subset_left Set.inter_subset_right
           (Set.disjoint_of_subset_right Set.inter_subset_right disjoint_compl_right)
->>>>>>> d97a437a
     · exact hi.inter hS₁.compl
   have hμ₂ : (j₂.posPart i).toReal = j₂.toSignedMeasure (i ∩ Tᶜ) := by
     rw [toSignedMeasure, toSignedMeasure_sub_apply (hi.inter hT₁.compl),
@@ -530,13 +525,8 @@
       toMeasureOfLEZero_apply _ _ _ hS₁]
     rw [← VectorMeasure.AbsolutelyContinuous.ennrealToMeasure] at h
     -- Porting note: added `← NNReal.eq_iff`
-<<<<<<< HEAD
-    simp [h (measure_mono_null (i.inter_subset_right S) hS₂),
-      h (measure_mono_null (iᶜ.inter_subset_right S) hS₂), ← NNReal.eq_iff]
-=======
     simp [h (measure_mono_null (i.inter_subset_right) hS₂),
       h (measure_mono_null (iᶜ.inter_subset_right) hS₂), ← NNReal.eq_iff]
->>>>>>> d97a437a
   · refine VectorMeasure.AbsolutelyContinuous.mk fun S hS₁ hS₂ => ?_
     rw [← VectorMeasure.ennrealToMeasure_apply hS₁] at hS₂
     exact null_of_totalVariation_zero s (h hS₂)
