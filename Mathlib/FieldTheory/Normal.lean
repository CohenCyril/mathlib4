/-
Copyright (c) 2020 Kenny Lau. All rights reserved.
Released under Apache 2.0 license as described in the file LICENSE.
Authors: Kenny Lau, Thomas Browning, Patrick Lutz
-/
import Mathlib.FieldTheory.Extension
import Mathlib.FieldTheory.SplittingField.Construction
import Mathlib.GroupTheory.Solvable

#align_import field_theory.normal from "leanprover-community/mathlib"@"9fb8964792b4237dac6200193a0d533f1b3f7423"

/-!
# Normal field extensions

In this file we define normal field extensions and prove that for a finite extension, being normal
is the same as being a splitting field (`Normal.of_isSplittingField` and
`Normal.exists_isSplittingField`).

## Main Definitions

- `Normal F K` where `K` is a field extension of `F`.
-/


noncomputable section

open scoped BigOperators

open scoped Classical Polynomial

open Polynomial IsScalarTower

variable (F K : Type*) [Field F] [Field K] [Algebra F K]

/-- Typeclass for normal field extension: `K` is a normal extension of `F` iff the minimal
polynomial of every element `x` in `K` splits in `K`, i.e. every conjugate of `x` is in `K`. -/
class Normal extends Algebra.IsAlgebraic F K : Prop where
  splits' (x : K) : Splits (algebraMap F K) (minpoly F x)
#align normal Normal

variable {F K}

theorem Normal.isIntegral (_ : Normal F K) (x : K) : IsIntegral F x :=
  Algebra.IsIntegral.isIntegral x
#align normal.is_integral Normal.isIntegral

theorem Normal.splits (_ : Normal F K) (x : K) : Splits (algebraMap F K) (minpoly F x) :=
  Normal.splits' x
#align normal.splits Normal.splits

theorem normal_iff : Normal F K ↔ ∀ x : K, IsIntegral F x ∧ Splits (algebraMap F K) (minpoly F x) :=
  ⟨fun h x => ⟨h.isIntegral x, h.splits x⟩, fun h =>
    { isAlgebraic := fun x => (h x).1.isAlgebraic
      splits' := fun x => (h x).2 }⟩
#align normal_iff normal_iff

theorem Normal.out : Normal F K → ∀ x : K, IsIntegral F x ∧ Splits (algebraMap F K) (minpoly F x) :=
  normal_iff.1
#align normal.out Normal.out

variable (F K)

instance normal_self : Normal F F where
  isAlgebraic := fun _ => isIntegral_algebraMap.isAlgebraic
  splits' := fun x => (minpoly.eq_X_sub_C' x).symm ▸ splits_X_sub_C _
#align normal_self normal_self

theorem Normal.exists_isSplittingField [h : Normal F K] [FiniteDimensional F K] :
    ∃ p : F[X], IsSplittingField F K p := by
  let s := Basis.ofVectorSpace F K
  refine
    ⟨∏ x, minpoly F (s x), splits_prod _ fun x _ => h.splits (s x),
      Subalgebra.toSubmodule.injective ?_⟩
  rw [Algebra.top_toSubmodule, eq_top_iff, ← s.span_eq, Submodule.span_le, Set.range_subset_iff]
  refine fun x =>
    Algebra.subset_adjoin
      (Multiset.mem_toFinset.mpr <|
        (mem_roots <|
              mt (Polynomial.map_eq_zero <| algebraMap F K).1 <|
                Finset.prod_ne_zero_iff.2 fun x _ => ?_).2 ?_)
  · exact minpoly.ne_zero (h.isIntegral (s x))
  rw [IsRoot.def, eval_map, ← aeval_def, AlgHom.map_prod]
  exact Finset.prod_eq_zero (Finset.mem_univ _) (minpoly.aeval _ _)
#align normal.exists_is_splitting_field Normal.exists_isSplittingField

section NormalTower

variable (E : Type*) [Field E] [Algebra F E] [Algebra K E] [IsScalarTower F K E]

theorem Normal.tower_top_of_normal [h : Normal F E] : Normal K E :=
  normal_iff.2 fun x => by
    cases' h.out x with hx hhx
    rw [algebraMap_eq F K E] at hhx
    exact
      ⟨hx.tower_top,
        Polynomial.splits_of_splits_of_dvd (algebraMap K E)
          (Polynomial.map_ne_zero (minpoly.ne_zero hx))
          ((Polynomial.splits_map_iff (algebraMap F K) (algebraMap K E)).mpr hhx)
          (minpoly.dvd_map_of_isScalarTower F K x)⟩
#align normal.tower_top_of_normal Normal.tower_top_of_normal

theorem AlgHom.normal_bijective [h : Normal F E] (ϕ : E →ₐ[F] K) : Function.Bijective ϕ :=
  h.toIsAlgebraic.bijective_of_isScalarTower' ϕ
#align alg_hom.normal_bijective AlgHom.normal_bijective

-- Porting note: `[Field F] [Field E] [Algebra F E]` added by hand.
variable {F E} {E' : Type*} [Field F] [Field E] [Algebra F E] [Field E'] [Algebra F E']

theorem Normal.of_algEquiv [h : Normal F E] (f : E ≃ₐ[F] E') : Normal F E' := by
  rw [normal_iff] at h ⊢
  intro x; specialize h (f.symm x)
  rw [← f.apply_symm_apply x, minpoly.algEquiv_eq, ← f.toAlgHom.comp_algebraMap]
  exact ⟨h.1.map f, splits_comp_of_splits _ _ h.2⟩
#align normal.of_alg_equiv Normal.of_algEquiv

theorem AlgEquiv.transfer_normal (f : E ≃ₐ[F] E') : Normal F E ↔ Normal F E' :=
  ⟨fun _ ↦ Normal.of_algEquiv f, fun _ ↦ Normal.of_algEquiv f.symm⟩
#align alg_equiv.transfer_normal AlgEquiv.transfer_normal

open IntermediateField

theorem Normal.of_isSplittingField (p : F[X]) [hFEp : IsSplittingField F E p] : Normal F E := by
  rcases eq_or_ne p 0 with (rfl | hp)
  · have := hFEp.adjoin_rootSet
    rw [rootSet_zero, Algebra.adjoin_empty] at this
    exact Normal.of_algEquiv
      (AlgEquiv.ofBijective (Algebra.ofId F E) (Algebra.bijective_algebraMap_iff.2 this.symm))
  refine normal_iff.mpr fun x ↦ ?_
  haveI : FiniteDimensional F E := IsSplittingField.finiteDimensional E p
  have hx := IsIntegral.of_finite F x
  let L := (p * minpoly F x).SplittingField
  have hL := splits_of_splits_mul' _ ?_ (SplittingField.splits (p * minpoly F x))
  · let j : E →ₐ[F] L := IsSplittingField.lift E p hL.1
    refine ⟨hx, splits_of_comp _ (j : E →+* L) (j.comp_algebraMap ▸ hL.2) fun a ha ↦ ?_⟩
    rw [j.comp_algebraMap] at ha
    letI : Algebra F⟮x⟯ L := ((algHomAdjoinIntegralEquiv F hx).symm ⟨a, ha⟩).toRingHom.toAlgebra
    let j' : E →ₐ[F⟮x⟯] L := IsSplittingField.lift E (p.map (algebraMap F F⟮x⟯)) ?_
    · change a ∈ j.range
      rw [← IsSplittingField.adjoin_rootSet_eq_range E p j,
            IsSplittingField.adjoin_rootSet_eq_range E p (j'.restrictScalars F)]
      exact ⟨x, (j'.commutes _).trans (algHomAdjoinIntegralEquiv_symm_apply_gen F hx _)⟩
    · rw [splits_map_iff, ← IsScalarTower.algebraMap_eq]; exact hL.1
  · rw [Polynomial.map_ne_zero_iff (algebraMap F L).injective, mul_ne_zero_iff]
    exact ⟨hp, minpoly.ne_zero hx⟩
#align normal.of_is_splitting_field Normal.of_isSplittingField

instance Polynomial.SplittingField.instNormal (p : F[X]) : Normal F p.SplittingField :=
  Normal.of_isSplittingField p
#align polynomial.splitting_field.normal Polynomial.SplittingField.instNormal

end NormalTower

namespace IntermediateField

/-- A compositum of normal extensions is normal -/
instance normal_iSup {ι : Type*} (t : ι → IntermediateField F K) [h : ∀ i, Normal F (t i)] :
    Normal F (⨆ i, t i : IntermediateField F K) := by
  refine { toIsAlgebraic := isAlgebraic_iSup fun i => (h i).1, splits' := fun x => ?_ }
  obtain ⟨s, hx⟩ := exists_finset_of_mem_supr'' (fun i => (h i).1) x.2
  let E : IntermediateField F K := ⨆ i ∈ s, adjoin F ((minpoly F (i.2 : _)).rootSet K)
  have hF : Normal F E := by
<<<<<<< HEAD
    haveI : IsSplittingField F E (∏ i in s, minpoly F i.snd) := by
      refine isSplittingField_iSup ?_ fun i _ => adjoin_rootSet_isSplittingField ?_
=======
    haveI : IsSplittingField F E (∏ i ∈ s, minpoly F i.snd) := by
      refine' isSplittingField_iSup _ fun i _ => adjoin_rootSet_isSplittingField _
>>>>>>> 06ba8d8a
      · exact Finset.prod_ne_zero_iff.mpr fun i _ => minpoly.ne_zero ((h i.1).isIntegral i.2)
      · exact Polynomial.splits_comp_of_splits _ (algebraMap (t i.1) K) ((h i.1).splits i.2)
    apply Normal.of_isSplittingField (∏ i ∈ s, minpoly F i.2)
  have hE : E ≤ ⨆ i, t i := by
    refine iSup_le fun i => iSup_le fun _ => le_iSup_of_le i.1 ?_
    rw [adjoin_le_iff, ← image_rootSet ((h i.1).splits i.2) (t i.1).val]
    exact fun _ ⟨a, _, h⟩ => h ▸ a.2
  have := hF.splits ⟨x, hx⟩
  rw [minpoly_eq, Subtype.coe_mk, ← minpoly_eq] at this
  exact Polynomial.splits_comp_of_splits _ (inclusion hE).toRingHom this
#align intermediate_field.normal_supr IntermediateField.normal_iSup

/-- If a set of algebraic elements in a field extension `K/F` have minimal polynomials that
  split in another extension `L/F`, then all minimal polynomials in the intermediate field
  generated by the set also split in `L/F`. -/
theorem splits_of_mem_adjoin {L} [Field L] [Algebra F L] {S : Set K}
    (splits : ∀ x ∈ S, IsIntegral F x ∧ (minpoly F x).Splits (algebraMap F L)) {x : K}
    (hx : x ∈ adjoin F S) : (minpoly F x).Splits (algebraMap F L) := by
  let E : IntermediateField F L := ⨆ x : S, adjoin F ((minpoly F x.val).rootSet L)
  have normal : Normal F E := normal_iSup (h := fun x ↦
    Normal.of_isSplittingField (hFEp := adjoin_rootSet_isSplittingField (splits x x.2).2))
  have : ∀ x ∈ S, (minpoly F x).Splits (algebraMap F E) := fun x hx ↦ splits_of_splits
    (splits x hx).2 fun y hy ↦ (le_iSup _ ⟨x, hx⟩ : _ ≤ E) (subset_adjoin F _ <| by exact hy)
  obtain ⟨φ⟩ := nonempty_algHom_adjoin_of_splits fun x hx ↦ ⟨(splits x hx).1, this x hx⟩
  convert splits_comp_of_splits _ E.val.toRingHom (normal.splits <| φ ⟨x, hx⟩)
  rw [minpoly.algHom_eq _ φ.injective, ← minpoly.algHom_eq _ (adjoin F S).val.injective, val_mk]

instance normal_sup
    (E E' : IntermediateField F K) [Normal F E] [Normal F E'] :
    Normal F (E ⊔ E' : IntermediateField F K) :=
  iSup_bool_eq (f := Bool.rec E' E) ▸ normal_iSup (h := by rintro (_|_) <;> infer_instance)

-- Porting note `[Field F] [Field K] [Algebra F K]` added by hand.
variable {F K} {L : Type*} [Field F] [Field K] [Field L] [Algebra F L] [Algebra K L]
  [Algebra F K] [IsScalarTower F K L]

@[simp]
theorem restrictScalars_normal {E : IntermediateField K L} :
    Normal F (E.restrictScalars F) ↔ Normal F E :=
  Iff.rfl
#align intermediate_field.restrict_scalars_normal IntermediateField.restrictScalars_normal

end IntermediateField

-- Porting note `[Field F]` added by hand.
variable {F} {K} {K₁ K₂ K₃ : Type*} [Field F] [Field K₁] [Field K₂] [Field K₃] [Algebra F K₁]
  [Algebra F K₂] [Algebra F K₃] (ϕ : K₁ →ₐ[F] K₂) (χ : K₁ ≃ₐ[F] K₂) (ψ : K₂ →ₐ[F] K₃)
  (ω : K₂ ≃ₐ[F] K₃)

section Restrict

variable (E : Type*) [Field E] [Algebra F E] [Algebra E K₁] [Algebra E K₂] [Algebra E K₃]
  [IsScalarTower F E K₁] [IsScalarTower F E K₂] [IsScalarTower F E K₃]

/-- Restrict algebra homomorphism to image of normal subfield -/
def AlgHom.restrictNormalAux [h : Normal F E] :
    (toAlgHom F E K₁).range →ₐ[F] (toAlgHom F E K₂).range where
  toFun x :=
    ⟨ϕ x, by
      suffices (toAlgHom F E K₁).range.map ϕ ≤ _ by exact this ⟨x, Subtype.mem x, rfl⟩
      rintro x ⟨y, ⟨z, hy⟩, hx⟩
      rw [← hx, ← hy]
      apply minpoly.mem_range_of_degree_eq_one E
      refine'
        Or.resolve_left (h.splits z).def (minpoly.ne_zero (h.isIntegral z)) (minpoly.irreducible _)
          (minpoly.dvd E _ (by simp [aeval_algHom_apply]))
      simp only [AlgHom.toRingHom_eq_coe, AlgHom.coe_toRingHom]
      suffices IsIntegral F _ by exact this.tower_top
      exact ((h.isIntegral z).map <| toAlgHom F E K₁).map ϕ⟩
  map_zero' := Subtype.ext ϕ.map_zero
  map_one' := Subtype.ext ϕ.map_one
  map_add' x y := Subtype.ext (ϕ.map_add x y)
  map_mul' x y := Subtype.ext (ϕ.map_mul x y)
  commutes' x := Subtype.ext (ϕ.commutes x)
#align alg_hom.restrict_normal_aux AlgHom.restrictNormalAux

/-- Restrict algebra homomorphism to normal subfield -/
def AlgHom.restrictNormal [Normal F E] : E →ₐ[F] E :=
  ((AlgEquiv.ofInjectiveField (IsScalarTower.toAlgHom F E K₂)).symm.toAlgHom.comp
        (ϕ.restrictNormalAux E)).comp
    (AlgEquiv.ofInjectiveField (IsScalarTower.toAlgHom F E K₁)).toAlgHom
#align alg_hom.restrict_normal AlgHom.restrictNormal

/-- Restrict algebra homomorphism to normal subfield (`AlgEquiv` version) -/
def AlgHom.restrictNormal' [Normal F E] : E ≃ₐ[F] E :=
  AlgEquiv.ofBijective (AlgHom.restrictNormal ϕ E) (AlgHom.normal_bijective F E E _)
#align alg_hom.restrict_normal' AlgHom.restrictNormal'

@[simp]
theorem AlgHom.restrictNormal_commutes [Normal F E] (x : E) :
    algebraMap E K₂ (ϕ.restrictNormal E x) = ϕ (algebraMap E K₁ x) :=
  Subtype.ext_iff.mp
    (AlgEquiv.apply_symm_apply (AlgEquiv.ofInjectiveField (IsScalarTower.toAlgHom F E K₂))
      (ϕ.restrictNormalAux E ⟨IsScalarTower.toAlgHom F E K₁ x, x, rfl⟩))
#align alg_hom.restrict_normal_commutes AlgHom.restrictNormal_commutes

theorem AlgHom.restrictNormal_comp [Normal F E] :
    (ψ.restrictNormal E).comp (ϕ.restrictNormal E) = (ψ.comp ϕ).restrictNormal E :=
  AlgHom.ext fun _ =>
    (algebraMap E K₃).injective (by simp only [AlgHom.comp_apply, AlgHom.restrictNormal_commutes])
#align alg_hom.restrict_normal_comp AlgHom.restrictNormal_comp

-- Porting note `[Algebra F K]` added by hand.
theorem AlgHom.fieldRange_of_normal [Algebra F K] {E : IntermediateField F K} [Normal F E]
    (f : E →ₐ[F] K) : f.fieldRange = E := by
-- Porting note: this was `IsScalarTower F E E := by infer_instance`.
  letI : Algebra E E := Algebra.id E
  let g := f.restrictNormal' E
  rw [← show E.val.comp ↑g = f from DFunLike.ext_iff.mpr (f.restrictNormal_commutes E),
    ← AlgHom.map_fieldRange, AlgEquiv.fieldRange_eq_top g, ← AlgHom.fieldRange_eq_map,
    IntermediateField.fieldRange_val]
#align alg_hom.field_range_of_normal AlgHom.fieldRange_of_normal

/-- Restrict algebra isomorphism to a normal subfield -/
def AlgEquiv.restrictNormal [Normal F E] : E ≃ₐ[F] E :=
  AlgHom.restrictNormal' χ.toAlgHom E
#align alg_equiv.restrict_normal AlgEquiv.restrictNormal

@[simp]
theorem AlgEquiv.restrictNormal_commutes [Normal F E] (x : E) :
    algebraMap E K₂ (χ.restrictNormal E x) = χ (algebraMap E K₁ x) :=
  χ.toAlgHom.restrictNormal_commutes E x
#align alg_equiv.restrict_normal_commutes AlgEquiv.restrictNormal_commutes

theorem AlgEquiv.restrictNormal_trans [Normal F E] :
    (χ.trans ω).restrictNormal E = (χ.restrictNormal E).trans (ω.restrictNormal E) :=
  AlgEquiv.ext fun _ =>
    (algebraMap E K₃).injective
      (by simp only [AlgEquiv.trans_apply, AlgEquiv.restrictNormal_commutes])
#align alg_equiv.restrict_normal_trans AlgEquiv.restrictNormal_trans

/-- Restriction to a normal subfield as a group homomorphism -/
def AlgEquiv.restrictNormalHom [Normal F E] : (K₁ ≃ₐ[F] K₁) →* E ≃ₐ[F] E :=
  MonoidHom.mk' (fun χ => χ.restrictNormal E) fun ω χ => χ.restrictNormal_trans ω E
#align alg_equiv.restrict_normal_hom AlgEquiv.restrictNormalHom

variable (F K₁)

/-- If `K₁/E/F` is a tower of fields with `E/F` normal then `AlgHom.restrictNormal'` is an
 equivalence. -/
@[simps]
def Normal.algHomEquivAut [Normal F E] : (E →ₐ[F] K₁) ≃ E ≃ₐ[F] E where
  toFun σ := AlgHom.restrictNormal' σ E
  invFun σ := (IsScalarTower.toAlgHom F E K₁).comp σ.toAlgHom
  left_inv σ := by
    ext
    simp [AlgHom.restrictNormal']
  right_inv σ := by
    ext
    simp only [AlgHom.restrictNormal', AlgEquiv.toAlgHom_eq_coe, AlgEquiv.coe_ofBijective]
    apply NoZeroSMulDivisors.algebraMap_injective E K₁
    rw [AlgHom.restrictNormal_commutes]
    simp
#align normal.alg_hom_equiv_aut Normal.algHomEquivAut

end Restrict

section lift

variable (E : Type*) [Field E] [Algebra F E] [Algebra K₁ E] [Algebra K₂ E] [IsScalarTower F K₁ E]
  [IsScalarTower F K₂ E]

/-- If `E/Kᵢ/F` are towers of fields with `E/F` normal then we can lift
  an algebra homomorphism `ϕ : K₁ →ₐ[F] K₂` to `ϕ.liftNormal E : E →ₐ[F] E`. -/
noncomputable def AlgHom.liftNormal [h : Normal F E] : E →ₐ[F] E :=
  @AlgHom.restrictScalars F K₁ E E _ _ _ _ _ _
      ((IsScalarTower.toAlgHom F K₂ E).comp ϕ).toRingHom.toAlgebra _ _ _ _ <|
    Nonempty.some <|
      @IntermediateField.nonempty_algHom_of_adjoin_splits _ _ _ _ _ _ _
        ((IsScalarTower.toAlgHom F K₂ E).comp ϕ).toRingHom.toAlgebra _
        (fun x _ ↦ ⟨(h.out x).1.tower_top,
          splits_of_splits_of_dvd _ (map_ne_zero (minpoly.ne_zero (h.out x).1))
            -- Porting note: had to override typeclass inference below using `(_)`
            (by rw [splits_map_iff, ← @IsScalarTower.algebraMap_eq _ _ _ _ _ _ (_) (_) (_)];
                exact (h.out x).2)
            (minpoly.dvd_map_of_isScalarTower F K₁ x)⟩)
        (IntermediateField.adjoin_univ _ _)
#align alg_hom.lift_normal AlgHom.liftNormal

@[simp]
theorem AlgHom.liftNormal_commutes [Normal F E] (x : K₁) :
    ϕ.liftNormal E (algebraMap K₁ E x) = algebraMap K₂ E (ϕ x) :=
  -- Porting note: This seems to have been some sort of typeclass override trickery using `by apply`
  -- Now we explicitly specify which typeclass to override, using `(_)` instead of `_`
  @AlgHom.commutes K₁ E E _ _ _ _ (_) _ _
#align alg_hom.lift_normal_commutes AlgHom.liftNormal_commutes

@[simp]
theorem AlgHom.restrict_liftNormal (ϕ : K₁ →ₐ[F] K₁) [Normal F K₁] [Normal F E] :
    (ϕ.liftNormal E).restrictNormal K₁ = ϕ :=
  AlgHom.ext fun x =>
    (algebraMap K₁ E).injective
      (Eq.trans (AlgHom.restrictNormal_commutes _ K₁ x) (ϕ.liftNormal_commutes E x))
#align alg_hom.restrict_lift_normal AlgHom.restrict_liftNormal

/-- If `E/Kᵢ/F` are towers of fields with `E/F` normal then we can lift
  an algebra isomorphism `ϕ : K₁ ≃ₐ[F] K₂` to `ϕ.liftNormal E : E ≃ₐ[F] E`. -/
noncomputable def AlgEquiv.liftNormal [Normal F E] : E ≃ₐ[F] E :=
  AlgEquiv.ofBijective (χ.toAlgHom.liftNormal E) (AlgHom.normal_bijective F E E _)
#align alg_equiv.lift_normal AlgEquiv.liftNormal

@[simp]
theorem AlgEquiv.liftNormal_commutes [Normal F E] (x : K₁) :
    χ.liftNormal E (algebraMap K₁ E x) = algebraMap K₂ E (χ x) :=
  χ.toAlgHom.liftNormal_commutes E x
#align alg_equiv.lift_normal_commutes AlgEquiv.liftNormal_commutes

@[simp]
theorem AlgEquiv.restrict_liftNormal (χ : K₁ ≃ₐ[F] K₁) [Normal F K₁] [Normal F E] :
    (χ.liftNormal E).restrictNormal K₁ = χ :=
  AlgEquiv.ext fun x =>
    (algebraMap K₁ E).injective
      (Eq.trans (AlgEquiv.restrictNormal_commutes _ K₁ x) (χ.liftNormal_commutes E x))
#align alg_equiv.restrict_lift_normal AlgEquiv.restrict_liftNormal

theorem AlgEquiv.restrictNormalHom_surjective [Normal F K₁] [Normal F E] :
    Function.Surjective (AlgEquiv.restrictNormalHom K₁ : (E ≃ₐ[F] E) → K₁ ≃ₐ[F] K₁) := fun χ =>
  ⟨χ.liftNormal E, χ.restrict_liftNormal E⟩
#align alg_equiv.restrict_normal_hom_surjective AlgEquiv.restrictNormalHom_surjective

open IntermediateField in
theorem Normal.minpoly_eq_iff_mem_orbit [h : Normal F E] {x y : E} :
    minpoly F x = minpoly F y ↔ x ∈ MulAction.orbit (E ≃ₐ[F] E) y := by
  refine ⟨fun he ↦ ?_, fun ⟨f, he⟩ ↦ he ▸ minpoly.algEquiv_eq f y⟩
  obtain ⟨φ, hφ⟩ := exists_algHom_of_splits_of_aeval (normal_iff.mp h) (he ▸ minpoly.aeval F x)
  exact ⟨AlgEquiv.ofBijective φ (φ.normal_bijective F E E), hφ⟩

variable (F K₁)

theorem isSolvable_of_isScalarTower [Normal F K₁] [h1 : IsSolvable (K₁ ≃ₐ[F] K₁)]
    [h2 : IsSolvable (E ≃ₐ[K₁] E)] : IsSolvable (E ≃ₐ[F] E) := by
  let f : (E ≃ₐ[K₁] E) →* E ≃ₐ[F] E :=
    { toFun := fun ϕ =>
        AlgEquiv.ofAlgHom (ϕ.toAlgHom.restrictScalars F) (ϕ.symm.toAlgHom.restrictScalars F)
          (AlgHom.ext fun x => ϕ.apply_symm_apply x) (AlgHom.ext fun x => ϕ.symm_apply_apply x)
      map_one' := AlgEquiv.ext fun _ => rfl
      map_mul' := fun _ _ => AlgEquiv.ext fun _ => rfl }
  refine
    solvable_of_ker_le_range f (AlgEquiv.restrictNormalHom K₁) fun ϕ hϕ =>
      ⟨{ ϕ with commutes' := fun x => ?_ }, AlgEquiv.ext fun _ => rfl⟩
  exact Eq.trans (ϕ.restrictNormal_commutes K₁ x).symm (congr_arg _ (AlgEquiv.ext_iff.mp hϕ x))
#align is_solvable_of_is_scalar_tower isSolvable_of_isScalarTower

end lift<|MERGE_RESOLUTION|>--- conflicted
+++ resolved
@@ -159,13 +159,8 @@
   obtain ⟨s, hx⟩ := exists_finset_of_mem_supr'' (fun i => (h i).1) x.2
   let E : IntermediateField F K := ⨆ i ∈ s, adjoin F ((minpoly F (i.2 : _)).rootSet K)
   have hF : Normal F E := by
-<<<<<<< HEAD
-    haveI : IsSplittingField F E (∏ i in s, minpoly F i.snd) := by
+    haveI : IsSplittingField F E (∏ i ∈ s, minpoly F i.snd) := by
       refine isSplittingField_iSup ?_ fun i _ => adjoin_rootSet_isSplittingField ?_
-=======
-    haveI : IsSplittingField F E (∏ i ∈ s, minpoly F i.snd) := by
-      refine' isSplittingField_iSup _ fun i _ => adjoin_rootSet_isSplittingField _
->>>>>>> 06ba8d8a
       · exact Finset.prod_ne_zero_iff.mpr fun i _ => minpoly.ne_zero ((h i.1).isIntegral i.2)
       · exact Polynomial.splits_comp_of_splits _ (algebraMap (t i.1) K) ((h i.1).splits i.2)
     apply Normal.of_isSplittingField (∏ i ∈ s, minpoly F i.2)
