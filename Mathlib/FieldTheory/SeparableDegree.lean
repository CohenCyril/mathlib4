--- conflicted
+++ resolved
@@ -23,23 +23,8 @@
   advantage that `Field.Emb F E` lies in the same universe as `E` rather than the maximum over `F`
   and `E`). Usually denoted by $\operatorname{Emb}_F(E)$ in textbooks.
 
-<<<<<<< HEAD
 - `Field.finSepDegree F E`: the (finite) separable degree $[E:F]_s$ of an extension `E / F`
   of fields, defined to be the number of `F`-algebra homomorphisms from `E` to the algebraic
-=======
-  **Remark:** if `E / F` is not algebraic, then this definition makes no mathematical sense,
-  and if it is infinite, then its cardinality doesn't behave as expected (namely, not equal to the
-  field extension degree of `separableClosure F E / F`). For example, if $F = \mathbb{Q}$ and
-  $E = \mathbb{Q}( \mu_{p^\infty} )$, then $\operatorname{Emb}_F (E)$ is in bijection with
-  $\operatorname{Gal}(E/F)$, which is isomorphic to
-  $\mathbb{Z}_p^\times$, which is uncountable, while $[E:F]$ is countable.
-
-  **TODO:** prove or disprove that if `E / F` is algebraic and `Emb F E` is infinite, then
-  `Field.Emb F E` has cardinality `2 ^ Module.rank F (separableClosure F E)`.
-
-- `Field.finSepDegree F E`: the (finite) separable degree $[E:F]_s$ of an algebraic extension
-  `E / F` of fields, defined to be the number of `F`-algebra homomorphisms from `E` to the algebraic
->>>>>>> 9f6978a6
   closure of `E`, as a natural number. It is zero if `Field.Emb F E` is not finite.
   Note that if `E / F` is not algebraic, then this definition makes no mathematical sense.
 
@@ -50,9 +35,9 @@
   definitions coincide. If `E / F` is infinite and algebraic, we have
   `#(Field.Emb F E) = 2 ^ Field.sepDegree F E` instead.
   (See `Field.cardinal_emb_of_aleph0_le_sepDegree` in another file.) For example, if
-  $ F = \mathbb{Q} $ and $ E = \mathbb{Q}( \mu_{p^\infty} ) $, then $ \operatorname{Emb}_F (E) $
+  $F = \mathbb{Q}$ and $E = \mathbb{Q}( \mu_{p^\infty} )$, then $\operatorname{Emb}_F (E)$
   is in bijection with $\operatorname{Gal}(E/F)$, which is isomorphic to
-  $ \mathbb{Z}_p^\times $, which is uncountable, while $ [E:F] $ is countable.
+  $\mathbb{Z}_p^\times$, which is uncountable, while $ [E:F] $ is countable.
 
 - `Polynomial.natSepDegree`: the separable degree of a polynomial is a natural number,
   defined to be the number of distinct roots of it over its splitting field.
