/-
Copyright (c) 2023 Adam Topaz. All rights reserved.
Released under Apache 2.0 license as described in the file LICENSE.
Authors: Adam Topaz
-/

import Mathlib.CategoryTheory.Sites.Sheaf
import Mathlib.Topology.Category.CompHaus.EffectiveEpi

/-!

# Condensed Objects

This file defines the category of condensed objects in a category `C`, following the work
of Clausen-Scholze and Barwick-Haine.

## Implementation Details

We use the coherent Grothendieck topology on `CompHaus`, and define condensed objects in `C` to
be `C`-valued sheaves, with respect to this Grothendieck topology.

In future work, we will define similar Grothendieck topologies on the category of profinite sets
and extremally disconnected sets, and show that the three categories are equivalent (under
suitable assumptions on `C`).

Note: Our definition more closely resembles "Pyknotic objects" in the sense of Barwick-Haine,
as we do not impose cardinality bounds, and manage universes carefully instead.

## References

- [barwickhaine2019]: *Pyknotic objects, I. Basic notions*, 2019.
- [scholze2019condensed]: *Lectures on Condensed Mathematics*, 2019.

-/

open CategoryTheory Limits

open CategoryTheory

universe u v w

/--
`Condensed.{u} C` is the category of condensed objects in a category `C`, which are
defined as sheaves on `CompHaus.{u}` with respect to the coherent Grothendieck topology.
-/
def Condensed (C : Type w) [Category.{v} C] :=
  Sheaf (coherentTopology CompHaus.{u}) C

instance {C : Type w} [Category.{v} C] : Category (Condensed.{u} C) :=
  show Category (Sheaf _ _) from inferInstance

<<<<<<< HEAD
=======
/--
Condensed sets (types) with the appropriate universe levels, i.e. `Type (u+1)`-valued
sheaves on `CompHaus.{u}`.
-/
>>>>>>> 762148ce
abbrev CondensedSet := Condensed.{u} (Type (u+1))<|MERGE_RESOLUTION|>--- conflicted
+++ resolved
@@ -49,11 +49,8 @@
 instance {C : Type w} [Category.{v} C] : Category (Condensed.{u} C) :=
   show Category (Sheaf _ _) from inferInstance
 
-<<<<<<< HEAD
-=======
 /--
 Condensed sets (types) with the appropriate universe levels, i.e. `Type (u+1)`-valued
 sheaves on `CompHaus.{u}`.
 -/
->>>>>>> 762148ce
 abbrev CondensedSet := Condensed.{u} (Type (u+1))