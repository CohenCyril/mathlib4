--- conflicted
+++ resolved
@@ -60,22 +60,14 @@
 variable {α : Type u} {β : Type v} {ι : Sort w} {κ : ι → Sort w'}
 
 /-- A frame, aka complete Heyting algebra, is a complete lattice whose `⊓` distributes over `⨆`. -/
-<<<<<<< HEAD
 class Order.Frame (α : Type*) extends CompleteLattice α, HeytingAlgebra α where
-=======
-class Order.Frame (α : Type*) extends CompleteLattice α where
->>>>>>> f29aeabb
   /-- `⊓` distributes over `⨆`. -/
   inf_sSup_le_iSup_inf (a : α) (s : Set α) : a ⊓ sSup s ≤ ⨆ b ∈ s, a ⊓ b
 #align order.frame Order.Frame
 
 /-- A coframe, aka complete Brouwer algebra or complete co-Heyting algebra, is a complete lattice
 whose `⊔` distributes over `⨅`. -/
-<<<<<<< HEAD
 class Order.Coframe (α : Type*) extends CompleteLattice α, CoheytingAlgebra α where
-=======
-class Order.Coframe (α : Type*) extends CompleteLattice α where
->>>>>>> f29aeabb
   /-- `⊔` distributes over `⨅`. -/
   iInf_sup_le_sup_sInf (a : α) (s : Set α) : ⨅ b ∈ s, a ⊔ b ≤ a ⊔ sInf s
 #align order.coframe Order.Coframe
@@ -188,10 +180,7 @@
 
 instance OrderDual.instCoframe : Coframe αᵒᵈ where
   __ := instCompleteLattice
-<<<<<<< HEAD
   __ := instCoheytingAlgebra
-=======
->>>>>>> f29aeabb
   iInf_sup_le_sup_sInf := @Frame.inf_sSup_le_iSup_inf α _
 #align order_dual.coframe OrderDual.instCoframe
 
@@ -284,19 +273,13 @@
 
 instance Prod.instFrame [Frame α] [Frame β] : Frame (α × β) where
   __ := instCompleteLattice
-<<<<<<< HEAD
   __ := instHeytingAlgebra
-=======
->>>>>>> f29aeabb
   inf_sSup_le_iSup_inf a s := by
     simp [Prod.le_def, sSup_eq_iSup, fst_iSup, snd_iSup, fst_iInf, snd_iInf, inf_iSup_eq]
 
 instance Pi.instFrame {ι : Type*} {π : ι → Type*} [∀ i, Frame (π i)] : Frame (∀ i, π i) where
   __ := instCompleteLattice
-<<<<<<< HEAD
   __ := instHeytingAlgebra
-=======
->>>>>>> f29aeabb
   inf_sSup_le_iSup_inf a s i := by
     simp only [sSup_apply, iSup_apply, inf_apply, inf_iSup_eq, ← iSup_subtype'']; rfl
 #align pi.frame Pi.instFrame
@@ -309,10 +292,7 @@
 
 instance OrderDual.instFrame : Frame αᵒᵈ where
   __ := instCompleteLattice
-<<<<<<< HEAD
   __ := instHeytingAlgebra
-=======
->>>>>>> f29aeabb
   inf_sSup_le_iSup_inf := @Coframe.iInf_sup_le_sup_sInf α _
 #align order_dual.frame OrderDual.instFrame
 
@@ -373,19 +353,13 @@
 
 instance Prod.instCoframe [Coframe β] : Coframe (α × β) where
   __ := instCompleteLattice
-<<<<<<< HEAD
   __ := instCoheytingAlgebra
-=======
->>>>>>> f29aeabb
   iInf_sup_le_sup_sInf a s := by
     simp [Prod.le_def, sInf_eq_iInf, fst_iSup, snd_iSup, fst_iInf, snd_iInf, sup_iInf_eq]
 
 instance Pi.instCoframe {ι : Type*} {π : ι → Type*} [∀ i, Coframe (π i)] : Coframe (∀ i, π i) where
   __ := instCompleteLattice
-<<<<<<< HEAD
   __ := instCoheytingAlgebra
-=======
->>>>>>> f29aeabb
   iInf_sup_le_sup_sInf a s i := by
     simp only [sInf_apply, iInf_apply, sup_apply, sup_iInf_eq, ← iInf_subtype'']; rfl
 #align pi.coframe Pi.instCoframe
@@ -419,30 +393,19 @@
 instance OrderDual.instCompletelyDistribLattice [CompletelyDistribLattice α] :
     CompletelyDistribLattice αᵒᵈ where
   __ := instFrame
-<<<<<<< HEAD
   __ := instCoframe
-  iInf_iSup_eq _ := iSup_iInf_eq (α := α)
-
-instance Prod.instCompletelyDistribLattice [CompletelyDistribLattice α] [CompletelyDistribLattice β] :
-    CompletelyDistribLattice (α × β) where
-  __ := instFrame
-  __ := instCoframe
-=======
   iInf_iSup_eq _ := iSup_iInf_eq (α := α)
 
 instance Prod.instCompletelyDistribLattice [CompletelyDistribLattice α]
     [CompletelyDistribLattice β] : CompletelyDistribLattice (α × β) where
   __ := instFrame
->>>>>>> f29aeabb
+  __ := instCoframe
   iInf_iSup_eq f := by ext <;> simp [fst_iSup, fst_iInf, snd_iSup, snd_iInf, iInf_iSup_eq]
 
 instance Pi.instCompletelyDistribLattice {ι : Type*} {π : ι → Type*}
     [∀ i, CompletelyDistribLattice (π i)] : CompletelyDistribLattice (∀ i, π i) where
   __ := instFrame
-<<<<<<< HEAD
   __ := instCoframe
-=======
->>>>>>> f29aeabb
   iInf_iSup_eq f := by ext i; simp only [iInf_apply, iSup_apply, iInf_iSup_eq]
 
 end CompletelyDistribLattice
@@ -460,13 +423,8 @@
   __ := instBooleanAlgebra
   __ := instCompleteDistribLattice
 
-<<<<<<< HEAD
-instance Pi.instCompleteBooleanAlgebra {ι : Type*} {π : ι → Type*} [∀ i, CompleteBooleanAlgebra (π i)] :
-    CompleteBooleanAlgebra (∀ i, π i) where
-=======
 instance Pi.instCompleteBooleanAlgebra {ι : Type*} {π : ι → Type*}
     [∀ i, CompleteBooleanAlgebra (π i)] : CompleteBooleanAlgebra (∀ i, π i) where
->>>>>>> f29aeabb
   __ := instBooleanAlgebra
   __ := instCompleteDistribLattice
 #align pi.complete_boolean_algebra Pi.instCompleteBooleanAlgebra
@@ -562,21 +520,12 @@
 
 -- See note [reducible non-instances]
 /-- Pullback an `Order.Frame` along an injection. -/
-<<<<<<< HEAD
-@[reducible]
-protected def Function.Injective.frame [Sup α] [Inf α] [SupSet α] [InfSet α] [Top α] [Bot α]
+protected abbrev Function.Injective.frame [Sup α] [Inf α] [SupSet α] [InfSet α] [Top α] [Bot α]
     [HasCompl α] [HImp α] [Frame β] (f : α → β) (hf : Injective f)
     (map_sup : ∀ a b, f (a ⊔ b) = f a ⊔ f b) (map_inf : ∀ a b, f (a ⊓ b) = f a ⊓ f b)
     (map_sSup : ∀ s, f (sSup s) = ⨆ a ∈ s, f a) (map_sInf : ∀ s, f (sInf s) = ⨅ a ∈ s, f a)
     (map_top : f ⊤ = ⊤) (map_bot : f ⊥ = ⊥) (map_compl : ∀ a, f aᶜ = (f a)ᶜ)
     (map_himp : ∀ a b, f (a ⇨ b) = f a ⇨ f b) : Frame α where
-=======
-protected abbrev Function.Injective.frame [Sup α] [Inf α] [SupSet α] [InfSet α] [Top α] [Bot α]
-    [Frame β] (f : α → β) (hf : Injective f) (map_sup : ∀ a b, f (a ⊔ b) = f a ⊔ f b)
-    (map_inf : ∀ a b, f (a ⊓ b) = f a ⊓ f b) (map_sSup : ∀ s, f (sSup s) = ⨆ a ∈ s, f a)
-    (map_sInf : ∀ s, f (sInf s) = ⨅ a ∈ s, f a) (map_top : f ⊤ = ⊤) (map_bot : f ⊥ = ⊥) :
-    Frame α where
->>>>>>> f29aeabb
   __ := hf.completeLattice f map_sup map_inf map_sSup map_sInf map_top map_bot
   __ := hf.heytingAlgebra f map_sup map_inf map_top map_bot map_compl map_himp
   inf_sSup_le_iSup_inf a s := by
@@ -588,21 +537,13 @@
 
 -- See note [reducible non-instances]
 /-- Pullback an `Order.Coframe` along an injection. -/
-<<<<<<< HEAD
 @[reducible]
-protected def Function.Injective.coframe [Sup α] [Inf α] [SupSet α] [InfSet α] [Top α] [Bot α]
+protected abbrev Function.Injective.coframe [Sup α] [Inf α] [SupSet α] [InfSet α] [Top α] [Bot α]
     [HNot α] [SDiff α] [Coframe β] (f : α → β) (hf : Injective f)
     (map_sup : ∀ a b, f (a ⊔ b) = f a ⊔ f b) (map_inf : ∀ a b, f (a ⊓ b) = f a ⊓ f b)
     (map_sSup : ∀ s, f (sSup s) = ⨆ a ∈ s, f a) (map_sInf : ∀ s, f (sInf s) = ⨅ a ∈ s, f a)
     (map_top : f ⊤ = ⊤) (map_bot : f ⊥ = ⊥) (map_hnot : ∀ a, f (￢a) = ￢f a)
     (map_sdiff : ∀ a b, f (a \ b) = f a \ f b) : Coframe α where
-=======
-protected abbrev Function.Injective.coframe [Sup α] [Inf α] [SupSet α] [InfSet α] [Top α] [Bot α]
-    [Coframe β] (f : α → β) (hf : Injective f) (map_sup : ∀ a b, f (a ⊔ b) = f a ⊔ f b)
-    (map_inf : ∀ a b, f (a ⊓ b) = f a ⊓ f b) (map_sSup : ∀ s, f (sSup s) = ⨆ a ∈ s, f a)
-    (map_sInf : ∀ s, f (sInf s) = ⨅ a ∈ s, f a) (map_top : f ⊤ = ⊤) (map_bot : f ⊥ = ⊥) :
-    Coframe α where
->>>>>>> f29aeabb
   __ := hf.completeLattice f map_sup map_inf map_sSup map_sInf map_top map_bot
   __ := hf.coheytingAlgebra f map_sup map_inf map_top map_bot map_hnot map_sdiff
   iInf_sup_le_sup_sInf a s := by
@@ -614,15 +555,10 @@
 
 -- See note [reducible non-instances]
 /-- Pullback a `CompleteDistribLattice` along an injection. -/
-<<<<<<< HEAD
 @[reducible]
-protected def Function.Injective.completeDistribLattice [Sup α] [Inf α] [SupSet α] [InfSet α]
+protected abbrev Function.Injective.completeDistribLattice [Sup α] [Inf α] [SupSet α] [InfSet α]
     [Top α] [Bot α] [HasCompl α] [HImp α] [HNot α] [SDiff α] [CompleteDistribLattice β] (f : α → β)
     (hf : Injective f)
-=======
-protected abbrev Function.Injective.completeDistribLattice [Sup α] [Inf α] [SupSet α] [InfSet α]
-    [Top α] [Bot α] [CompleteDistribLattice β] (f : α → β) (hf : Function.Injective f)
->>>>>>> f29aeabb
     (map_sup : ∀ a b, f (a ⊔ b) = f a ⊔ f b) (map_inf : ∀ a b, f (a ⊓ b) = f a ⊓ f b)
     (map_sSup : ∀ s, f (sSup s) = ⨆ a ∈ s, f a) (map_sInf : ∀ s, f (sInf s) = ⨅ a ∈ s, f a)
     (map_top : f ⊤ = ⊤) (map_bot : f ⊥ = ⊥)
@@ -635,15 +571,10 @@
 
 -- See note [reducible non-instances]
 /-- Pullback a `CompletelyDistribLattice` along an injection. -/
-<<<<<<< HEAD
 @[reducible]
-protected def Function.Injective.completelyDistribLattice [Sup α] [Inf α] [SupSet α] [InfSet α]
+protected abbrev Function.Injective.completelyDistribLattice [Sup α] [Inf α] [SupSet α] [InfSet α]
     [Top α] [Bot α] [HasCompl α] [HImp α] [HNot α] [SDiff α] [CompletelyDistribLattice β]
     (f : α → β) (hf : Injective f)
-=======
-protected abbrev Function.Injective.completelyDistribLattice [Sup α] [Inf α] [SupSet α] [InfSet α]
-    [Top α] [Bot α] [CompletelyDistribLattice β] (f : α → β) (hf : Function.Injective f)
->>>>>>> f29aeabb
     (map_sup : ∀ a b, f (a ⊔ b) = f a ⊔ f b) (map_inf : ∀ a b, f (a ⊓ b) = f a ⊓ f b)
     (map_sSup : ∀ s, f (sSup s) = ⨆ a ∈ s, f a) (map_sInf : ∀ s, f (sInf s) = ⨅ a ∈ s, f a)
     (map_top : f ⊤ = ⊤) (map_bot : f ⊥ = ⊥)
@@ -658,16 +589,10 @@
 
 -- See note [reducible non-instances]
 /-- Pullback a `CompleteBooleanAlgebra` along an injection. -/
-<<<<<<< HEAD
 @[reducible]
-protected def Function.Injective.completeBooleanAlgebra [Sup α] [Inf α] [SupSet α] [InfSet α]
+protected abbrev Function.Injective.completeBooleanAlgebra [Sup α] [Inf α] [SupSet α] [InfSet α]
     [Top α] [Bot α] [HasCompl α] [HImp α] [HNot α] [SDiff α] [CompleteBooleanAlgebra β] (f : α → β)
     (hf : Injective f) (map_sup : ∀ a b, f (a ⊔ b) = f a ⊔ f b)
-=======
-protected abbrev Function.Injective.completeBooleanAlgebra [Sup α] [Inf α] [SupSet α] [InfSet α]
-    [Top α] [Bot α] [HasCompl α] [SDiff α] [CompleteBooleanAlgebra β] (f : α → β)
-    (hf : Function.Injective f) (map_sup : ∀ a b, f (a ⊔ b) = f a ⊔ f b)
->>>>>>> f29aeabb
     (map_inf : ∀ a b, f (a ⊓ b) = f a ⊓ f b) (map_sSup : ∀ s, f (sSup s) = ⨆ a ∈ s, f a)
     (map_sInf : ∀ s, f (sInf s) = ⨅ a ∈ s, f a) (map_top : f ⊤ = ⊤) (map_bot : f ⊥ = ⊥)
     (map_compl : ∀ a, f aᶜ = (f a)ᶜ) (map_himp : ∀ a b, f (a ⇨ b) = f a ⇨ f b)
@@ -680,18 +605,13 @@
 
 -- See note [reducible non-instances]
 /-- Pullback a `CompleteAtomicBooleanAlgebra` along an injection. -/
-<<<<<<< HEAD
 @[reducible]
-protected def Function.Injective.completeAtomicBooleanAlgebra [Sup α] [Inf α] [SupSet α] [InfSet α]
-    [Top α] [Bot α] [HasCompl α] [HImp α] [HNot α] [SDiff α] [CompleteAtomicBooleanAlgebra β]
-    (f : α → β) (hf : Injective f) (map_sup : ∀ a b, f (a ⊔ b) = f a ⊔ f b)
-=======
 protected abbrev Function.Injective.completeAtomicBooleanAlgebra [Sup α] [Inf α] [SupSet α]
-    [InfSet α] [Top α] [Bot α] [HasCompl α] [SDiff α] [CompleteAtomicBooleanAlgebra β] (f : α → β)
-    (hf : Function.Injective f) (map_sup : ∀ a b, f (a ⊔ b) = f a ⊔ f b)
->>>>>>> f29aeabb
-    (map_inf : ∀ a b, f (a ⊓ b) = f a ⊓ f b) (map_sSup : ∀ s, f (sSup s) = ⨆ a ∈ s, f a)
-    (map_sInf : ∀ s, f (sInf s) = ⨅ a ∈ s, f a) (map_top : f ⊤ = ⊤) (map_bot : f ⊥ = ⊥)
+    [InfSet α] [Top α] [Bot α] [HasCompl α] [HImp α] [HNot α] [SDiff α]
+    [CompleteAtomicBooleanAlgebra β] (f : α → β) (hf : Injective f)
+    (map_sup : ∀ a b, f (a ⊔ b) = f a ⊔ f b) (map_inf : ∀ a b, f (a ⊓ b) = f a ⊓ f b)
+    (map_sSup : ∀ s, f (sSup s) = ⨆ a ∈ s, f a) (map_sInf : ∀ s, f (sInf s) = ⨅ a ∈ s, f a)
+    (map_top : f ⊤ = ⊤) (map_bot : f ⊥ = ⊥)
     (map_compl : ∀ a, f aᶜ = (f a)ᶜ) (map_himp : ∀ a b, f (a ⇨ b) = f a ⇨ f b)
     (map_hnot : ∀ a, f (￢a) = ￢f a) (map_sdiff : ∀ a b, f (a \ b) = f a \ f b) :
     CompleteAtomicBooleanAlgebra α where
