--- conflicted
+++ resolved
@@ -495,6 +495,10 @@
   exact mem_sup.1 ha
 #align finpartition.exists_mem Finpartition.exists_mem
 
+theorem biUnion_parts : P.parts.biUnion id = s :=
+  (sup_eq_biUnion _ _).symm.trans P.sup_parts
+#align finpartition.bUnion_parts Finpartition.biUnion_parts
+
 theorem existsUnique_mem (ha : a ∈ s) : ∃! t, t ∈ P.parts ∧ a ∈ t := by
   obtain ⟨t, ht, ht'⟩ := P.exists_mem ha
   refine' ⟨t, ⟨ht, ht'⟩, _⟩
@@ -502,16 +506,26 @@
   exact P.eq_of_mem_parts hu ht hu' ht'
 
 /-- The part of the finpartition that `a` lies in. -/
-def part (ha : a ∈ s) : Finset α := choose (hp := P.existsUnique_mem ha)
-
-theorem part_mem (ha : a ∈ s) : P.part ha ∈ P.parts := choose_mem _ _ _
-
-theorem mem_part (ha : a ∈ s) : a ∈ P.part ha := choose_property _ _ _
+def part (a : α) : Finset α := if ha : a ∈ s then choose (hp := P.existsUnique_mem ha) else ∅
+
+theorem part_mem (ha : a ∈ s) : P.part a ∈ P.parts := by simp [part, ha, choose_mem]
+
+theorem mem_part (ha : a ∈ s) : a ∈ P.part a := by simp [part, ha, choose_property]
+
+theorem part_surjOn : Set.SurjOn P.part s P.parts := fun p hp ↦ by
+  obtain ⟨x, hx⟩ := P.nonempty_of_mem_parts hp
+  have hx' := mem_of_subset ((le_sup hp).trans P.sup_parts.le) hx
+  use x, hx', (P.existsUnique_mem hx').unique ⟨P.part_mem hx', P.mem_part hx'⟩ ⟨hp, hx⟩
+
+theorem exists_subset_part_bijOn : ∃ r ⊆ s, Set.BijOn P.part r P.parts := by
+  obtain ⟨r, hrs, hr⟩ := P.part_surjOn.exists_bijOn_subset
+  lift r to Finset α using s.finite_toSet.subset hrs
+  exact ⟨r, mod_cast hrs, hr⟩
 
 /-- First equivalence in the `IsEquipartition.partPreservingEquiv` chain. -/
 noncomputable def equivProduct : s ≃ { t : Finset α × ℕ // t.1 ∈ P.parts ∧ t.2 < t.1.card } where
   toFun x := by
-    let p := P.part x.2
+    let p := P.part x.1
     exact ⟨⟨p, p.equivFin ⟨x.1, P.mem_part x.2⟩⟩,
       ⟨by dsimp only; exact P.part_mem x.2, by dsimp only; apply Fin.prop⟩⟩
   invFun t := by
@@ -523,12 +537,12 @@
     obtain ⟨⟨p, i⟩, ⟨m, l⟩⟩ := t
     let x := p.equivFin.symm ⟨i, l⟩
     have ξ : x.1 ∈ s := mem_of_subset ((le_sup m).trans P.sup_parts.le) x.2
-    have ξ' : P.part ξ = p := P.eq_of_mem_parts (P.part_mem _) m (P.mem_part _) x.2
+    have ξ' : P.part x.1 = p := P.eq_of_mem_parts (P.part_mem ξ) m (P.mem_part ξ) x.2
     simp only [ξ', Subtype.mk.injEq, Prod.mk.injEq, true_and]
     have : p.equivFin x = i := by simp [x]
     convert this
 
-theorem equivProduct_part_eq_part {b} (ha : a ∈ s) (hb : b ∈ s) : P.part ha = P.part hb ↔
+theorem equivProduct_part_eq_part {b} (ha : a ∈ s) (hb : b ∈ s) : P.part a = P.part b ↔
     (P.equivProduct ⟨a, ha⟩).1.1 = (P.equivProduct ⟨b, hb⟩).1.1 := ⟨id, id⟩
 
 theorem equivProduct3_lt {n} (l : n < s.card) :
@@ -537,9 +551,8 @@
   have y : 0 < P.parts.card := by
     have z := n.zero_le.trans_lt l
     rw [Finset.card_pos] at z ⊢
-    obtain ⟨_, m⟩ := z
-    have := P.part_mem m
-    use P.part m
+    obtain ⟨w, m⟩ := z
+    use P.part w, P.part_mem m
   exact ⟨Nat.mod_lt _ y, by rw [Nat.mod_add_div]; exact l⟩
 
 /-- Third equivalence in the `IsEquipartition.partPreservingEquiv` chain. -/
@@ -574,33 +587,6 @@
     rw [a', b'] at e
     exact e
 
-theorem biUnion_parts : P.parts.biUnion id = s :=
-  (sup_eq_biUnion _ _).symm.trans P.sup_parts
-#align finpartition.bUnion_parts Finpartition.biUnion_parts
-
-theorem existsUnique_mem (ha : a ∈ s) : ∃! t, t ∈ P.parts ∧ a ∈ t := by
-  obtain ⟨t, ht, ht'⟩ := P.exists_mem ha
-  refine' ⟨t, ⟨ht, ht'⟩, _⟩
-  rintro u ⟨hu, hu'⟩
-  exact P.eq_of_mem_parts hu ht hu' ht'
-
-/-- The part of the finpartition that `a` lies in. -/
-def part (a : α) : Finset α := if ha : a ∈ s then choose (hp := P.existsUnique_mem ha) else ∅
-
-theorem part_mem (ha : a ∈ s) : P.part a ∈ P.parts := by simp [part, ha, choose_mem]
-
-theorem mem_part (ha : a ∈ s) : a ∈ P.part a := by simp [part, ha, choose_property]
-
-theorem part_surjOn : Set.SurjOn P.part s P.parts := fun p hp ↦ by
-  obtain ⟨x, hx⟩ := P.nonempty_of_mem_parts hp
-  have hx' := mem_of_subset ((le_sup hp).trans P.sup_parts.le) hx
-  use x, hx', (P.existsUnique_mem hx').unique ⟨P.part_mem hx', P.mem_part hx'⟩ ⟨hp, hx⟩
-
-theorem exists_part_bijOn : ∃ r ⊆ s, Set.BijOn P.part r P.parts := by
-  obtain ⟨r, hrs, hr⟩ := P.part_surjOn.exists_bijOn_subset
-  lift r to Finset α using s.finite_toSet.subset hrs
-  exact ⟨r, mod_cast hrs, hr⟩
-
 theorem sum_card_parts : ∑ i in P.parts, i.card = s.card := by
   convert congr_arg Finset.card P.biUnion_parts
   rw [card_biUnion P.supIndep.pairwiseDisjoint]
@@ -645,7 +631,6 @@
   exact card_mono bot_le
 #align finpartition.card_parts_le_card Finpartition.card_parts_le_card
 
-<<<<<<< HEAD
 /-- Note that this inequality still holds when `P` is empty. -/
 lemma card_mod_card_parts_le : s.card % P.parts.card ≤ P.parts.card := by
   rcases P.parts.card.eq_zero_or_pos with h | h
@@ -654,8 +639,6 @@
     rw [h, h']
   · exact (Nat.mod_lt _ h).le
 
-=======
->>>>>>> 3f673edf
 variable [Fintype α]
 
 /-- A setoid over a finite type induces a finpartition of the type's elements,
@@ -686,13 +669,8 @@
     use a; exact s.refl a
 
 theorem mem_part_ofSetoid_iff_rel {s : Setoid α} [DecidableRel s.r] {b : α} :
-<<<<<<< HEAD
-    b ∈ (ofSetoid s).part (mem_univ a) ↔ s.r a b := by
-  simp only [part, ofSetoid]
-=======
     b ∈ (ofSetoid s).part a ↔ s.r a b := by
   simp_rw [part, ofSetoid, mem_univ, reduceDite]
->>>>>>> 3f673edf
   generalize_proofs H
   have := choose_spec _ _ H
   simp only [mem_univ, mem_image, true_and] at this
@@ -783,37 +761,4 @@
 
 end Atomise
 
-section Representatives
-
-/-- Choose representatives from each part of a finpartition, collecting them into a finset. -/
-noncomputable def reprs : Finset α :=
-  P.parts.attach.map ⟨fun p => (P.nonempty_of_mem_parts p.2).choose, by
-    rw [Injective]
-    intro ⟨v1, p1⟩ ⟨v2, p2⟩ eq
-    rw [Subtype.mk.injEq]
-    exact P.eq_of_mem_parts p1 p2 (eq ▸ (P.nonempty_of_mem_parts p1).choose_spec)
-      (P.nonempty_of_mem_parts p2).choose_spec⟩
-
-theorem card_reprs : P.reprs.card = P.parts.card := by simp [reprs]
-
-theorem mem_of_reprs (h : a ∈ P.reprs) : a ∈ s := by
-  simp_rw [reprs, mem_map, mem_attach, true_and] at h
-  obtain ⟨p, rfl⟩ := h
-  exact mem_of_subset ((le_sup p.2).trans P.sup_parts.le) (P.nonempty_of_mem_parts p.2).choose_spec
-
-/-- Two representatives coming from the same part are equal. -/
-theorem reprs_injective {b : α} (ha : a ∈ P.reprs) (hb : b ∈ P.reprs)
-    (hc : P.part (P.mem_of_reprs ha) = P.part (P.mem_of_reprs hb)) : a = b := by
-  rw [reprs, mem_map] at ha hb
-  obtain ⟨⟨_, am⟩, _, ha'⟩ := ha
-  obtain ⟨⟨_, bm⟩, _, hb'⟩ := hb
-  rw [P.eq_of_mem_parts (P.part_mem _) am (P.mem_part _)
-    (ha' ▸ (P.nonempty_of_mem_parts am).choose_spec),
-      P.eq_of_mem_parts (P.part_mem _) bm (P.mem_part _)
-    (hb' ▸ (P.nonempty_of_mem_parts bm).choose_spec)] at hc
-  simp_rw [hc] at ha'
-  exact ha' ▸ hb'
-
-end Representatives
-
 end Finpartition