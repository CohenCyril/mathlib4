--- conflicted
+++ resolved
@@ -121,11 +121,7 @@
 #align finpartition.copy Finpartition.copy
 
 /-- Transfer a finpartition over an order isomorphism. -/
-<<<<<<< HEAD
-def map {β : Type*} [Lattice β] [OrderBot β] {a : α} (P : Finpartition a) (e : α ≃o β) :
-=======
 def map {β : Type*} [Lattice β] [OrderBot β] {a : α} (e : α ≃o β) (P : Finpartition a) :
->>>>>>> 3b14f80d
     Finpartition (e a) where
   parts := P.parts.map e
   supIndep u hu _ hb hbu _ hx hxu := by
@@ -143,13 +139,10 @@
     convert P.not_bot_mem
     exact e.symm.map_bot
 
-<<<<<<< HEAD
-=======
 @[simp]
 theorem parts_map {β : Type*} [Lattice β] [OrderBot β] {a : α} {e : α ≃o β} {P : Finpartition a} :
     (P.map e).parts = P.parts.map e := rfl
 
->>>>>>> 3b14f80d
 variable (α)
 
 /-- The empty finpartition. -/
@@ -533,7 +526,6 @@
   lift r to Finset α using s.finite_toSet.subset hrs
   exact ⟨r, mod_cast hrs, hr⟩
 
-<<<<<<< HEAD
 /-- First equivalence in the `IsEquipartition.partPreservingEquiv` chain. -/
 noncomputable def equivProduct : s ≃ { t : Finset α × ℕ // t.1 ∈ P.parts ∧ t.2 < t.1.card } where
   toFun x := by
@@ -599,8 +591,6 @@
     rw [a', b'] at e
     exact e
 
-=======
->>>>>>> 3b14f80d
 theorem sum_card_parts : ∑ i in P.parts, i.card = s.card := by
   convert congr_arg Finset.card P.biUnion_parts
   rw [card_biUnion P.supIndep.pairwiseDisjoint]
@@ -645,7 +635,6 @@
   exact card_mono bot_le
 #align finpartition.card_parts_le_card Finpartition.card_parts_le_card
 
-<<<<<<< HEAD
 /-- Note that this inequality still holds when `P` is empty. -/
 lemma card_mod_card_parts_le : s.card % P.parts.card ≤ P.parts.card := by
   rcases P.parts.card.eq_zero_or_pos with h | h
@@ -654,8 +643,6 @@
     rw [h, h']
   · exact (Nat.mod_lt _ h).le
 
-=======
->>>>>>> 3b14f80d
 variable [Fintype α]
 
 /-- A setoid over a finite type induces a finpartition of the type's elements,
