/-
Copyright (c) 2022 Yaël Dillies, Bhavik Mehta. All rights reserved.
Released under Apache 2.0 license as described in the file LICENSE.
Authors: Yaël Dillies, Bhavik Mehta
-/
import Mathlib.Algebra.BigOperators.Basic
import Mathlib.Order.SupIndep
import Mathlib.Order.Atoms
import Mathlib.Data.Fintype.Powerset
import Mathlib.Data.Nat.Order.Lemmas

#align_import order.partition.finpartition from "leanprover-community/mathlib"@"d6fad0e5bf2d6f48da9175d25c3dc5706b3834ce"

/-!
# Finite partitions

In this file, we define finite partitions. A finpartition of `a : α` is a finite set of pairwise
disjoint parts `parts : Finset α` which does not contain `⊥` and whose supremum is `a`.

Finpartitions of a finset are at the heart of Szemerédi's regularity lemma. They are also studied
purely order theoretically in Sperner theory.

## Constructions

We provide many ways to build finpartitions:
* `Finpartition.ofErase`: Builds a finpartition by erasing `⊥` for you.
* `Finpartition.ofSubset`: Builds a finpartition from a subset of the parts of a previous
  finpartition.
* `Finpartition.empty`: The empty finpartition of `⊥`.
* `Finpartition.indiscrete`: The indiscrete, aka trivial, aka pure, finpartition made of a single
  part.
* `Finpartition.discrete`: The discrete finpartition of `s : Finset α` made of singletons.
* `Finpartition.bind`: Puts together the finpartitions of the parts of a finpartition into a new
  finpartition.
* `Finpartition.ofSetoid`: With `Fintype α`, constructs the finpartition of `univ : Finset α`
  induced by the equivalence classes of `s : Setoid α`.
* `Finpartition.atomise`: Makes a finpartition of `s : Finset α` by breaking `s` along all finsets
  in `F : Finset (Finset α)`. Two elements of `s` belong to the same part iff they belong to the
  same elements of `F`.

`Finpartition.indiscrete` and `Finpartition.bind` together form the monadic structure of
`Finpartition`.

## Implementation notes

Forbidding `⊥` as a part follows mathematical tradition and is a pragmatic choice concerning
operations on `Finpartition`. Not caring about `⊥` being a part or not breaks extensionality (it's
not because the parts of `P` and the parts of `Q` have the same elements that `P = Q`). Enforcing
`⊥` to be a part makes `Finpartition.bind` uglier and doesn't rid us of the need of
`Finpartition.ofErase`.

## TODO

The order is the wrong way around to make `Finpartition a` a graded order. Is it bad to depart from
the literature and turn the order around?
-/


open BigOperators Finset Function

variable {α : Type*}

/-- A finite partition of `a : α` is a pairwise disjoint finite set of elements whose supremum is
`a`. We forbid `⊥` as a part. -/
@[ext]
structure Finpartition [Lattice α] [OrderBot α] (a : α) where
  -- porting note: Docstrings added
  /-- The elements of the finite partition of `a` -/
  parts : Finset α
  /-- The partition is supremum-independent -/
  supIndep : parts.SupIndep id
  /-- The supremum of the partition is `a` -/
  sup_parts : parts.sup id = a
  /-- No element of the partition is bottom-/
  not_bot_mem : ⊥ ∉ parts
  deriving DecidableEq
#align finpartition Finpartition
#align finpartition.parts Finpartition.parts
#align finpartition.sup_indep Finpartition.supIndep
#align finpartition.sup_parts Finpartition.sup_parts
#align finpartition.not_bot_mem Finpartition.not_bot_mem

-- Porting note: attribute [protected] doesn't work
-- attribute [protected] Finpartition.supIndep

namespace Finpartition

section Lattice

variable [Lattice α] [OrderBot α]

/-- A `Finpartition` constructor which does not insist on `⊥` not being a part. -/
@[simps]
def ofErase [DecidableEq α] {a : α} (parts : Finset α) (sup_indep : parts.SupIndep id)
    (sup_parts : parts.sup id = a) : Finpartition a where
  parts := parts.erase ⊥
  supIndep := sup_indep.subset (erase_subset _ _)
  sup_parts := (sup_erase_bot _).trans sup_parts
  not_bot_mem := not_mem_erase _ _
#align finpartition.of_erase Finpartition.ofErase

/-- A `Finpartition` constructor from a bigger existing finpartition. -/
@[simps]
def ofSubset {a b : α} (P : Finpartition a) {parts : Finset α} (subset : parts ⊆ P.parts)
    (sup_parts : parts.sup id = b) : Finpartition b :=
  { parts := parts
    supIndep := P.supIndep.subset subset
    sup_parts := sup_parts
    not_bot_mem := fun h ↦ P.not_bot_mem (subset h) }
#align finpartition.of_subset Finpartition.ofSubset

/-- Changes the type of a finpartition to an equal one. -/
@[simps]
def copy {a b : α} (P : Finpartition a) (h : a = b) : Finpartition b where
  parts := P.parts
  supIndep := P.supIndep
  sup_parts := h ▸ P.sup_parts
  not_bot_mem := P.not_bot_mem
#align finpartition.copy Finpartition.copy

/-- Transfer a finpartition over an order isomorphism. -/
def map {β : Type*} [Lattice β] [OrderBot β] {a : α} (P : Finpartition a) (e : α ≃o β) :
    Finpartition (e a) where
  parts := P.parts.map e
  supIndep u hu _ hb hbu _ hx hxu := by
    rw [← map_symm_subset] at hu
    simp only [mem_map_equiv] at hb
    have := P.supIndep hu hb (by simp [hbu]) (map_rel e.symm hx) ?_
    · rw [← e.symm.map_bot] at this
      exact e.symm.map_rel_iff.mp this
    · convert e.symm.map_rel_iff.mpr hxu
      rw [map_finset_sup, sup_map]
      rfl
  supParts := by simp [← P.supParts]
  not_bot_mem := by
    rw [mem_map_equiv]
    convert P.not_bot_mem
    exact e.symm.map_bot

variable (α)

/-- The empty finpartition. -/
@[simps]
protected def empty : Finpartition (⊥ : α) where
  parts := ∅
  supIndep := supIndep_empty _
  sup_parts := Finset.sup_empty
  not_bot_mem := not_mem_empty ⊥
#align finpartition.empty Finpartition.empty

instance : Inhabited (Finpartition (⊥ : α)) :=
  ⟨Finpartition.empty α⟩

@[simp]
theorem default_eq_empty : (default : Finpartition (⊥ : α)) = Finpartition.empty α :=
  rfl
#align finpartition.default_eq_empty Finpartition.default_eq_empty

variable {α} {a : α}

/-- The finpartition in one part, aka indiscrete finpartition. -/
@[simps]
def indiscrete (ha : a ≠ ⊥) : Finpartition a where
  parts := {a}
  supIndep := supIndep_singleton _ _
  sup_parts := Finset.sup_singleton
  not_bot_mem h := ha (mem_singleton.1 h).symm
#align finpartition.indiscrete Finpartition.indiscrete

variable (P : Finpartition a)

protected theorem le {b : α} (hb : b ∈ P.parts) : b ≤ a :=
  (le_sup hb).trans P.sup_parts.le
#align finpartition.le Finpartition.le

theorem ne_bot {b : α} (hb : b ∈ P.parts) : b ≠ ⊥ := by
  intro h
  refine' P.not_bot_mem (_)
  rw [h] at hb
  exact hb
#align finpartition.ne_bot Finpartition.ne_bot

protected theorem disjoint : (P.parts : Set α).PairwiseDisjoint id :=
  P.supIndep.pairwiseDisjoint
#align finpartition.disjoint Finpartition.disjoint

variable {P}

theorem parts_eq_empty_iff : P.parts = ∅ ↔ a = ⊥ := by
  simp_rw [← P.sup_parts]
  refine' ⟨fun h ↦ _, fun h ↦ eq_empty_iff_forall_not_mem.2 fun b hb ↦ P.not_bot_mem _⟩
  · rw [h]
    exact Finset.sup_empty
  · rwa [← le_bot_iff.1 ((le_sup hb).trans h.le)]
#align finpartition.parts_eq_empty_iff Finpartition.parts_eq_empty_iff

theorem parts_nonempty_iff : P.parts.Nonempty ↔ a ≠ ⊥ := by
  rw [nonempty_iff_ne_empty, not_iff_not, parts_eq_empty_iff]
#align finpartition.parts_nonempty_iff Finpartition.parts_nonempty_iff

theorem parts_nonempty (P : Finpartition a) (ha : a ≠ ⊥) : P.parts.Nonempty :=
  parts_nonempty_iff.2 ha
#align finpartition.parts_nonempty Finpartition.parts_nonempty

@[simp]
theorem parts_equiv {β : Type*} [Lattice β] [OrderBot β] {e : α ≃o β} :
    (P.map e).parts = P.parts.map e := rfl

instance : Unique (Finpartition (⊥ : α)) :=
  { (inferInstance : Inhabited (Finpartition (⊥ : α))) with
    uniq := fun P ↦ by
      ext a
      exact iff_of_false (fun h ↦ P.ne_bot h <| le_bot_iff.1 <| P.le h) (not_mem_empty a) }

-- See note [reducible non instances]
/-- There's a unique partition of an atom. -/
@[reducible]
def _root_.IsAtom.uniqueFinpartition (ha : IsAtom a) : Unique (Finpartition a) where
  default := indiscrete ha.1
  uniq P := by
    have h : ∀ b ∈ P.parts, b = a := fun _ hb ↦
      (ha.le_iff.mp <| P.le hb).resolve_left (P.ne_bot hb)
    ext b
    refine' Iff.trans ⟨h b, _⟩ mem_singleton.symm
    rintro rfl
    obtain ⟨c, hc⟩ := P.parts_nonempty ha.1
    simp_rw [← h c hc]
    exact hc
#align is_atom.unique_finpartition IsAtom.uniqueFinpartition

instance [Fintype α] [DecidableEq α] (a : α) : Fintype (Finpartition a) :=
  @Fintype.ofSurjective { p : Finset α // p.SupIndep id ∧ p.sup id = a ∧ ⊥ ∉ p } (Finpartition a) _
    (Subtype.fintype _) (fun i ↦ ⟨i.1, i.2.1, i.2.2.1, i.2.2.2⟩) fun ⟨_, y, z, w⟩ ↦
    ⟨⟨_, y, z, w⟩, rfl⟩

/-! ### Refinement order -/


section Order

/-- We say that `P ≤ Q` if `P` refines `Q`: each part of `P` is less than some part of `Q`. -/
instance : LE (Finpartition a) :=
  ⟨fun P Q ↦ ∀ ⦃b⦄, b ∈ P.parts → ∃ c ∈ Q.parts, b ≤ c⟩

instance : PartialOrder (Finpartition a) :=
  { (inferInstance : LE (Finpartition a)) with
    le_refl := fun P b hb ↦ ⟨b, hb, le_rfl⟩
    le_trans := fun P Q R hPQ hQR b hb ↦ by
      obtain ⟨c, hc, hbc⟩ := hPQ hb
      obtain ⟨d, hd, hcd⟩ := hQR hc
      exact ⟨d, hd, hbc.trans hcd⟩
    le_antisymm := fun P Q hPQ hQP ↦ by
      ext b
      refine' ⟨fun hb ↦ _, fun hb ↦ _⟩
      · obtain ⟨c, hc, hbc⟩ := hPQ hb
        obtain ⟨d, hd, hcd⟩ := hQP hc
        rwa [hbc.antisymm]
        rwa [P.disjoint.eq_of_le hb hd (P.ne_bot hb) (hbc.trans hcd)]
      · obtain ⟨c, hc, hbc⟩ := hQP hb
        obtain ⟨d, hd, hcd⟩ := hPQ hc
        rwa [hbc.antisymm]
        rwa [Q.disjoint.eq_of_le hb hd (Q.ne_bot hb) (hbc.trans hcd)] }

instance [Decidable (a = ⊥)] : OrderTop (Finpartition a) where
  top := if ha : a = ⊥ then (Finpartition.empty α).copy ha.symm else indiscrete ha
  le_top P := by
    split_ifs with h
    · intro x hx
      simpa [h, P.ne_bot hx] using P.le hx
    · exact fun b hb ↦ ⟨a, mem_singleton_self _, P.le hb⟩

theorem parts_top_subset (a : α) [Decidable (a = ⊥)] : (⊤ : Finpartition a).parts ⊆ {a} := by
  intro b hb
  have hb : b ∈ Finpartition.parts (dite _ _ _) := hb
  split_ifs at hb
  · simp only [copy_parts, empty_parts, not_mem_empty] at hb
  · exact hb
#align finpartition.parts_top_subset Finpartition.parts_top_subset

theorem parts_top_subsingleton (a : α) [Decidable (a = ⊥)] :
    ((⊤ : Finpartition a).parts : Set α).Subsingleton :=
  Set.subsingleton_of_subset_singleton fun _ hb ↦ mem_singleton.1 <| parts_top_subset _ hb
#align finpartition.parts_top_subsingleton Finpartition.parts_top_subsingleton

end Order

end Lattice

section DistribLattice

variable [DistribLattice α] [OrderBot α]

section Inf

variable [DecidableEq α] {a b c : α}

instance : Inf (Finpartition a) :=
  ⟨fun P Q ↦
    ofErase ((P.parts ×ˢ Q.parts).image fun bc ↦ bc.1 ⊓ bc.2)
      (by
        rw [supIndep_iff_disjoint_erase]
        simp only [mem_image, and_imp, exists_prop, forall_exists_index, id.def, Prod.exists,
          mem_product, Finset.disjoint_sup_right, mem_erase, Ne.def]
        rintro _ x₁ y₁ hx₁ hy₁ rfl _ h x₂ y₂ hx₂ hy₂ rfl
        rcases eq_or_ne x₁ x₂ with (rfl | xdiff)
        · refine' Disjoint.mono inf_le_right inf_le_right (Q.disjoint hy₁ hy₂ _)
          intro t
          simp [t] at h
        exact Disjoint.mono inf_le_left inf_le_left (P.disjoint hx₁ hx₂ xdiff))
      (by
        rw [sup_image, id_comp, sup_product_left]
        trans P.parts.sup id ⊓ Q.parts.sup id
        · simp_rw [Finset.sup_inf_distrib_right, Finset.sup_inf_distrib_left]
          rfl
        · rw [P.sup_parts, Q.sup_parts, inf_idem])⟩

@[simp]
theorem parts_inf (P Q : Finpartition a) :
    (P ⊓ Q).parts = ((P.parts ×ˢ Q.parts).image fun bc : α × α ↦ bc.1 ⊓ bc.2).erase ⊥ :=
  rfl
#align finpartition.parts_inf Finpartition.parts_inf

instance : SemilatticeInf (Finpartition a) :=
  { (inferInstance : PartialOrder (Finpartition a)),
    (inferInstance : Inf (Finpartition a)) with
    inf_le_left := fun P Q b hb ↦ by
      obtain ⟨c, hc, rfl⟩ := mem_image.1 (mem_of_mem_erase hb)
      rw [mem_product] at hc
      exact ⟨c.1, hc.1, inf_le_left⟩
    inf_le_right := fun P Q b hb ↦ by
      obtain ⟨c, hc, rfl⟩ := mem_image.1 (mem_of_mem_erase hb)
      rw [mem_product] at hc
      exact ⟨c.2, hc.2, inf_le_right⟩
    le_inf := fun P Q R hPQ hPR b hb ↦ by
      obtain ⟨c, hc, hbc⟩ := hPQ hb
      obtain ⟨d, hd, hbd⟩ := hPR hb
      have h := _root_.le_inf hbc hbd
      refine'
        ⟨c ⊓ d,
          mem_erase_of_ne_of_mem (ne_bot_of_le_ne_bot (P.ne_bot hb) h)
            (mem_image.2 ⟨(c, d), mem_product.2 ⟨hc, hd⟩, rfl⟩),
          h⟩ }

end Inf

theorem exists_le_of_le {a b : α} {P Q : Finpartition a} (h : P ≤ Q) (hb : b ∈ Q.parts) :
    ∃ c ∈ P.parts, c ≤ b := by
  by_contra H
  refine' Q.ne_bot hb (disjoint_self.1 <| Disjoint.mono_right (Q.le hb) _)
  rw [← P.sup_parts, Finset.disjoint_sup_right]
  rintro c hc
  obtain ⟨d, hd, hcd⟩ := h hc
  refine' (Q.disjoint hb hd _).mono_right hcd
  rintro rfl
  simp only [not_exists, not_and] at H
  exact H _ hc hcd
#align finpartition.exists_le_of_le Finpartition.exists_le_of_le

theorem card_mono {a : α} {P Q : Finpartition a} (h : P ≤ Q) : Q.parts.card ≤ P.parts.card := by
  classical
    have : ∀ b ∈ Q.parts, ∃ c ∈ P.parts, c ≤ b := fun b ↦ exists_le_of_le h
    choose f hP hf using this
    rw [← card_attach]
    refine' card_le_card_of_inj_on (fun b ↦ f _ b.2) (fun b _ ↦ hP _ b.2) fun b _ c _ h ↦ _
    exact
      Subtype.coe_injective
        (Q.disjoint.elim b.2 c.2 fun H ↦
          P.ne_bot (hP _ b.2) <| disjoint_self.1 <| H.mono (hf _ b.2) <| h.le.trans <| hf _ c.2)
#align finpartition.card_mono Finpartition.card_mono

variable [DecidableEq α] {a b c : α}

section Bind

variable {P : Finpartition a} {Q : ∀ i ∈ P.parts, Finpartition i}

/-- Given a finpartition `P` of `a` and finpartitions of each part of `P`, this yields the
finpartition of `a` obtained by juxtaposing all the subpartitions. -/
@[simps]
def bind (P : Finpartition a) (Q : ∀ i ∈ P.parts, Finpartition i) : Finpartition a where
  parts := P.parts.attach.biUnion fun i ↦ (Q i.1 i.2).parts
  supIndep := by
    rw [supIndep_iff_pairwiseDisjoint]
    rintro a ha b hb h
    rw [Finset.mem_coe, Finset.mem_biUnion] at ha hb
    obtain ⟨⟨A, hA⟩, -, ha⟩ := ha
    obtain ⟨⟨B, hB⟩, -, hb⟩ := hb
    obtain rfl | hAB := eq_or_ne A B
    · exact (Q A hA).disjoint ha hb h
    · exact (P.disjoint hA hB hAB).mono ((Q A hA).le ha) ((Q B hB).le hb)
  sup_parts := by
    simp_rw [sup_biUnion]
    trans (sup P.parts id)
    · rw [eq_comm, ← Finset.sup_attach]
      exact sup_congr rfl fun b _hb ↦ (Q b.1 b.2).sup_parts.symm
    · exact P.sup_parts
  not_bot_mem h := by
    rw [Finset.mem_biUnion] at h
    obtain ⟨⟨A, hA⟩, -, h⟩ := h
    exact (Q A hA).not_bot_mem h
#align finpartition.bind Finpartition.bind

theorem mem_bind : b ∈ (P.bind Q).parts ↔ ∃ A hA, b ∈ (Q A hA).parts := by
  rw [bind, mem_biUnion]
  constructor
  · rintro ⟨⟨A, hA⟩, -, h⟩
    exact ⟨A, hA, h⟩
  · rintro ⟨A, hA, h⟩
    exact ⟨⟨A, hA⟩, mem_attach _ ⟨A, hA⟩, h⟩
#align finpartition.mem_bind Finpartition.mem_bind

theorem card_bind (Q : ∀ i ∈ P.parts, Finpartition i) :
    (P.bind Q).parts.card = ∑ A in P.parts.attach, (Q _ A.2).parts.card := by
  apply card_biUnion
  rintro ⟨b, hb⟩ - ⟨c, hc⟩ - hbc
  rw [Finset.disjoint_left]
  rintro d hdb hdc
  rw [Ne.def, Subtype.mk_eq_mk] at hbc
  exact
    (Q b hb).ne_bot hdb
      (eq_bot_iff.2 <|
        (le_inf ((Q b hb).le hdb) <| (Q c hc).le hdc).trans <| (P.disjoint hb hc hbc).le_bot)
#align finpartition.card_bind Finpartition.card_bind

end Bind

/-- Adds `b` to a finpartition of `a` to make a finpartition of `a ⊔ b`. -/
@[simps]
def extend (P : Finpartition a) (hb : b ≠ ⊥) (hab : Disjoint a b) (hc : a ⊔ b = c) : Finpartition c
    where
  parts := insert b P.parts
  supIndep := by
    rw [supIndep_iff_pairwiseDisjoint, coe_insert]
    exact P.disjoint.insert fun d hd _ ↦ hab.symm.mono_right <| P.le hd
  sup_parts := by rwa [sup_insert, P.sup_parts, id, _root_.sup_comm]
  not_bot_mem h := (mem_insert.1 h).elim hb.symm P.not_bot_mem
#align finpartition.extend Finpartition.extend

theorem card_extend (P : Finpartition a) (b c : α) {hb : b ≠ ⊥} {hab : Disjoint a b}
    {hc : a ⊔ b = c} : (P.extend hb hab hc).parts.card = P.parts.card + 1 :=
  card_insert_of_not_mem fun h ↦ hb <| hab.symm.eq_bot_of_le <| P.le h
#align finpartition.card_extend Finpartition.card_extend

end DistribLattice

section GeneralizedBooleanAlgebra

variable [GeneralizedBooleanAlgebra α] [DecidableEq α] {a b c : α} (P : Finpartition a)

/-- Restricts a finpartition to avoid a given element. -/
@[simps!]
def avoid (b : α) : Finpartition (a \ b) :=
  ofErase
    (P.parts.image (· \ b))
    (P.disjoint.image_finset_of_le fun a ↦ sdiff_le).supIndep
    (by rw [sup_image, id_comp, Finset.sup_sdiff_right, ← id_def, P.sup_parts])
#align finpartition.avoid Finpartition.avoid

@[simp]
theorem mem_avoid : c ∈ (P.avoid b).parts ↔ ∃ d ∈ P.parts, ¬d ≤ b ∧ d \ b = c := by
  simp only [avoid, ofErase, mem_erase, Ne.def, mem_image, exists_prop, ← exists_and_left,
    @and_left_comm (c ≠ ⊥)]
  refine' exists_congr fun d ↦ and_congr_right' <| and_congr_left _
  rintro rfl
  rw [sdiff_eq_bot_iff]
#align finpartition.mem_avoid Finpartition.mem_avoid

end GeneralizedBooleanAlgebra

end Finpartition

/-! ### Finite partitions of finsets -/


namespace Finpartition

variable [DecidableEq α] {s t u : Finset α} (P : Finpartition s) {a : α}

theorem nonempty_of_mem_parts {a : Finset α} (ha : a ∈ P.parts) : a.Nonempty :=
  nonempty_iff_ne_empty.2 <| P.ne_bot ha
#align finpartition.nonempty_of_mem_parts Finpartition.nonempty_of_mem_parts

lemma eq_of_mem_parts (ht : t ∈ P.parts) (hu : u ∈ P.parts) (hat : a ∈ t) (hau : a ∈ u) : t = u :=
  P.disjoint.elim ht hu <| not_disjoint_iff.2 ⟨a, hat, hau⟩

<<<<<<< HEAD
theorem exists_mem (ha : a ∈ s) : ∃ t ∈ P.parts, a ∈ t := by
  simp_rw [← P.supParts] at ha
=======
theorem exists_mem {a : α} (ha : a ∈ s) : ∃ t ∈ P.parts, a ∈ t := by
  simp_rw [← P.sup_parts] at ha
>>>>>>> 548896f0
  exact mem_sup.1 ha
#align finpartition.exists_mem Finpartition.exists_mem

theorem existsUnique_mem (ha : a ∈ s) : ∃! t, t ∈ P.parts ∧ a ∈ t := by
  obtain ⟨t, ht, ht'⟩ := P.exists_mem ha
  refine' ⟨t, ⟨ht, ht'⟩, _⟩
  rintro u ⟨hu, hu'⟩
  exact P.eq_of_mem_parts hu ht hu' ht'

/-- The part of the finpartition that `a` lies in. -/
def part (ha : a ∈ s) : Finset α := choose (hp := P.existsUnique_mem ha)

theorem part_mem (ha : a ∈ s) : P.part ha ∈ P.parts := choose_mem _ _ _

theorem mem_part (ha : a ∈ s) : a ∈ P.part ha := choose_property _ _ _

/-- First equivalence in the `IsEquipartition.partPreservingEquiv` chain. -/
noncomputable def equivProduct : s ≃ { t : Finset α × ℕ // t.1 ∈ P.parts ∧ t.2 < t.1.card } where
  toFun x := by
    let p := P.part x.2
    exact ⟨⟨p, p.equivFin ⟨x.1, P.mem_part x.2⟩⟩,
      ⟨by dsimp only; exact P.part_mem x.2, by dsimp only; apply Fin.prop⟩⟩
  invFun t := by
    obtain ⟨⟨p, i⟩, ⟨m, l⟩⟩ := t
    let x := p.equivFin.symm ⟨i, l⟩
    exact ⟨x.1, mem_of_subset ((le_sup m).trans P.supParts.le) x.2⟩
  left_inv x := by simp
  right_inv t := by
    obtain ⟨⟨p, i⟩, ⟨m, l⟩⟩ := t
    let x := p.equivFin.symm ⟨i, l⟩
    have ξ : x.1 ∈ s := mem_of_subset ((le_sup m).trans P.supParts.le) x.2
    have ξ' : P.part ξ = p := P.eq_of_mem_parts (P.part_mem _) m (P.mem_part _) x.2
    simp only [ξ', Subtype.mk.injEq, Prod.mk.injEq, true_and]
    have : p.equivFin x = i := by simp
    convert this

theorem equivProduct_part_eq_part {b} (ha : a ∈ s) (hb : b ∈ s) : P.part ha = P.part hb ↔
    (P.equivProduct ⟨a, ha⟩).1.1 = (P.equivProduct ⟨b, hb⟩).1.1 := ⟨id, id⟩

theorem equivProduct3_lt {n} (l : n < s.card) :
    n % P.parts.card < P.parts.card ∧
    n % P.parts.card + P.parts.card * (n / P.parts.card) < s.card := by
  have y : 0 < P.parts.card := by
    have z := n.zero_le.trans_lt l
    rw [Finset.card_pos] at z ⊢
    obtain ⟨_, m⟩ := z
    have := P.part_mem m
    use P.part m
  exact ⟨Nat.mod_lt _ y, by rw [Nat.mod_add_div]; exact l⟩

/-- Third equivalence in the `IsEquipartition.partPreservingEquiv` chain. -/
def equivProduct3 :
    { t : ℕ × ℕ // t.1 < P.parts.card ∧ t.1 + P.parts.card * t.2 < s.card } ≃
    Fin s.card where
  toFun := fun ⟨⟨r, q⟩, ⟨_, b⟩⟩ ↦ ⟨r + P.parts.card * q, b⟩
  invFun := fun ⟨n, l⟩ ↦
    ⟨⟨n % P.parts.card, n / P.parts.card⟩, equivProduct3_lt (P := P) l⟩
  left_inv := fun ⟨⟨r, q⟩, ⟨a, b⟩⟩ ↦ by
    simp only [Nat.add_mul_mod_self_left, Subtype.mk.injEq, Prod.mk.injEq]
    have y : 0 < P.parts.card := r.zero_le.trans_lt a
    constructor
    · rw [Nat.mod_eq_iff_lt y.ne.symm]; exact a
    · rw [Nat.add_mul_div_left _ _ y, (Nat.div_eq_zero_iff y).mpr a, zero_add]
  right_inv := fun ⟨n, l⟩ ↦ by
    dsimp only; split; rename_i lt
    simp_rw [Subtype.mk.injEq, Prod.mk.injEq, Fin.mk.injEq] at lt ⊢
    rw [← lt.1, ← lt.2, Nat.mod_add_div]

theorem equivProduct3_part_eq_part {t u} :
    t.1.1 = u.1.1 ↔ (equivProduct3 P t) % P.parts.card = (equivProduct3 P u) % P.parts.card := by
  unfold equivProduct3
  constructor <;> intro h
  · aesop
  · aesop_destruct_products
    rename_i a _ b _ l1 _ l2 _ e
    simp_all only [Equiv.coe_fn_mk, Nat.add_mul_mod_self_left]
    have y : 0 < P.parts.card := a.zero_le.trans_lt l1
    have a' : a % P.parts.card = a := by rw [Nat.mod_eq_iff_lt y.ne.symm]; exact l1
    have b' : b % P.parts.card = b := by rw [Nat.mod_eq_iff_lt y.ne.symm]; exact l2
    rw [a', b'] at e
    exact e

theorem biUnion_parts : P.parts.biUnion id = s :=
  (sup_eq_biUnion _ _).symm.trans P.sup_parts
#align finpartition.bUnion_parts Finpartition.biUnion_parts

theorem sum_card_parts : ∑ i in P.parts, i.card = s.card := by
  convert congr_arg Finset.card P.biUnion_parts
  rw [card_biUnion P.supIndep.pairwiseDisjoint]
  rfl
#align finpartition.sum_card_parts Finpartition.sum_card_parts

/-- `⊥` is the partition in singletons, aka discrete partition. -/
instance (s : Finset α) : Bot (Finpartition s) :=
  ⟨{  parts := s.map ⟨singleton, singleton_injective⟩
      supIndep :=
        Set.PairwiseDisjoint.supIndep
          (by
            rw [Finset.coe_map]
            exact Finset.pairwiseDisjoint_range_singleton.subset (Set.image_subset_range _ _))
      sup_parts := by rw [sup_map, id_comp, Embedding.coeFn_mk, Finset.sup_singleton']
      not_bot_mem := by simp }⟩

@[simp]
theorem parts_bot (s : Finset α) :
    (⊥ : Finpartition s).parts = s.map ⟨singleton, singleton_injective⟩ :=
  rfl
#align finpartition.parts_bot Finpartition.parts_bot

theorem card_bot (s : Finset α) : (⊥ : Finpartition s).parts.card = s.card :=
  Finset.card_map _
#align finpartition.card_bot Finpartition.card_bot

theorem mem_bot_iff : t ∈ (⊥ : Finpartition s).parts ↔ ∃ a ∈ s, {a} = t :=
  mem_map
#align finpartition.mem_bot_iff Finpartition.mem_bot_iff

instance (s : Finset α) : OrderBot (Finpartition s) :=
  { (inferInstance : Bot (Finpartition s)) with
    bot_le := fun P t ht ↦ by
      rw [mem_bot_iff] at ht
      obtain ⟨a, ha, rfl⟩ := ht
      obtain ⟨t, ht, hat⟩ := P.exists_mem ha
      exact ⟨t, ht, singleton_subset_iff.2 hat⟩ }

theorem card_parts_le_card (P : Finpartition s) : P.parts.card ≤ s.card := by
  rw [← card_bot s]
  exact card_mono bot_le
#align finpartition.card_parts_le_card Finpartition.card_parts_le_card

/-- Note that this inequality still holds when `P` is empty. -/
lemma card_mod_card_parts_le : s.card % P.parts.card ≤ P.parts.card := by
  rcases P.parts.card.eq_zero_or_pos with h | h
  · have h' := h
    rw [Finset.card_eq_zero, parts_eq_empty_iff, bot_eq_empty, ← Finset.card_eq_zero] at h'
    rw [h, h']
    exact Nat.mod_le _ _
  · exact (Nat.mod_lt _ h).le

variable [Fintype α]

/-- A setoid over a finite type induces a finpartition of the type's elements,
where the parts are the setoid's equivalence classes. -/
def ofSetoid (s : Setoid α) [DecidableRel s.r] : Finpartition (univ : Finset α) where
  parts := univ.image fun a => univ.filter (s.r a)
  supIndep := by
    simp only [mem_univ, forall_true_left, supIndep_iff_pairwiseDisjoint, Set.PairwiseDisjoint,
      Set.Pairwise, coe_image, coe_univ, Set.image_univ, Set.mem_range, ne_eq,
      forall_exists_index, forall_apply_eq_imp_iff]
    intro _ _ q
    contrapose! q
    rw [not_disjoint_iff] at q
    obtain ⟨c, ⟨d1, d2⟩⟩ := q
    rw [id_eq, mem_filter] at d1 d2
    ext y
    simp only [mem_univ, forall_true_left, mem_filter, true_and]
    exact ⟨fun r1 => s.trans (s.trans d2.2 (s.symm d1.2)) r1,
           fun r2 => s.trans (s.trans d1.2 (s.symm d2.2)) r2⟩
  supParts := by
    ext a
    simp only [sup_image, Function.id_comp, mem_univ, mem_sup, mem_filter, true_and,
      iff_true]
    use a; exact s.refl a
  not_bot_mem := by
    rw [bot_eq_empty, mem_image, not_exists]
    intro a
    simp only [filter_eq_empty_iff, not_forall, mem_univ, forall_true_left, true_and, not_not]
    use a; exact s.refl a

theorem mem_part_ofSetoid_iff_rel {s : Setoid α} [DecidableRel s.r] {b : α} :
    b ∈ (ofSetoid s).part (mem_univ a) ↔ s.r a b := by
  simp only [part, ofSetoid]
  generalize_proofs H
  have := choose_spec _ _ H
  simp only [mem_univ, mem_image, true_and] at this
  obtain ⟨⟨_, hc⟩, this⟩ := this
  simp only [← hc, mem_univ, mem_filter, true_and] at this ⊢
  exact ⟨s.trans (s.symm this), s.trans this⟩

section Atomise

/-- Cuts `s` along the finsets in `F`: Two elements of `s` will be in the same part if they are
in the same finsets of `F`. -/
def atomise (s : Finset α) (F : Finset (Finset α)) : Finpartition s :=
  ofErase (F.powerset.image fun Q ↦ s.filter fun i ↦ ∀ t ∈ F, t ∈ Q ↔ i ∈ t)
    (Set.PairwiseDisjoint.supIndep fun x hx y hy h ↦
      disjoint_left.mpr fun z hz1 hz2 ↦
        h (by
            rw [mem_coe, mem_image] at hx hy
            obtain ⟨Q, hQ, rfl⟩ := hx
            obtain ⟨R, hR, rfl⟩ := hy
            suffices h' : Q = R
            · subst h'
              exact of_eq_true (eq_self (
                filter (fun i ↦ ∀ (t : Finset α), t ∈ F → (t ∈ Q ↔ i ∈ t)) s))
            rw [id, mem_filter] at hz1 hz2
            rw [mem_powerset] at hQ hR
            ext i
            refine' ⟨fun hi ↦ _, fun hi ↦ _⟩
            · rwa [hz2.2 _ (hQ hi), ← hz1.2 _ (hQ hi)]
            · rwa [hz1.2 _ (hR hi), ← hz2.2 _ (hR hi)]))
    (by
      refine' (Finset.sup_le fun t ht ↦ _).antisymm fun a ha ↦ _
      · rw [mem_image] at ht
        obtain ⟨A, _, rfl⟩ := ht
        exact s.filter_subset _
      · rw [mem_sup]
        refine'
          ⟨s.filter fun i ↦ ∀ t, t ∈ F → ((t ∈ F.filter fun u ↦ a ∈ u) ↔ i ∈ t),
            mem_image_of_mem _ (mem_powerset.2 <| filter_subset _ _),
            mem_filter.2 ⟨ha, fun t ht ↦ _⟩⟩
        rw [mem_filter]
        exact and_iff_right ht)
#align finpartition.atomise Finpartition.atomise

variable {F : Finset (Finset α)}

theorem mem_atomise : t ∈ (atomise s F).parts ↔
    t.Nonempty ∧ ∃ Q ⊆ F, (s.filter fun i ↦ ∀ u ∈ F, u ∈ Q ↔ i ∈ u) = t := by
  simp only [atomise, ofErase, bot_eq_empty, mem_erase, mem_image, nonempty_iff_ne_empty,
    mem_singleton, and_comm, mem_powerset, exists_prop]
#align finpartition.mem_atomise Finpartition.mem_atomise

theorem atomise_empty (hs : s.Nonempty) : (atomise s ∅).parts = {s} := by
  simp only [atomise, powerset_empty, image_singleton, not_mem_empty, IsEmpty.forall_iff,
    imp_true_iff, filter_True]
  exact erase_eq_of_not_mem (not_mem_singleton.2 hs.ne_empty.symm)
#align finpartition.atomise_empty Finpartition.atomise_empty

theorem card_atomise_le : (atomise s F).parts.card ≤ 2 ^ F.card :=
  (card_le_card <| erase_subset _ _).trans <| Finset.card_image_le.trans (card_powerset _).le
#align finpartition.card_atomise_le Finpartition.card_atomise_le

theorem biUnion_filter_atomise (ht : t ∈ F) (hts : t ⊆ s) :
    ((atomise s F).parts.filter fun u ↦ u ⊆ t ∧ u.Nonempty).biUnion id = t := by
  ext a
  refine' mem_biUnion.trans ⟨fun ⟨u, hu, ha⟩ ↦ (mem_filter.1 hu).2.1 ha, fun ha ↦ _⟩
  obtain ⟨u, hu, hau⟩ := (atomise s F).exists_mem (hts ha)
  refine' ⟨u, mem_filter.2 ⟨hu, fun b hb ↦ _, _, hau⟩, hau⟩
  obtain ⟨Q, _hQ, rfl⟩ := (mem_atomise.1 hu).2
  rw [mem_filter] at hau hb
  rwa [← hb.2 _ ht, hau.2 _ ht]
#align finpartition.bUnion_filter_atomise Finpartition.biUnion_filter_atomise

theorem card_filter_atomise_le_two_pow (ht : t ∈ F) :
    ((atomise s F).parts.filter fun u ↦ u ⊆ t ∧ u.Nonempty).card ≤ 2 ^ (F.card - 1) := by
  suffices h :
    ((atomise s F).parts.filter fun u ↦ u ⊆ t ∧ u.Nonempty) ⊆
      (F.erase t).powerset.image fun P ↦ s.filter fun i ↦ ∀ x ∈ F, x ∈ insert t P ↔ i ∈ x
  · refine' (card_le_card h).trans (card_image_le.trans _)
    rw [card_powerset, card_erase_of_mem ht]
  rw [subset_iff]
  simp_rw [mem_image, mem_powerset, mem_filter, and_imp, Finset.Nonempty, exists_imp, mem_atomise,
    and_imp, Finset.Nonempty, exists_imp, and_imp]
  rintro P' i hi P PQ rfl hy₂ j _hj
  refine' ⟨P.erase t, erase_subset_erase _ PQ, _⟩
  simp only [insert_erase (((mem_filter.1 hi).2 _ ht).2 <| hy₂ hi)]
#align finpartition.card_filter_atomise_le_two_pow Finpartition.card_filter_atomise_le_two_pow

end Atomise

section Representatives

/-- Choose representatives from each part of a finpartition, collecting them into a finset. -/
noncomputable def reprs : Finset α :=
  P.parts.attach.map ⟨fun p => (P.nonempty_of_mem_parts p.2).choose, by
    rw [Injective]
    intro ⟨v1, p1⟩ ⟨v2, p2⟩ eq
    rw [Subtype.mk.injEq]
    exact P.eq_of_mem_parts p1 p2 (eq ▸ (P.nonempty_of_mem_parts p1).choose_spec)
      (P.nonempty_of_mem_parts p2).choose_spec⟩

theorem card_reprs : P.reprs.card = P.parts.card := by simp [reprs]

theorem mem_of_reprs (h : a ∈ P.reprs) : a ∈ s := by
  simp_rw [reprs, mem_map, mem_attach, true_and] at h
  obtain ⟨p, rfl⟩ := h
  exact mem_of_subset ((le_sup p.2).trans P.supParts.le) (P.nonempty_of_mem_parts p.2).choose_spec

/-- Two representatives coming from the same part are equal. -/
theorem reprs_injective {b : α} (ha : a ∈ P.reprs) (hb : b ∈ P.reprs)
    (hc : P.part (P.mem_of_reprs ha) = P.part (P.mem_of_reprs hb)) : a = b := by
  rw [reprs, mem_map] at ha hb
  obtain ⟨⟨_, am⟩, _, ha'⟩ := ha
  obtain ⟨⟨_, bm⟩, _, hb'⟩ := hb
  rw [P.eq_of_mem_parts (P.part_mem _) am (P.mem_part _)
    (ha' ▸ (P.nonempty_of_mem_parts am).choose_spec),
      P.eq_of_mem_parts (P.part_mem _) bm (P.mem_part _)
    (hb' ▸ (P.nonempty_of_mem_parts bm).choose_spec)] at hc
  simp_rw [hc] at ha'
  exact ha' ▸ hb'

end Representatives

end Finpartition<|MERGE_RESOLUTION|>--- conflicted
+++ resolved
@@ -483,13 +483,8 @@
 lemma eq_of_mem_parts (ht : t ∈ P.parts) (hu : u ∈ P.parts) (hat : a ∈ t) (hau : a ∈ u) : t = u :=
   P.disjoint.elim ht hu <| not_disjoint_iff.2 ⟨a, hat, hau⟩
 
-<<<<<<< HEAD
-theorem exists_mem (ha : a ∈ s) : ∃ t ∈ P.parts, a ∈ t := by
-  simp_rw [← P.supParts] at ha
-=======
 theorem exists_mem {a : α} (ha : a ∈ s) : ∃ t ∈ P.parts, a ∈ t := by
   simp_rw [← P.sup_parts] at ha
->>>>>>> 548896f0
   exact mem_sup.1 ha
 #align finpartition.exists_mem Finpartition.exists_mem
 
