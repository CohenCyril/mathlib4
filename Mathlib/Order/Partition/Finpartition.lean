--- conflicted
+++ resolved
@@ -356,14 +356,6 @@
 #align finpartition.exists_le_of_le Finpartition.exists_le_of_le
 
 theorem card_mono {a : α} {P Q : Finpartition a} (h : P ≤ Q) : Q.parts.card ≤ P.parts.card := by
-<<<<<<< HEAD
-  have : ∀ b ∈ Q.parts, ∃ c ∈ P.parts, c ≤ b := fun b ↦ exists_le_of_le h
-  choose f hP hf using this
-  rw [← card_attach]
-  refine' card_le_card_of_inj_on (fun b ↦ f _ b.2) (fun b _ ↦ hP _ b.2) fun b _ c _ h ↦ _
-  exact Subtype.coe_injective (Q.disjoint.elim b.2 c.2 fun H ↦
-    P.ne_bot (hP _ b.2) <| disjoint_self.1 <| H.mono (hf _ b.2) <| h.le.trans <| hf _ c.2)
-=======
   classical
     have : ∀ b ∈ Q.parts, ∃ c ∈ P.parts, c ≤ b := fun b ↦ exists_le_of_le h
     choose f hP hf using this
@@ -373,7 +365,6 @@
       Subtype.coe_injective
         (Q.disjoint.elim b.2 c.2 fun H ↦
           P.ne_bot (hP _ b.2) <| disjoint_self.1 <| H.mono (hf _ b.2) <| h.le.trans <| hf _ c.2)
->>>>>>> 1024fc50
 #align finpartition.card_mono Finpartition.card_mono
 
 variable [DecidableEq α] {a b c : α}
@@ -523,7 +514,6 @@
   lift r to Finset α using s.finite_toSet.subset hrs
   exact ⟨r, mod_cast hrs, hr⟩
 
-<<<<<<< HEAD
 /-- First equivalence in the `IsEquipartition.partPreservingEquiv` chain. -/
 noncomputable def equivProduct : s ≃ { t : Finset α × ℕ // t.1 ∈ P.parts ∧ t.2 < t.1.card } where
   toFun x := by
@@ -590,9 +580,6 @@
     exact e
 
 theorem sum_card_parts : ∑ i in P.parts, i.card = s.card := by
-=======
-theorem sum_card_parts : ∑ i ∈ P.parts, i.card = s.card := by
->>>>>>> 1024fc50
   convert congr_arg Finset.card P.biUnion_parts
   rw [card_biUnion P.supIndep.pairwiseDisjoint]
   rfl
