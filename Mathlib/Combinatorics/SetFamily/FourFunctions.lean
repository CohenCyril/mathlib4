--- conflicted
+++ resolved
@@ -240,13 +240,8 @@
     (h₁ : 0 ≤ f₁) (h₂ : 0 ≤ f₂) (h₃ : 0 ≤ f₃) (h₄ : 0 ≤ f₄)
     (h : ∀ ⦃s⦄, s ⊆ u → ∀ ⦃t⦄, t ⊆ u → f₁ s * f₂ t ≤ f₃ (s ∩ t) * f₄ (s ∪ t))
     {𝒜 ℬ : Finset (Finset α)} (h𝒜 : 𝒜 ⊆ u.powerset) (hℬ : ℬ ⊆ u.powerset) :
-<<<<<<< HEAD
-    (∑ s in 𝒜, f₁ s) * ∑ s in ℬ, f₂ s ≤ (∑ s in 𝒜 ⊼ ℬ, f₃ s) * ∑ s in 𝒜 ⊻ ℬ, f₄ s := by
+    (∑ s ∈ 𝒜, f₁ s) * ∑ s ∈ ℬ, f₂ s ≤ (∑ s ∈ 𝒜 ⊼ ℬ, f₃ s) * ∑ s ∈ 𝒜 ⊻ ℬ, f₄ s := by
   induction' u with a u hu ih generalizing f₁ f₂ f₃ f₄ 𝒜 ℬ
-=======
-    (∑ s ∈ 𝒜, f₁ s) * ∑ s ∈ ℬ, f₂ s ≤ (∑ s ∈ 𝒜 ⊼ ℬ, f₃ s) * ∑ s ∈ 𝒜 ⊻ ℬ, f₄ s := by
-  induction' u using Finset.induction with a u hu ih generalizing f₁ f₂ f₃ f₄ 𝒜 ℬ
->>>>>>> e512aa98
   · simp only [Finset.powerset_empty, Finset.subset_singleton_iff] at h𝒜 hℬ
     obtain rfl | rfl := h𝒜 <;> obtain rfl | rfl := hℬ <;> simp; exact h (subset_refl ∅) subset_rfl
   specialize ih (collapse_nonneg h₁) (collapse_nonneg h₂) (collapse_nonneg h₃) (collapse_nonneg h₄)
