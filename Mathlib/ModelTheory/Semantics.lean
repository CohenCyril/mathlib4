--- conflicted
+++ resolved
@@ -49,7 +49,7 @@
 -/
 
 
-universe u v w u' v' w'
+universe u v w u' v'
 
 namespace FirstOrder
 
@@ -59,11 +59,7 @@
 
 variable {M : Type w} {N P : Type*} [L.Structure M] [L.Structure N] [L.Structure P]
 
-<<<<<<< HEAD
-variable {α : Type u'} {β : Type v'} {γ : Type w'}
-=======
 variable {α : Type u'} {β : Type v'} {γ : Type*}
->>>>>>> 6dba2092
 
 open FirstOrder Cardinal
 
@@ -913,13 +909,8 @@
 
 @[simp]
 theorem _root_.FirstOrder.Language.Formula.realize_iAlls
-<<<<<<< HEAD
-    [Finite γ] (f : α → β ⊕ γ)
-    (φ : L.Formula α) (v : β → M) : (φ.iAlls f).Realize v ↔
-=======
     [Finite γ] {f : α → β ⊕ γ}
     {φ : L.Formula α} {v : β → M} : (φ.iAlls f).Realize v ↔
->>>>>>> 6dba2092
       ∀ (i : γ → M), φ.Realize (fun a => Sum.elim v i (f a)) := by
   let e := Classical.choice (Classical.choose_spec (Finite.exists_equiv_fin γ))
   rw [Formula.iAlls]
@@ -936,18 +927,6 @@
       exact i.elim0
 
 @[simp]
-<<<<<<< HEAD
-theorem realize_iAlls [Finite γ] (f : α → β ⊕ γ)
-    (φ : L.Formula α) (v : β → M) (v' : Fin 0 → M) :
-    BoundedFormula.Realize (φ.iAlls f) v v' ↔
-      ∀ (i : γ → M), φ.Realize (fun a => Sum.elim v i (f a)) := by
-  rw [← Formula.realize_iAlls f φ v, iff_iff_eq]; congr; simp
-
-@[simp]
-theorem _root_.FirstOrder.Language.Formula.realize_iExs
-    [Finite γ] (f : α → β ⊕ γ)
-    (φ : L.Formula α) (v : β → M) : (φ.iExs f).Realize v ↔
-=======
 theorem realize_iAlls [Finite γ] {f : α → β ⊕ γ}
     {φ : L.Formula α} {v : β → M} {v' : Fin 0 → M} :
     BoundedFormula.Realize (φ.iAlls f) v v' ↔
@@ -958,7 +937,6 @@
 theorem _root_.FirstOrder.Language.Formula.realize_iExs
     [Finite γ] {f : α → β ⊕ γ}
     {φ : L.Formula α} {v : β → M} : (φ.iExs f).Realize v ↔
->>>>>>> 6dba2092
       ∃ (i : γ → M), φ.Realize (fun a => Sum.elim v i (f a)) := by
   let e := Classical.choice (Classical.choose_spec (Finite.exists_equiv_fin γ))
   rw [Formula.iExs]
@@ -976,19 +954,11 @@
       exact i.elim0
 
 @[simp]
-<<<<<<< HEAD
-theorem realize_iExs [Finite γ] (f : α → β ⊕ γ)
-    (φ : L.Formula α) (v : β → M) (v' : Fin 0 → M) :
-    BoundedFormula.Realize (φ.iExs f) v v' ↔
-      ∃ (i : γ → M), φ.Realize (fun a => Sum.elim v i (f a)) := by
-  rw [← Formula.realize_iExs f φ v, iff_iff_eq]; congr; simp
-=======
 theorem realize_iExs [Finite γ] {f : α → β ⊕ γ}
     {φ : L.Formula α} {v : β → M} {v' : Fin 0 → M} :
     BoundedFormula.Realize (φ.iExs f) v v' ↔
       ∃ (i : γ → M), φ.Realize (fun a => Sum.elim v i (f a)) := by
   rw [← Formula.realize_iExs, iff_iff_eq]; congr; simp
->>>>>>> 6dba2092
 
 @[simp]
 theorem realize_toFormula (φ : L.BoundedFormula α n) (v : Sum α (Fin n) → M) :
