/-
Copyright (c) 2018 Chris Hughes. All rights reserved.
Released under Apache 2.0 license as described in the file LICENSE.
Authors: Chris Hughes, Johannes Hölzl, Scott Morrison, Jens Wagemaker
-/
import Mathlib.Algebra.MonoidAlgebra.Support
import Mathlib.Algebra.Regular.Basic
import Mathlib.Data.Polynomial.Basic
import Mathlib.Data.Nat.Choose.Sum

#align_import data.polynomial.coeff from "leanprover-community/mathlib"@"2651125b48fc5c170ab1111afd0817c903b1fc6c"

/-!
# Theory of univariate polynomials

The theorems include formulas for computing coefficients, such as
`coeff_add`, `coeff_sum`, `coeff_mul`

-/


set_option linter.uppercaseLean3 false

noncomputable section

open Finsupp Finset AddMonoidAlgebra

open BigOperators Polynomial

namespace Polynomial

universe u v

variable {R : Type u} {S : Type v} {a b : R} {n m : ℕ}

variable [Semiring R] {p q r : R[X]}

section Coeff

@[simp]
theorem coeff_add (p q : R[X]) (n : ℕ) : coeff (p + q) n = coeff p n + coeff q n := by
  rcases p with ⟨⟩
  rcases q with ⟨⟩
  simp_rw [← ofFinsupp_add, coeff]
  exact Finsupp.add_apply _ _ _
#align polynomial.coeff_add Polynomial.coeff_add

set_option linter.deprecated false in
@[simp]
theorem coeff_bit0 (p : R[X]) (n : ℕ) : coeff (bit0 p) n = bit0 (coeff p n) := by simp [bit0]
#align polynomial.coeff_bit0 Polynomial.coeff_bit0

@[simp]
theorem coeff_smul [SMulZeroClass S R] (r : S) (p : R[X]) (n : ℕ) :
    coeff (r • p) n = r • coeff p n := by
  rcases p with ⟨⟩
  simp_rw [← ofFinsupp_smul, coeff]
  exact Finsupp.smul_apply _ _ _
#align polynomial.coeff_smul Polynomial.coeff_smul

theorem support_smul [Monoid S] [DistribMulAction S R] (r : S) (p : R[X]) :
    support (r • p) ⊆ support p := by
  intro i hi
  simp? [mem_support_iff] at hi ⊢ says simp only [mem_support_iff, coeff_smul, ne_eq] at hi ⊢
  contrapose! hi
  simp [hi]
#align polynomial.support_smul Polynomial.support_smul

<<<<<<< HEAD
theorem card_support_mul_le : (p * q).support.card ≤ p.support.card * q.support.card := by
  calc (p * q).support.card
   _ = (p.toFinsupp * q.toFinsupp).support.card := by rw [← support_toFinsupp, toFinsupp_mul]
   _ ≤ _ := Finset.card_le_card (AddMonoidAlgebra.support_mul p.toFinsupp q.toFinsupp)
   _ ≤ _ := by
    apply Finset.card_biUnion_le_card_mul
    intro _ _
    rw [← mul_one q.support.card]
    apply Finset.card_biUnion_le_card_mul
    intro _ _
    exact (Finset.card_singleton _) ▸ le_rfl
=======
open scoped Pointwise in
theorem card_support_mul_le : (p * q).support.card ≤ p.support.card * q.support.card := by
  calc (p * q).support.card
   _ = (p.toFinsupp * q.toFinsupp).support.card := by rw [← support_toFinsupp, toFinsupp_mul]
   _ ≤ (p.toFinsupp.support + q.toFinsupp.support).card :=
    Finset.card_le_card (AddMonoidAlgebra.support_mul p.toFinsupp q.toFinsupp)
   _ ≤ p.support.card * q.support.card := Finset.card_image₂_le ..
>>>>>>> c705f360

/-- `Polynomial.sum` as a linear map. -/
@[simps]
def lsum {R A M : Type*} [Semiring R] [Semiring A] [AddCommMonoid M] [Module R A] [Module R M]
    (f : ℕ → A →ₗ[R] M) : A[X] →ₗ[R] M
    where
  toFun p := p.sum (f · ·)
  map_add' p q := sum_add_index p q _ (fun n => (f n).map_zero) fun n _ _ => (f n).map_add _ _
  map_smul' c p := by
    -- Porting note: `dsimp only []` is required for beta reduction.
    dsimp only []
    rw [sum_eq_of_subset (f · ·) (fun n => (f n).map_zero) (support_smul c p)]
    simp only [sum_def, Finset.smul_sum, coeff_smul, LinearMap.map_smul, RingHom.id_apply]
#align polynomial.lsum Polynomial.lsum
#align polynomial.lsum_apply Polynomial.lsum_apply

variable (R)

/-- The nth coefficient, as a linear map. -/
def lcoeff (n : ℕ) : R[X] →ₗ[R] R where
  toFun p := coeff p n
  map_add' p q := coeff_add p q n
  map_smul' r p := coeff_smul r p n
#align polynomial.lcoeff Polynomial.lcoeff

variable {R}

@[simp]
theorem lcoeff_apply (n : ℕ) (f : R[X]) : lcoeff R n f = coeff f n :=
  rfl
#align polynomial.lcoeff_apply Polynomial.lcoeff_apply

@[simp]
theorem finset_sum_coeff {ι : Type*} (s : Finset ι) (f : ι → R[X]) (n : ℕ) :
    coeff (∑ b in s, f b) n = ∑ b in s, coeff (f b) n :=
  map_sum (lcoeff R n) _ _
#align polynomial.finset_sum_coeff Polynomial.finset_sum_coeff

theorem coeff_sum [Semiring S] (n : ℕ) (f : ℕ → R → S[X]) :
    coeff (p.sum f) n = p.sum fun a b => coeff (f a b) n := by
  rcases p with ⟨⟩
  -- Porting note: Was `simp [Polynomial.sum, support, coeff]`.
  simp [Polynomial.sum, support_ofFinsupp, coeff_ofFinsupp]
#align polynomial.coeff_sum Polynomial.coeff_sum

/-- Decomposes the coefficient of the product `p * q` as a sum
over `antidiagonal`. A version which sums over `range (n + 1)` can be obtained
by using `Finset.Nat.sum_antidiagonal_eq_sum_range_succ`. -/
theorem coeff_mul (p q : R[X]) (n : ℕ) :
    coeff (p * q) n = ∑ x in antidiagonal n, coeff p x.1 * coeff q x.2 := by
  rcases p with ⟨p⟩; rcases q with ⟨q⟩
  simp_rw [← ofFinsupp_mul, coeff]
  exact AddMonoidAlgebra.mul_apply_antidiagonal p q n _ Finset.mem_antidiagonal
#align polynomial.coeff_mul Polynomial.coeff_mul

@[simp]
theorem mul_coeff_zero (p q : R[X]) : coeff (p * q) 0 = coeff p 0 * coeff q 0 := by simp [coeff_mul]
#align polynomial.mul_coeff_zero Polynomial.mul_coeff_zero

/-- `constantCoeff p` returns the constant term of the polynomial `p`,
  defined as `coeff p 0`. This is a ring homomorphism. -/
@[simps]
def constantCoeff : R[X] →+* R where
  toFun p := coeff p 0
  map_one' := coeff_one_zero
  map_mul' := mul_coeff_zero
  map_zero' := coeff_zero 0
  map_add' p q := coeff_add p q 0
#align polynomial.constant_coeff Polynomial.constantCoeff
#align polynomial.constant_coeff_apply Polynomial.constantCoeff_apply

theorem isUnit_C {x : R} : IsUnit (C x) ↔ IsUnit x :=
  ⟨fun h => (congr_arg IsUnit coeff_C_zero).mp (h.map <| @constantCoeff R _), fun h => h.map C⟩
#align polynomial.is_unit_C Polynomial.isUnit_C

theorem coeff_mul_X_zero (p : R[X]) : coeff (p * X) 0 = 0 := by simp
#align polynomial.coeff_mul_X_zero Polynomial.coeff_mul_X_zero

theorem coeff_X_mul_zero (p : R[X]) : coeff (X * p) 0 = 0 := by simp
#align polynomial.coeff_X_mul_zero Polynomial.coeff_X_mul_zero

theorem coeff_C_mul_X_pow (x : R) (k n : ℕ) :
    coeff (C x * X ^ k : R[X]) n = if n = k then x else 0 := by
  rw [C_mul_X_pow_eq_monomial, coeff_monomial]
  congr 1
  simp [eq_comm]
#align polynomial.coeff_C_mul_X_pow Polynomial.coeff_C_mul_X_pow

theorem coeff_C_mul_X (x : R) (n : ℕ) : coeff (C x * X : R[X]) n = if n = 1 then x else 0 := by
  rw [← pow_one X, coeff_C_mul_X_pow]
#align polynomial.coeff_C_mul_X Polynomial.coeff_C_mul_X

@[simp]
theorem coeff_C_mul (p : R[X]) : coeff (C a * p) n = a * coeff p n := by
  rcases p with ⟨p⟩
  simp_rw [← monomial_zero_left, ← ofFinsupp_single, ← ofFinsupp_mul, coeff]
  exact AddMonoidAlgebra.single_zero_mul_apply p a n
#align polynomial.coeff_C_mul Polynomial.coeff_C_mul

theorem C_mul' (a : R) (f : R[X]) : C a * f = a • f := by
  ext
  rw [coeff_C_mul, coeff_smul, smul_eq_mul]
#align polynomial.C_mul' Polynomial.C_mul'

@[simp]
theorem coeff_mul_C (p : R[X]) (n : ℕ) (a : R) : coeff (p * C a) n = coeff p n * a := by
  rcases p with ⟨p⟩
  simp_rw [← monomial_zero_left, ← ofFinsupp_single, ← ofFinsupp_mul, coeff]
  exact AddMonoidAlgebra.mul_single_zero_apply p a n
#align polynomial.coeff_mul_C Polynomial.coeff_mul_C

@[simp] lemma coeff_mul_natCast {a k : ℕ} :
  coeff (p * (a : R[X])) k = coeff p k * (↑a : R) := coeff_mul_C _ _ _

@[simp] lemma coeff_natCast_mul {a k : ℕ} :
  coeff ((a : R[X]) * p) k = a * coeff p k := coeff_C_mul _

-- See note [no_index around OfNat.ofNat]
@[simp] lemma coeff_mul_ofNat {a k : ℕ} [Nat.AtLeastTwo a] :
  coeff (p * (no_index (OfNat.ofNat a) : R[X])) k = coeff p k * OfNat.ofNat a := coeff_mul_C _ _ _

-- See note [no_index around OfNat.ofNat]
@[simp] lemma coeff_ofNat_mul {a k : ℕ} [Nat.AtLeastTwo a] :
  coeff ((no_index (OfNat.ofNat a) : R[X]) * p) k = OfNat.ofNat a * coeff p k := coeff_C_mul _

@[simp] lemma coeff_mul_intCast [Ring S] {p : S[X]} {a : ℤ} {k : ℕ} :
  coeff (p * (a : S[X])) k = coeff p k * (↑a : S) := coeff_mul_C _ _ _

@[simp] lemma coeff_intCast_mul [Ring S] {p : S[X]} {a : ℤ} {k : ℕ} :
  coeff ((a : S[X]) * p) k = a * coeff p k := coeff_C_mul _

@[simp]
theorem coeff_X_pow (k n : ℕ) : coeff (X ^ k : R[X]) n = if n = k then 1 else 0 := by
  simp only [one_mul, RingHom.map_one, ← coeff_C_mul_X_pow]
#align polynomial.coeff_X_pow Polynomial.coeff_X_pow

theorem coeff_X_pow_self (n : ℕ) : coeff (X ^ n : R[X]) n = 1 := by simp
#align polynomial.coeff_X_pow_self Polynomial.coeff_X_pow_self

section Fewnomials

open Finset

theorem support_binomial {k m : ℕ} (hkm : k ≠ m) {x y : R} (hx : x ≠ 0) (hy : y ≠ 0) :
    support (C x * X ^ k + C y * X ^ m) = {k, m} := by
  apply subset_antisymm (support_binomial' k m x y)
  simp_rw [insert_subset_iff, singleton_subset_iff, mem_support_iff, coeff_add, coeff_C_mul,
    coeff_X_pow_self, mul_one, coeff_X_pow, if_neg hkm, if_neg hkm.symm, mul_zero, zero_add,
    add_zero, Ne.def, hx, hy, not_false_eq_true, and_true]
#align polynomial.support_binomial Polynomial.support_binomial

theorem support_trinomial {k m n : ℕ} (hkm : k < m) (hmn : m < n) {x y z : R} (hx : x ≠ 0)
    (hy : y ≠ 0) (hz : z ≠ 0) :
    support (C x * X ^ k + C y * X ^ m + C z * X ^ n) = {k, m, n} := by
  apply subset_antisymm (support_trinomial' k m n x y z)
  simp_rw [insert_subset_iff, singleton_subset_iff, mem_support_iff, coeff_add, coeff_C_mul,
    coeff_X_pow_self, mul_one, coeff_X_pow, if_neg hkm.ne, if_neg hkm.ne', if_neg hmn.ne,
    if_neg hmn.ne', if_neg (hkm.trans hmn).ne, if_neg (hkm.trans hmn).ne', mul_zero, add_zero,
    zero_add, Ne.def, hx, hy, hz, not_false_eq_true, and_true]
#align polynomial.support_trinomial Polynomial.support_trinomial

theorem card_support_binomial {k m : ℕ} (h : k ≠ m) {x y : R} (hx : x ≠ 0) (hy : y ≠ 0) :
    card (support (C x * X ^ k + C y * X ^ m)) = 2 := by
  rw [support_binomial h hx hy, card_insert_of_not_mem (mt mem_singleton.mp h), card_singleton]
#align polynomial.card_support_binomial Polynomial.card_support_binomial

theorem card_support_trinomial {k m n : ℕ} (hkm : k < m) (hmn : m < n) {x y z : R} (hx : x ≠ 0)
    (hy : y ≠ 0) (hz : z ≠ 0) : card (support (C x * X ^ k + C y * X ^ m + C z * X ^ n)) = 3 := by
  rw [support_trinomial hkm hmn hx hy hz,
    card_insert_of_not_mem
      (mt mem_insert.mp (not_or_of_not hkm.ne (mt mem_singleton.mp (hkm.trans hmn).ne))),
    card_insert_of_not_mem (mt mem_singleton.mp hmn.ne), card_singleton]
#align polynomial.card_support_trinomial Polynomial.card_support_trinomial

end Fewnomials

@[simp]
theorem coeff_mul_X_pow (p : R[X]) (n d : ℕ) :
    coeff (p * Polynomial.X ^ n) (d + n) = coeff p d := by
  rw [coeff_mul, Finset.sum_eq_single (d, n), coeff_X_pow, if_pos rfl, mul_one]
  · rintro ⟨i, j⟩ h1 h2
    rw [coeff_X_pow, if_neg, mul_zero]
    rintro rfl
    apply h2
    rw [mem_antidiagonal, add_right_cancel_iff] at h1
    subst h1
    rfl
  · exact fun h1 => (h1 (mem_antidiagonal.2 rfl)).elim
#align polynomial.coeff_mul_X_pow Polynomial.coeff_mul_X_pow

@[simp]
theorem coeff_X_pow_mul (p : R[X]) (n d : ℕ) : coeff (Polynomial.X ^ n * p) (d + n) = coeff p d :=
  by rw [(commute_X_pow p n).eq, coeff_mul_X_pow]
#align polynomial.coeff_X_pow_mul Polynomial.coeff_X_pow_mul

theorem coeff_mul_X_pow' (p : R[X]) (n d : ℕ) :
    (p * X ^ n).coeff d = ite (n ≤ d) (p.coeff (d - n)) 0 := by
  split_ifs with h
  · rw [← tsub_add_cancel_of_le h, coeff_mul_X_pow, add_tsub_cancel_right]
  · refine' (coeff_mul _ _ _).trans (Finset.sum_eq_zero fun x hx => _)
    rw [coeff_X_pow, if_neg, mul_zero]
    exact ((le_of_add_le_right (mem_antidiagonal.mp hx).le).trans_lt <| not_le.mp h).ne
#align polynomial.coeff_mul_X_pow' Polynomial.coeff_mul_X_pow'

theorem coeff_X_pow_mul' (p : R[X]) (n d : ℕ) :
    (X ^ n * p).coeff d = ite (n ≤ d) (p.coeff (d - n)) 0 := by
  rw [(commute_X_pow p n).eq, coeff_mul_X_pow']
#align polynomial.coeff_X_pow_mul' Polynomial.coeff_X_pow_mul'

@[simp]
theorem coeff_mul_X (p : R[X]) (n : ℕ) : coeff (p * X) (n + 1) = coeff p n := by
  simpa only [pow_one] using coeff_mul_X_pow p 1 n
#align polynomial.coeff_mul_X Polynomial.coeff_mul_X

@[simp]
theorem coeff_X_mul (p : R[X]) (n : ℕ) : coeff (X * p) (n + 1) = coeff p n := by
  rw [(commute_X p).eq, coeff_mul_X]
#align polynomial.coeff_X_mul Polynomial.coeff_X_mul

theorem coeff_mul_monomial (p : R[X]) (n d : ℕ) (r : R) :
    coeff (p * monomial n r) (d + n) = coeff p d * r := by
  rw [← C_mul_X_pow_eq_monomial, ← X_pow_mul, ← mul_assoc, coeff_mul_C, coeff_mul_X_pow]
#align polynomial.coeff_mul_monomial Polynomial.coeff_mul_monomial

theorem coeff_monomial_mul (p : R[X]) (n d : ℕ) (r : R) :
    coeff (monomial n r * p) (d + n) = r * coeff p d := by
  rw [← C_mul_X_pow_eq_monomial, mul_assoc, coeff_C_mul, X_pow_mul, coeff_mul_X_pow]
#align polynomial.coeff_monomial_mul Polynomial.coeff_monomial_mul

-- This can already be proved by `simp`.
theorem coeff_mul_monomial_zero (p : R[X]) (d : ℕ) (r : R) :
    coeff (p * monomial 0 r) d = coeff p d * r :=
  coeff_mul_monomial p 0 d r
#align polynomial.coeff_mul_monomial_zero Polynomial.coeff_mul_monomial_zero

-- This can already be proved by `simp`.
theorem coeff_monomial_zero_mul (p : R[X]) (d : ℕ) (r : R) :
    coeff (monomial 0 r * p) d = r * coeff p d :=
  coeff_monomial_mul p 0 d r
#align polynomial.coeff_monomial_zero_mul Polynomial.coeff_monomial_zero_mul

theorem mul_X_pow_eq_zero {p : R[X]} {n : ℕ} (H : p * X ^ n = 0) : p = 0 :=
  ext fun k => (coeff_mul_X_pow p n k).symm.trans <| ext_iff.1 H (k + n)
#align polynomial.mul_X_pow_eq_zero Polynomial.mul_X_pow_eq_zero

theorem isRegular_X_pow (n : ℕ) : IsRegular (X ^ n : R[X]) := by
  suffices : IsLeftRegular (X^n : R[X])
  · exact ⟨this, this.right_of_commute (fun p => commute_X_pow p n)⟩
  intro P Q (hPQ : X^n * P = X^n * Q)
  ext i
  rw [← coeff_X_pow_mul P n i, hPQ, coeff_X_pow_mul Q n i]

@[simp] theorem isRegular_X : IsRegular (X : R[X]) := pow_one (X : R[X]) ▸ isRegular_X_pow 1

theorem coeff_X_add_C_pow (r : R) (n k : ℕ) :
    ((X + C r) ^ n).coeff k = r ^ (n - k) * (n.choose k : R) := by
  rw [(commute_X (C r : R[X])).add_pow, ← lcoeff_apply, map_sum]
  simp only [one_pow, mul_one, lcoeff_apply, ← C_eq_nat_cast, ← C_pow, coeff_mul_C, Nat.cast_id]
  rw [Finset.sum_eq_single k, coeff_X_pow_self, one_mul]
  · intro _ _ h
    simp [coeff_X_pow, h.symm]
  · simp only [coeff_X_pow_self, one_mul, not_lt, Finset.mem_range]
    intro h
    rw [Nat.choose_eq_zero_of_lt h, Nat.cast_zero, mul_zero]
#align polynomial.coeff_X_add_C_pow Polynomial.coeff_X_add_C_pow

theorem coeff_X_add_one_pow (R : Type*) [Semiring R] (n k : ℕ) :
    ((X + 1) ^ n).coeff k = (n.choose k : R) := by rw [← C_1, coeff_X_add_C_pow, one_pow, one_mul]
#align polynomial.coeff_X_add_one_pow Polynomial.coeff_X_add_one_pow

theorem coeff_one_add_X_pow (R : Type*) [Semiring R] (n k : ℕ) :
    ((1 + X) ^ n).coeff k = (n.choose k : R) := by rw [add_comm _ X, coeff_X_add_one_pow]
#align polynomial.coeff_one_add_X_pow Polynomial.coeff_one_add_X_pow

theorem C_dvd_iff_dvd_coeff (r : R) (φ : R[X]) : C r ∣ φ ↔ ∀ i, r ∣ φ.coeff i := by
  constructor
  · rintro ⟨φ, rfl⟩ c
    rw [coeff_C_mul]
    apply dvd_mul_right
  · intro h
    choose c hc using h
    classical
      let c' : ℕ → R := fun i => if i ∈ φ.support then c i else 0
      let ψ : R[X] := ∑ i in φ.support, monomial i (c' i)
      use ψ
      ext i
      simp only [coeff_C_mul, mem_support_iff, coeff_monomial, finset_sum_coeff,
        Finset.sum_ite_eq']
      split_ifs with hi
      · rw [hc]
      · rw [Classical.not_not] at hi
        rwa [mul_zero]
#align polynomial.C_dvd_iff_dvd_coeff Polynomial.C_dvd_iff_dvd_coeff

set_option linter.deprecated false in
theorem coeff_bit0_mul (P Q : R[X]) (n : ℕ) : coeff (bit0 P * Q) n = 2 * coeff (P * Q) n := by
  -- Porting note: `two_mul` is required.
  simp [bit0, add_mul, two_mul]
#align polynomial.coeff_bit0_mul Polynomial.coeff_bit0_mul

set_option linter.deprecated false in
theorem coeff_bit1_mul (P Q : R[X]) (n : ℕ) :
    coeff (bit1 P * Q) n = 2 * coeff (P * Q) n + coeff Q n := by
  simp [bit1, add_mul, coeff_bit0_mul]
#align polynomial.coeff_bit1_mul Polynomial.coeff_bit1_mul

theorem smul_eq_C_mul (a : R) : a • p = C a * p := by simp [ext_iff]
#align polynomial.smul_eq_C_mul Polynomial.smul_eq_C_mul

theorem update_eq_add_sub_coeff {R : Type*} [Ring R] (p : R[X]) (n : ℕ) (a : R) :
    p.update n a = p + Polynomial.C (a - p.coeff n) * Polynomial.X ^ n := by
  ext
  rw [coeff_update_apply, coeff_add, coeff_C_mul_X_pow]
  split_ifs with h <;> simp [h]
#align polynomial.update_eq_add_sub_coeff Polynomial.update_eq_add_sub_coeff

end Coeff

section cast

theorem nat_cast_coeff_zero {n : ℕ} {R : Type*} [Semiring R] : (n : R[X]).coeff 0 = n := by
  simp only [coeff_nat_cast_ite, ite_true]
#align polynomial.nat_cast_coeff_zero Polynomial.nat_cast_coeff_zero

@[norm_cast] -- @[simp] -- Porting note: simp can prove this
theorem nat_cast_inj {m n : ℕ} {R : Type*} [Semiring R] [CharZero R] :
    (↑m : R[X]) = ↑n ↔ m = n := by
  constructor
  · intro h
    apply_fun fun p => p.coeff 0 at h
    simpa using h
  · rintro rfl
    rfl
#align polynomial.nat_cast_inj Polynomial.nat_cast_inj

@[simp]
theorem int_cast_coeff_zero {i : ℤ} {R : Type*} [Ring R] : (i : R[X]).coeff 0 = i := by
  cases i <;> simp
#align polynomial.int_cast_coeff_zero Polynomial.int_cast_coeff_zero

@[norm_cast] -- @[simp] -- Porting note: simp can prove this
theorem int_cast_inj {m n : ℤ} {R : Type*} [Ring R] [CharZero R] : (↑m : R[X]) = ↑n ↔ m = n := by
  constructor
  · intro h
    apply_fun fun p => p.coeff 0 at h
    simpa using h
  · rintro rfl
    rfl
#align polynomial.int_cast_inj Polynomial.int_cast_inj

end cast

instance charZero [CharZero R] : CharZero R[X] where cast_injective _x _y := nat_cast_inj.mp
#align polynomial.char_zero Polynomial.charZero

end Polynomial<|MERGE_RESOLUTION|>--- conflicted
+++ resolved
@@ -66,19 +66,6 @@
   simp [hi]
 #align polynomial.support_smul Polynomial.support_smul
 
-<<<<<<< HEAD
-theorem card_support_mul_le : (p * q).support.card ≤ p.support.card * q.support.card := by
-  calc (p * q).support.card
-   _ = (p.toFinsupp * q.toFinsupp).support.card := by rw [← support_toFinsupp, toFinsupp_mul]
-   _ ≤ _ := Finset.card_le_card (AddMonoidAlgebra.support_mul p.toFinsupp q.toFinsupp)
-   _ ≤ _ := by
-    apply Finset.card_biUnion_le_card_mul
-    intro _ _
-    rw [← mul_one q.support.card]
-    apply Finset.card_biUnion_le_card_mul
-    intro _ _
-    exact (Finset.card_singleton _) ▸ le_rfl
-=======
 open scoped Pointwise in
 theorem card_support_mul_le : (p * q).support.card ≤ p.support.card * q.support.card := by
   calc (p * q).support.card
@@ -86,7 +73,6 @@
    _ ≤ (p.toFinsupp.support + q.toFinsupp.support).card :=
     Finset.card_le_card (AddMonoidAlgebra.support_mul p.toFinsupp q.toFinsupp)
    _ ≤ p.support.card * q.support.card := Finset.card_image₂_le ..
->>>>>>> c705f360
 
 /-- `Polynomial.sum` as a linear map. -/
 @[simps]
