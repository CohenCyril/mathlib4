/-
Copyright (c) 2017 Mario Carneiro. All rights reserved.
Released under Apache 2.0 license as described in the file LICENSE.
Authors: Mario Carneiro
-/
import Mathlib.Algebra.Ring.Hom.Basic
import Mathlib.Algebra.Ring.Int
import Mathlib.Data.Nat.Cast.Basic
import Mathlib.Data.Nat.Cast.Commute

#align_import data.int.cast.lemmas from "leanprover-community/mathlib"@"acebd8d49928f6ed8920e502a6c90674e75bd441"

/-!
# Cast of integers (additional theorems)

This file proves additional properties about the *canonical* homomorphism from
the integers into an additive group with a one (`Int.cast`),
particularly results involving algebraic homomorphisms or the order structure on `ℤ`
which were not available in the import dependencies of `Data.Int.Cast.Basic`.

## Main declarations

* `castAddHom`: `cast` bundled as an `AddMonoidHom`.
* `castRingHom`: `cast` bundled as a `RingHom`.
-/

assert_not_exists OrderedCommMonoid

open Additive Function Multiplicative Nat

variable {F ι α β : Type*}

namespace Int

/-- Coercion `ℕ → ℤ` as a `RingHom`. -/
def ofNatHom : ℕ →+* ℤ :=
  Nat.castRingHom ℤ
#align int.of_nat_hom Int.ofNatHom

section cast

@[simp, norm_cast]
theorem cast_ite [AddGroupWithOne α] (P : Prop) [Decidable P] (m n : ℤ) :
    ((ite P m n : ℤ) : α) = ite P (m : α) (n : α) :=
  apply_ite _ _ _ _
#align int.cast_ite Int.cast_ite

/-- `coe : ℤ → α` as an `AddMonoidHom`. -/
def castAddHom (α : Type*) [AddGroupWithOne α] : ℤ →+ α where
  toFun := Int.cast
  map_zero' := cast_zero
  map_add' := cast_add
#align int.cast_add_hom Int.castAddHom

section AddGroupWithOne
variable [AddGroupWithOne α]

@[simp] lemma coe_castAddHom : ⇑(castAddHom α) = fun x : ℤ => (x : α) := rfl
#align int.coe_cast_add_hom Int.coe_castAddHom

<<<<<<< HEAD
=======
lemma Even.intCast {n : ℤ} (h : Even n) : Even (n : α) := h.map (castAddHom α)

>>>>>>> d97a437a
variable [CharZero α] {m n : ℤ}

@[simp] lemma cast_eq_zero : (n : α) = 0 ↔ n = 0 where
  mp h := by
    cases n
    · erw [Int.cast_natCast] at h
      exact congr_arg _ (Nat.cast_eq_zero.1 h)
    · rw [cast_negSucc, neg_eq_zero, Nat.cast_eq_zero] at h
      contradiction
  mpr h := by rw [h, cast_zero]
#align int.cast_eq_zero Int.cast_eq_zero

@[simp, norm_cast]
lemma cast_inj : (m : α) = n ↔ m = n := by rw [← sub_eq_zero, ← cast_sub, cast_eq_zero, sub_eq_zero]
#align int.cast_inj Int.cast_inj

lemma cast_injective : Injective (Int.cast : ℤ → α) := fun _ _ ↦ cast_inj.1
#align int.cast_injective Int.cast_injective

lemma cast_ne_zero : (n : α) ≠ 0 ↔ n ≠ 0 := not_congr cast_eq_zero
#align int.cast_ne_zero Int.cast_ne_zero

@[simp] lemma cast_eq_one : (n : α) = 1 ↔ n = 1 := by rw [← cast_one, cast_inj]
#align int.cast_eq_one Int.cast_eq_one

lemma cast_ne_one : (n : α) ≠ 1 ↔ n ≠ 1 := cast_eq_one.not
#align int.cast_ne_one Int.cast_ne_one

end AddGroupWithOne

section NonAssocRing
variable [NonAssocRing α] {a b : α} {n : ℤ}

variable (α) in
/-- `coe : ℤ → α` as a `RingHom`. -/
def castRingHom : ℤ →+* α where
  toFun := Int.cast
  map_zero' := cast_zero
  map_add' := cast_add
  map_one' := cast_one
  map_mul' := cast_mul
#align int.cast_ring_hom Int.castRingHom

@[simp] lemma coe_castRingHom : ⇑(castRingHom α) = fun x : ℤ ↦ (x : α) := rfl
#align int.coe_cast_ring_hom Int.coe_castRingHom

lemma cast_commute : ∀ (n : ℤ) (a : α), Commute ↑n a
  | (n : ℕ), x => by simpa using n.cast_commute x
  | -[n+1], x => by
    simpa only [cast_negSucc, Commute.neg_left_iff, Commute.neg_right_iff] using
      (n + 1).cast_commute (-x)
#align int.cast_commute Int.cast_commute

lemma cast_comm (n : ℤ) (x : α) : n * x = x * n := (cast_commute ..).eq
#align int.cast_comm Int.cast_comm

lemma commute_cast (a : α) (n : ℤ) : Commute a n := (cast_commute ..).symm
#align int.commute_cast Int.commute_cast

end NonAssocRing

section Ring
variable [Ring α]

@[simp] lemma _root_.zsmul_eq_mul (a : α) : ∀ n : ℤ, n • a = n * a
  | (n : ℕ) => by rw [natCast_zsmul, nsmul_eq_mul, Int.cast_natCast]
  | -[n+1] => by simp [Nat.cast_succ, neg_add_rev, Int.cast_negSucc, add_mul]
#align zsmul_eq_mul zsmul_eq_mul

lemma _root_.zsmul_eq_mul' (a : α) (n : ℤ) : n • a = a * n := by
  rw [zsmul_eq_mul, (n.cast_commute a).eq]
#align zsmul_eq_mul' zsmul_eq_mul'

<<<<<<< HEAD
=======
lemma _root_.Odd.intCast {n : ℤ} (hn : Odd n) : Odd (n : α) :=
  hn.map (castRingHom α)

>>>>>>> d97a437a
end Ring

theorem cast_dvd_cast [CommRing α] (m n : ℤ) (h : m ∣ n) : (m : α) ∣ (n : α) :=
  RingHom.map_dvd (Int.castRingHom α) h
#align int.cast_dvd Int.cast_dvd_cast

@[deprecated (since := "2024-05-25")] alias coe_int_dvd := cast_dvd_cast

end cast

end Int

open Int

namespace SemiconjBy
variable [Ring α] {a x y : α}

@[simp] lemma intCast_mul_right (h : SemiconjBy a x y) (n : ℤ) : SemiconjBy a (n * x) (n * y) :=
  SemiconjBy.mul_right (Int.commute_cast _ _) h
#align semiconj_by.cast_int_mul_right SemiconjBy.intCast_mul_right

@[simp] lemma intCast_mul_left (h : SemiconjBy a x y) (n : ℤ) : SemiconjBy (n * a) x y :=
  SemiconjBy.mul_left (Int.cast_commute _ _) h
#align semiconj_by.cast_int_mul_left SemiconjBy.intCast_mul_left

@[simp] lemma intCast_mul_intCast_mul (h : SemiconjBy a x y) (m n : ℤ) :
    SemiconjBy (m * a) (n * x) (n * y) := (h.intCast_mul_left m).intCast_mul_right n
#align semiconj_by.cast_int_mul_cast_int_mul SemiconjBy.intCast_mul_intCast_mul

@[deprecated (since := "2024-05-27")] alias cast_int_mul_right := intCast_mul_right
@[deprecated (since := "2024-05-27")] alias cast_int_mul_left := intCast_mul_left
@[deprecated (since := "2024-05-27")] alias cast_int_mul_cast_int_mul := intCast_mul_intCast_mul

end SemiconjBy

namespace Commute
section NonAssocRing
variable [NonAssocRing α] {a b : α} {n : ℤ}

@[simp] lemma intCast_left : Commute (n : α) a := Int.cast_commute _ _
#align commute.cast_int_left Commute.intCast_left

@[simp] lemma intCast_right : Commute a n := Int.commute_cast _ _
#align commute.cast_int_right Commute.intCast_right

@[deprecated (since := "2024-05-27")] alias cast_int_right := intCast_right
@[deprecated (since := "2024-05-27")] alias cast_int_left := intCast_left

end NonAssocRing

section Ring
variable [Ring α] {a b : α} {n : ℤ}

@[simp] lemma intCast_mul_right (h : Commute a b) (m : ℤ) : Commute a (m * b) :=
  SemiconjBy.intCast_mul_right h m
#align commute.cast_int_mul_right Commute.intCast_mul_right

@[simp] lemma intCast_mul_left (h : Commute a b) (m : ℤ) : Commute (m  * a) b :=
  SemiconjBy.intCast_mul_left h m
#align commute.cast_int_mul_left Commute.intCast_mul_left

lemma intCast_mul_intCast_mul (h : Commute a b) (m n : ℤ) : Commute (m * a) (n * b) :=
  SemiconjBy.intCast_mul_intCast_mul h m n
#align commute.cast_int_mul_cast_int_mul Commute.intCast_mul_intCast_mul

variable (a) (m n : ℤ)

/- Porting note (#10618): `simp` attribute removed as linter reports:
simp can prove this:
  by simp only [Commute.cast_int_right, Commute.refl, Commute.mul_right]
-/
-- @[simp]
lemma self_intCast_mul : Commute a (n * a : α) := (Commute.refl a).intCast_mul_right n
#align commute.self_cast_int_mul Commute.self_intCast_mul

/- Porting note (#10618): `simp` attribute removed as linter reports:
simp can prove this:
  by simp only [Commute.cast_int_left, Commute.refl, Commute.mul_left]
-/
-- @[simp]
<<<<<<< HEAD
lemma intCast_mul_self : Commute ((n : α) * a) a := (Commute.refl a).cast_int_mul_left n
#align commute.cast_int_mul_self Commute.intCast_mul_self

lemma self_intCast_mul_intCast_mul : Commute (m * a : α) (n * a : α) :=
  (Commute.refl a).cast_int_mul_cast_int_mul m n
=======
lemma intCast_mul_self : Commute ((n : α) * a) a := (Commute.refl a).intCast_mul_left n
#align commute.cast_int_mul_self Commute.intCast_mul_self

lemma self_intCast_mul_intCast_mul : Commute (m * a : α) (n * a : α) :=
  (Commute.refl a).intCast_mul_intCast_mul m n
>>>>>>> d97a437a
#align commute.self_cast_int_mul_cast_int_mul Commute.self_intCast_mul_intCast_mul

@[deprecated (since := "2024-05-27")] alias cast_int_mul_right := intCast_mul_right
@[deprecated (since := "2024-05-27")] alias cast_int_mul_left := intCast_mul_left
@[deprecated (since := "2024-05-27")] alias cast_int_mul_cast_int_mul := intCast_mul_intCast_mul
@[deprecated (since := "2024-05-27")] alias self_cast_int_mul := self_intCast_mul
@[deprecated (since := "2024-05-27")] alias cast_int_mul_self := intCast_mul_self
@[deprecated (since := "2024-05-27")]
alias self_cast_int_mul_cast_int_mul := self_intCast_mul_intCast_mul

end Ring
end Commute

namespace AddMonoidHom

variable {A : Type*}

/-- Two additive monoid homomorphisms `f`, `g` from `ℤ` to an additive monoid are equal
if `f 1 = g 1`. -/
@[ext high]
theorem ext_int [AddMonoid A] {f g : ℤ →+ A} (h1 : f 1 = g 1) : f = g :=
  have : f.comp (Int.ofNatHom : ℕ →+ ℤ) = g.comp (Int.ofNatHom : ℕ →+ ℤ) := ext_nat' _ _ h1
  have this' : ∀ n : ℕ, f n = g n := DFunLike.ext_iff.1 this
  ext fun n => match n with
  | (n : ℕ) => this' n
  | .negSucc n => eq_on_neg _ _ (this' <| n + 1)
#align add_monoid_hom.ext_int AddMonoidHom.ext_int

variable [AddGroupWithOne A]

theorem eq_intCastAddHom (f : ℤ →+ A) (h1 : f 1 = 1) : f = Int.castAddHom A :=
  ext_int <| by simp [h1]
#align add_monoid_hom.eq_int_cast_hom AddMonoidHom.eq_intCastAddHom

@[deprecated (since := "2024-04-17")]
alias eq_int_castAddHom := eq_intCastAddHom

end AddMonoidHom

theorem eq_intCast' [AddGroupWithOne α] [FunLike F ℤ α] [AddMonoidHomClass F ℤ α]
    (f : F) (h₁ : f 1 = 1) :
    ∀ n : ℤ, f n = n :=
  DFunLike.ext_iff.1 <| (f : ℤ →+ α).eq_intCastAddHom h₁
#align eq_int_cast' eq_intCast'

@[simp] lemma zsmul_one [AddGroupWithOne α] (n : ℤ) : n • (1 : α) = n := by cases n <;> simp
#align zsmul_one zsmul_one

@[simp]
theorem Int.castAddHom_int : Int.castAddHom ℤ = AddMonoidHom.id ℤ :=
  ((AddMonoidHom.id ℤ).eq_intCastAddHom rfl).symm
#align int.cast_add_hom_int Int.castAddHom_int

namespace MonoidHom

variable {M : Type*} [Monoid M]

open Multiplicative

@[ext]
theorem ext_mint {f g : Multiplicative ℤ →* M} (h1 : f (ofAdd 1) = g (ofAdd 1)) : f = g :=
  MonoidHom.toAdditive''.injective <| AddMonoidHom.ext_int <| Additive.toMul.injective h1
#align monoid_hom.ext_mint MonoidHom.ext_mint

/-- If two `MonoidHom`s agree on `-1` and the naturals then they are equal. -/
@[ext]
theorem ext_int {f g : ℤ →* M} (h_neg_one : f (-1) = g (-1))
    (h_nat : f.comp Int.ofNatHom.toMonoidHom = g.comp Int.ofNatHom.toMonoidHom) : f = g := by
  ext (x | x)
  · exact (DFunLike.congr_fun h_nat x : _)
  · rw [Int.negSucc_eq, ← neg_one_mul, f.map_mul, g.map_mul]
    congr 1
    exact mod_cast (DFunLike.congr_fun h_nat (x + 1) : _)
#align monoid_hom.ext_int MonoidHom.ext_int

end MonoidHom

namespace MonoidWithZeroHom

variable {M : Type*} [MonoidWithZero M]

/-- If two `MonoidWithZeroHom`s agree on `-1` and the naturals then they are equal. -/
@[ext]
theorem ext_int {f g : ℤ →*₀ M} (h_neg_one : f (-1) = g (-1))
    (h_nat : f.comp Int.ofNatHom.toMonoidWithZeroHom = g.comp Int.ofNatHom.toMonoidWithZeroHom) :
    f = g :=
  toMonoidHom_injective <| MonoidHom.ext_int h_neg_one <|
    MonoidHom.ext (DFunLike.congr_fun h_nat : _)
#align monoid_with_zero_hom.ext_int MonoidWithZeroHom.ext_int

end MonoidWithZeroHom

/-- If two `MonoidWithZeroHom`s agree on `-1` and the _positive_ naturals then they are equal. -/
theorem ext_int' [MonoidWithZero α] [FunLike F ℤ α] [MonoidWithZeroHomClass F ℤ α] {f g : F}
    (h_neg_one : f (-1) = g (-1)) (h_pos : ∀ n : ℕ, 0 < n → f n = g n) : f = g :=
  (DFunLike.ext _ _) fun n =>
    haveI :=
      DFunLike.congr_fun
        (@MonoidWithZeroHom.ext_int _ _ (f : ℤ →*₀ α) (g : ℤ →*₀ α) h_neg_one <|
          MonoidWithZeroHom.ext_nat (h_pos _))
        n
    this
#align ext_int' ext_int'

section Group
variable (α) [Group α] [AddGroup α]

/-- Additive homomorphisms from `ℤ` are defined by the image of `1`. -/
def zmultiplesHom : α ≃ (ℤ →+ α) where
  toFun x :=
  { toFun := fun n => n • x
    map_zero' := zero_zsmul x
    map_add' := fun _ _ => add_zsmul _ _ _ }
  invFun f := f 1
  left_inv := one_zsmul
  right_inv f := AddMonoidHom.ext_int <| one_zsmul (f 1)
#align zmultiples_hom zmultiplesHom
#align powers_hom powersHom

/-- Monoid homomorphisms from `Multiplicative ℤ` are defined by the image
of `Multiplicative.ofAdd 1`. -/
@[to_additive existing]
def zpowersHom : α ≃ (Multiplicative ℤ →* α) :=
  ofMul.trans <| (zmultiplesHom _).trans <| AddMonoidHom.toMultiplicative''
#align zpowers_hom zpowersHom

lemma zmultiplesHom_apply (x : α) (n : ℤ) : zmultiplesHom α x n = n • x := rfl
#align zmultiples_hom_apply zmultiplesHom_apply

lemma zmultiplesHom_symm_apply (f : ℤ →+ α) : (zmultiplesHom α).symm f = f 1 := rfl
#align zmultiples_hom_symm_apply zmultiplesHom_symm_apply

@[to_additive existing (attr := simp)]
lemma zpowersHom_apply (x : α) (n : Multiplicative ℤ) : zpowersHom α x n = x ^ toAdd n := rfl
#align zpowers_hom_apply zpowersHom_apply

@[to_additive existing (attr := simp)]
lemma zpowersHom_symm_apply (f : Multiplicative ℤ →* α) :
    (zpowersHom α).symm f = f (ofAdd 1) := rfl
#align zpowers_hom_symm_apply zpowersHom_symm_apply

lemma MonoidHom.apply_mint (f : Multiplicative ℤ →* α) (n : Multiplicative ℤ) :
    f n = f (ofAdd 1) ^ (toAdd n) := by
  rw [← zpowersHom_symm_apply, ← zpowersHom_apply, Equiv.apply_symm_apply]
#align monoid_hom.apply_mint MonoidHom.apply_mint

lemma AddMonoidHom.apply_int (f : ℤ →+ α) (n : ℤ) : f n = n • f 1 := by
  rw [← zmultiplesHom_symm_apply, ← zmultiplesHom_apply, Equiv.apply_symm_apply]
#align add_monoid_hom.apply_int AddMonoidHom.apply_int

end Group

section CommGroup
variable (α) [CommGroup α] [AddCommGroup α]

/-- If `α` is commutative, `zmultiplesHom` is an additive equivalence. -/
def zmultiplesAddHom : α ≃+ (ℤ →+ α) :=
  { zmultiplesHom α with map_add' := fun a b => AddMonoidHom.ext fun n => by simp [zsmul_add] }
#align zmultiples_add_hom zmultiplesAddHom

/-- If `α` is commutative, `zpowersHom` is a multiplicative equivalence. -/
def zpowersMulHom : α ≃* (Multiplicative ℤ →* α) :=
  { zpowersHom α with map_mul' := fun a b => MonoidHom.ext fun n => by simp [mul_zpow] }
#align zpowers_mul_hom zpowersMulHom

variable {α}

@[simp]
lemma zpowersMulHom_apply (x : α) (n : Multiplicative ℤ) : zpowersMulHom α x n = x ^ toAdd n := rfl
#align zpowers_mul_hom_apply zpowersMulHom_apply

@[simp]
lemma zpowersMulHom_symm_apply (f : Multiplicative ℤ →* α) :
    (zpowersMulHom α).symm f = f (ofAdd 1) := rfl
#align zpowers_mul_hom_symm_apply zpowersMulHom_symm_apply

@[simp] lemma zmultiplesAddHom_apply (x : α) (n : ℤ) : zmultiplesAddHom α x n = n • x := rfl
#align zmultiples_add_hom_apply zmultiplesAddHom_apply

@[simp] lemma zmultiplesAddHom_symm_apply (f : ℤ →+ α) : (zmultiplesAddHom α).symm f = f 1 := rfl
#align zmultiples_add_hom_symm_apply zmultiplesAddHom_symm_apply

end CommGroup

section NonAssocRing

variable [NonAssocRing α] [NonAssocRing β]

@[simp]
theorem eq_intCast [FunLike F ℤ α] [RingHomClass F ℤ α] (f : F) (n : ℤ) : f n = n :=
  eq_intCast' f (map_one _) n
#align eq_int_cast eq_intCast

@[simp]
theorem map_intCast [FunLike F α β] [RingHomClass F α β] (f : F) (n : ℤ) : f n = n :=
  eq_intCast ((f : α →+* β).comp (Int.castRingHom α)) n
#align map_int_cast map_intCast

namespace RingHom

theorem eq_intCast' (f : ℤ →+* α) : f = Int.castRingHom α :=
  RingHom.ext <| eq_intCast f
#align ring_hom.eq_int_cast' RingHom.eq_intCast'

theorem ext_int {R : Type*} [NonAssocSemiring R] (f g : ℤ →+* R) : f = g :=
  coe_addMonoidHom_injective <| AddMonoidHom.ext_int <| f.map_one.trans g.map_one.symm
#align ring_hom.ext_int RingHom.ext_int

instance Int.subsingleton_ringHom {R : Type*} [NonAssocSemiring R] : Subsingleton (ℤ →+* R) :=
  ⟨RingHom.ext_int⟩
#align ring_hom.int.subsingleton_ring_hom RingHom.Int.subsingleton_ringHom

end RingHom

end NonAssocRing

#align int.cast_id Int.cast_idₓ -- dubious translation, type involves HasLiftT?

@[simp]
theorem Int.castRingHom_int : Int.castRingHom ℤ = RingHom.id ℤ :=
  (RingHom.id ℤ).eq_intCast'.symm
#align int.cast_ring_hom_int Int.castRingHom_int

namespace Pi

variable {π : ι → Type*} [∀ i, IntCast (π i)]

instance instIntCast : IntCast (∀ i, π i) where intCast n _ := n

theorem intCast_apply (n : ℤ) (i : ι) : (n : ∀ i, π i) i = n :=
  rfl
#align pi.int_apply Pi.intCast_apply

@[simp]
theorem intCast_def (n : ℤ) : (n : ∀ i, π i) = fun _ => ↑n :=
  rfl
#align pi.coe_int Pi.intCast_def

-- 2024-04-05
@[deprecated] alias int_apply := intCast_apply
@[deprecated] alias coe_int := intCast_def

end Pi

theorem Sum.elim_intCast_intCast {α β γ : Type*} [IntCast γ] (n : ℤ) :
    Sum.elim (n : α → γ) (n : β → γ) = n :=
  Sum.elim_lam_const_lam_const (γ := γ) n
#align sum.elim_int_cast_int_cast Sum.elim_intCast_intCast<|MERGE_RESOLUTION|>--- conflicted
+++ resolved
@@ -58,11 +58,8 @@
 @[simp] lemma coe_castAddHom : ⇑(castAddHom α) = fun x : ℤ => (x : α) := rfl
 #align int.coe_cast_add_hom Int.coe_castAddHom
 
-<<<<<<< HEAD
-=======
 lemma Even.intCast {n : ℤ} (h : Even n) : Even (n : α) := h.map (castAddHom α)
 
->>>>>>> d97a437a
 variable [CharZero α] {m n : ℤ}
 
 @[simp] lemma cast_eq_zero : (n : α) = 0 ↔ n = 0 where
@@ -136,12 +133,9 @@
   rw [zsmul_eq_mul, (n.cast_commute a).eq]
 #align zsmul_eq_mul' zsmul_eq_mul'
 
-<<<<<<< HEAD
-=======
 lemma _root_.Odd.intCast {n : ℤ} (hn : Odd n) : Odd (n : α) :=
   hn.map (castRingHom α)
 
->>>>>>> d97a437a
 end Ring
 
 theorem cast_dvd_cast [CommRing α] (m n : ℤ) (h : m ∣ n) : (m : α) ∣ (n : α) :=
@@ -222,19 +216,11 @@
   by simp only [Commute.cast_int_left, Commute.refl, Commute.mul_left]
 -/
 -- @[simp]
-<<<<<<< HEAD
-lemma intCast_mul_self : Commute ((n : α) * a) a := (Commute.refl a).cast_int_mul_left n
-#align commute.cast_int_mul_self Commute.intCast_mul_self
-
-lemma self_intCast_mul_intCast_mul : Commute (m * a : α) (n * a : α) :=
-  (Commute.refl a).cast_int_mul_cast_int_mul m n
-=======
 lemma intCast_mul_self : Commute ((n : α) * a) a := (Commute.refl a).intCast_mul_left n
 #align commute.cast_int_mul_self Commute.intCast_mul_self
 
 lemma self_intCast_mul_intCast_mul : Commute (m * a : α) (n * a : α) :=
   (Commute.refl a).intCast_mul_intCast_mul m n
->>>>>>> d97a437a
 #align commute.self_cast_int_mul_cast_int_mul Commute.self_intCast_mul_intCast_mul
 
 @[deprecated (since := "2024-05-27")] alias cast_int_mul_right := intCast_mul_right
