--- conflicted
+++ resolved
@@ -177,13 +177,8 @@
 instance (priority := 100) hasCoeToFun : CoeFun F (fun _ ↦ ∀ a : α, β a) where
   coe := @DFunLike.coe _ _ β _ -- need to make explicit to beta reduce for non-dependent functions
 
-<<<<<<< HEAD
-#eval Lean.Elab.Command.liftTermElabM do
+run_cmd Lean.Elab.Command.liftTermElabM do
   Lean.Meta.registerCoercion ``DFunLike.coe
-=======
-run_cmd Lean.Elab.Command.liftTermElabM do
-  Std.Tactic.Coe.registerCoercion ``DFunLike.coe
->>>>>>> 0cf504de
     (some { numArgs := 5, coercee := 4, type := .coeFun })
 
 -- @[simp] -- porting note: this loops in lean 4
