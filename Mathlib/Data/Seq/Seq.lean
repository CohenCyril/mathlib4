--- conflicted
+++ resolved
@@ -666,7 +666,6 @@
 @[simp]
 theorem append_assoc (s t u : Seq' α) : append (append s t) u = append s (append t u) := by
   apply eq_of_bisim fun s1 s2 => ∃ s t u, s1 = append (append s t) u ∧ s2 = append s (append t u)
-<<<<<<< HEAD
   · rintro s1 s2 ⟨s, t, u, rfl, rfl⟩
     cases s with simp
     | nil =>
@@ -674,26 +673,11 @@
       | nil =>
         cases u with simp
         | cons _ u =>
-          refine' ⟨nil, nil, u, _, _⟩ <;> simp
+          refine ⟨nil, nil, u, ?_, ?_⟩ <;> simp
       | cons _ t =>
-        refine' ⟨nil, t, u, _, _⟩ <;> simp
+        refine ⟨nil, t, u, ?_, ?_⟩ <;> simp
     | cons _ s =>
       exact ⟨s, t, u, rfl, rfl⟩
-=======
-  · intro s1 s2 h
-    exact
-      match s1, s2, h with
-      | _, _, ⟨s, t, u, rfl, rfl⟩ => by
-        apply recOn s <;> simp
-        · apply recOn t <;> simp
-          · apply recOn u <;> simp
-            · intro _ u
-              refine ⟨nil, nil, u, ?_, ?_⟩ <;> simp
-          · intro _ t
-            refine ⟨nil, t, u, ?_, ?_⟩ <;> simp
-        · intro _ s
-          exact ⟨s, t, u, rfl, rfl⟩
->>>>>>> 4a1a4df5
   · exact ⟨s, t, u, rfl, rfl⟩
 #align stream.seq.append_assoc Seq'.append_assoc
 
@@ -731,27 +715,14 @@
   apply
     eq_of_bisim (fun s1 s2 => ∃ s t, s1 = map f (append s t) ∧ s2 = append (map f s) (map f t)) _
       ⟨s, t, rfl, rfl⟩
-<<<<<<< HEAD
   rintro s1 s2 ⟨s, t, rfl, rfl⟩
   cases s with simp
   | nil =>
     cases t with simp
     | cons _ t =>
-      refine' ⟨nil, t, _, _⟩ <;> simp
+      refine ⟨nil, t, ?_, ?_⟩ <;> simp
   | cons _ s =>
     exact ⟨s, t, rfl, rfl⟩
-=======
-  intro s1 s2 h
-  exact
-    match s1, s2, h with
-    | _, _, ⟨s, t, rfl, rfl⟩ => by
-      apply recOn s <;> simp
-      · apply recOn t <;> simp
-        · intro _ t
-          refine ⟨nil, t, ?_, ?_⟩ <;> simp
-      · intro _ s
-        exact ⟨s, t, rfl, rfl⟩
->>>>>>> 4a1a4df5
 #align stream.seq.map_append Seq'.map_append
 
 @[simp]
@@ -805,7 +776,6 @@
   apply
     eq_of_bisim fun s1 s2 =>
       ∃ s S T, s1 = append s (join (append S T)) ∧ s2 = append s (append (join S) (join T))
-<<<<<<< HEAD
   · rintro s1 s2 ⟨s, S, T, rfl, rfl⟩
     cases s with simp
     | nil =>
@@ -815,32 +785,13 @@
         | nil => simp
         | cons s T =>
           cases' s with a s; simp only [join_cons, destruct_cons, true_and]
-          refine' ⟨s, nil, T, _, _⟩ <;> simp
+          refine ⟨s, nil, T, ?_, ?_⟩ <;> simp
       | cons s S =>
         cases' s with a s
         simpa using ⟨s, S, T, rfl, rfl⟩
     | cons _ s =>
       exact ⟨s, S, T, rfl, rfl⟩
-  · refine' ⟨nil, S, T, _, _⟩ <;> simp
-=======
-  · intro s1 s2 h
-    exact
-      match s1, s2, h with
-      | _, _, ⟨s, S, T, rfl, rfl⟩ => by
-        apply recOn s <;> simp
-        · apply recOn S <;> simp
-          · apply recOn T
-            · simp
-            · intro s T
-              cases' s with a s; simp only [join_cons, destruct_cons, true_and]
-              refine ⟨s, nil, T, ?_, ?_⟩ <;> simp
-          · intro s S
-            cases' s with a s
-            simpa using ⟨s, S, T, rfl, rfl⟩
-        · intro _ s
-          exact ⟨s, S, T, rfl, rfl⟩
   · refine ⟨nil, S, T, ?_, ?_⟩ <;> simp
->>>>>>> 4a1a4df5
 #align stream.seq.join_append Seq'.join_append
 
 @[simp]
@@ -1027,7 +978,6 @@
       ∃ s S,
         s1 = Seq'.append s (Seq'.map f (Seq'.join S)) ∧
           s2 = append s (Seq'.join (Seq'.map (map f) S))
-<<<<<<< HEAD
   · rintro s1 s2 ⟨s, S, rfl, rfl⟩
     cases s with simp
     | nil =>
@@ -1037,21 +987,7 @@
         simpa [map] using ⟨_, _, rfl, rfl⟩
     | cons _ s =>
       exact ⟨s, S, rfl, rfl⟩
-  · refine' ⟨nil, S, _, _⟩ <;> simp
-=======
-  · intro s1 s2 h
-    exact
-      match s1, s2, h with
-      | _, _, ⟨s, S, rfl, rfl⟩ => by
-        apply recOn s <;> simp
-        · apply recOn S <;> simp
-          · intro x S
-            cases' x with a s
-            simpa [map] using ⟨_, _, rfl, rfl⟩
-        · intro _ s
-          exact ⟨s, S, rfl, rfl⟩
   · refine ⟨nil, S, ?_, ?_⟩ <;> simp
->>>>>>> 4a1a4df5
 #align stream.seq1.map_join' Seq1.map_join'
 
 @[simp]
@@ -1067,7 +1003,6 @@
       ∃ s SS,
         s1 = Seq'.append s (Seq'.join (Seq'.join SS)) ∧
           s2 = Seq'.append s (Seq'.join (Seq'.map join SS))
-<<<<<<< HEAD
   · rintro s1 s2 ⟨s, SS, rfl, rfl⟩
     cases s with simp
     | nil =>
@@ -1078,28 +1013,10 @@
         cases s with simp
         | nil => exact ⟨_, _, rfl, rfl⟩
         | cons x s =>
-          refine' ⟨Seq'.cons x (append s (Seq'.join S)), SS, _, _⟩ <;> simp
+          refine ⟨Seq'.cons x (append s (Seq'.join S)), SS, ?_, ?_⟩ <;> simp
     | cons _ s =>
       exact ⟨s, SS, rfl, rfl⟩
-  · refine' ⟨nil, SS, _, _⟩ <;> simp
-=======
-  · intro s1 s2 h
-    exact
-      match s1, s2, h with
-      | _, _, ⟨s, SS, rfl, rfl⟩ => by
-        apply recOn s <;> simp
-        · apply recOn SS <;> simp
-          · intro S SS
-            cases' S with s S; cases' s with x s
-            simp only [Seq'.join_cons, join_append, destruct_cons]
-            apply recOn s <;> simp
-            · exact ⟨_, _, rfl, rfl⟩
-            · intro x s
-              refine ⟨Seq'.cons x (append s (Seq'.join S)), SS, ?_, ?_⟩ <;> simp
-        · intro _ s
-          exact ⟨s, SS, rfl, rfl⟩
   · refine ⟨nil, SS, ?_, ?_⟩ <;> simp
->>>>>>> 4a1a4df5
 #align stream.seq1.join_join Seq1.join_join
 
 @[simp]
