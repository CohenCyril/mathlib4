--- conflicted
+++ resolved
@@ -872,20 +872,11 @@
 
 theorem destruct_some_of_destruct_tail_some {s : WSeq α} {a} (h : some a ∈ destruct (tail s)) :
     ∃ a', some a' ∈ destruct s := by
-<<<<<<< HEAD
-  unfold tail at h; simp at h
+  unfold tail at h; simp only [destruct_flatten] at h
   rcases exists_of_mem_bind h with ⟨t, tm, td⟩; clear h
   rcases Computation.exists_of_mem_map tm with ⟨t', ht', ht2⟩; clear tm
-  cases' t' with t' <;> rw [← ht2] at td <;> simp at td; exact ⟨_, ht'⟩
-=======
-  unfold tail Functor.map at h; simp only [destruct_flatten] at h
-  rcases exists_of_mem_bind h with ⟨t, tm, td⟩; clear h
-  rcases Computation.exists_of_mem_map tm with ⟨t', ht', ht2⟩; clear tm
-  cases' t' with t' <;> rw [← ht2] at td <;> simp only [destruct_nil] at td
-  · have := mem_unique td (ret_mem _)
-    contradiction
-  · exact ⟨_, ht'⟩
->>>>>>> d04897a6
+  cases' t' with t' <;> rw [← ht2] at td <;> simp only [destruct_nil, mem_pure_iff] at td
+  exact ⟨_, ht'⟩
 #align stream.wseq.destruct_some_of_destruct_tail_some Stream'.WSeq.destruct_some_of_destruct_tail_some
 
 theorem head_some_of_head_tail_some {s : WSeq α} {a} (h : some a ∈ head (tail s)) :
