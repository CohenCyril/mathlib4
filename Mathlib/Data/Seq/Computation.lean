--- conflicted
+++ resolved
@@ -5,7 +5,8 @@
 
 Coinductive formalization of unbounded computations.
 -/
-import Mathlib.Data.Nat.Order.Basic
+import Mathlib.Data.Nat.Order.Lemmas
+import Mathlib.Tactic.DefEqTransformations
 
 #align_import data.seq.computation from "leanprover-community/mathlib"@"1f0096e6caa61e9c849ec2adbd227e960e9dff58"
 
@@ -86,21 +87,15 @@
 -- constructors
 
 /-- `pure a` is the computation that immediately terminates with result `a`. -/
-<<<<<<< HEAD
 @[inline]
 unsafe def pureUnsafe (a : α) : Computation α :=
   unsafeCast (ComputationImpl.pure a)
 
--- porting notes: `return` is reserved, so changed to `pure`
+-- Porting note: `return` is reserved, so changed to `pure`
 @[inherit_doc pureUnsafe, implemented_by pureUnsafe]
 def pure (a : α) : Computation α where
   runFor _ := some a
   succ_stable _ _ h := h
-=======
--- Porting note: `return` is reserved, so changed to `pure`
-def pure (a : α) : Computation α :=
-  ⟨Stream'.const (some a), fun _ _ => id⟩
->>>>>>> a32c8957
 #align computation.return Computation.pure
 
 @[simp]
@@ -145,11 +140,11 @@
 @[csimp]
 theorem thinkN_eq_thinkNTR : @thinkN.{u} = @thinkNTR.{u} := by
   funext α c n
-  induction n using Nat.recAux generalizing c with
+  induction n generalizing c with
   | zero => rfl
   | succ n hn =>
     simp [← hn]; clear hn
-    induction n using Nat.recAux with
+    induction n with
     | zero => rfl
     | succ n hn => simp [hn]
 
@@ -197,7 +192,7 @@
   | none => contradiction
   | some b =>
     ext1 n
-    induction n using Nat.recAux with
+    induction n with
     | zero =>
       injection hs with hs
       rwa [hs] at hhs
@@ -210,7 +205,7 @@
   cases hhs : head s with intro hs
   | none =>
     ext1 n
-    cases n using Nat.casesAuxOn with
+    cases n with
     | zero => exact hhs
     | succ n =>
       simp at hs
@@ -295,9 +290,9 @@
 theorem runFor_eq_runForComputable : @runFor.{u} = @runForComputable.{u} := by
   funext α c n
   unfold runForComputable
-  induction n using Nat.recAux generalizing c with
+  induction n generalizing c with
   | zero => cases c using recOn' <;> simp [runFor_zero]
-  | succ n hn => cases c using recOn' <;> simp [runFor_succ, hn]
+  | succ n hn => cases c using recOn' <;> simp [runFor_succ (think _), hn]
 
 /-- The implemention of `Computation.casesOn`. -/
 @[inline]
@@ -319,7 +314,6 @@
 /-- `corec f b` is the corecursor for `Computation α` as a coinductive type.
   If `f b = inl a` then `corec f b = pure a`, and if `f b = inl b'` then
   `corec f b = think (corec f b')`. -/
-<<<<<<< HEAD
 @[specialize]
 unsafe def corecUnsafe (f : β → α ⊕ β) (b : β) : Computation α :=
   unsafeCast (corec f b)
@@ -352,7 +346,7 @@
   funext α f hf
   ext1 n
   simp [- Option.elim]; symm
-  induction n using Nat.recAux with
+  induction n with
   | zero => cases f 0 <;> simp
   | succ n hn =>
     cases hfn : f n with
@@ -363,7 +357,7 @@
             (Option.elim (f 0) (Sum.inr 1) Sum.inl) = Sum.inr (n + 1) by
         simp [iterate_succ', he, hfn, - iterate_succ, Option.elim_none, - Option.elim]
         cases f (n + 1) <;> simp
-      induction n using Nat.recAux with
+      induction n with
       | zero => simp [hfn]
       | succ n hn =>
         cases hfn' : f n with
@@ -426,69 +420,11 @@
 theorem think_empty : (∅ : Computation α) = think ∅ :=
   dest_eq_think dest_empty
 #align computation.think_empty Computation.think_empty
-=======
-def corec (f : β → Sum α β) (b : β) : Computation α := by
-  refine ⟨Stream'.corec' (Corec.f f) (Sum.inr b), fun n a' h => ?_⟩
-  rw [Stream'.corec'_eq]
-  change Stream'.corec' (Corec.f f) (Corec.f f (Sum.inr b)).2 n = some a'
-  revert h; generalize Sum.inr b = o; revert o
-  induction' n with n IH <;> intro o
-  · change (Corec.f f o).1 = some a' → (Corec.f f (Corec.f f o).2).1 = some a'
-    cases' o with _ b <;> intro h
-    · exact h
-    unfold Corec.f at *; split <;> simp_all
-  · rw [Stream'.corec'_eq (Corec.f f) (Corec.f f o).2, Stream'.corec'_eq (Corec.f f) o]
-    exact IH (Corec.f f o).2
-#align computation.corec Computation.corec
-
-/-- left map of `⊕` -/
-def lmap (f : α → β) : Sum α γ → Sum β γ
-  | Sum.inl a => Sum.inl (f a)
-  | Sum.inr b => Sum.inr b
-#align computation.lmap Computation.lmap
-
-/-- right map of `⊕` -/
-def rmap (f : β → γ) : Sum α β → Sum α γ
-  | Sum.inl a => Sum.inl a
-  | Sum.inr b => Sum.inr (f b)
-#align computation.rmap Computation.rmap
-
-attribute [simp] lmap rmap
-
--- Porting note: this was far less painful in mathlib3. There seem to be two issues;
--- firstly, in mathlib3 we have `corec.F._match_1` and it's the obvious map α ⊕ β → option α.
--- In mathlib4 we have `Corec.f.match_1` and it's something completely different.
--- Secondly, the proof that `Stream'.corec' (Corec.f f) (Sum.inr b) 0` is this function
--- evaluated at `f b`, used to be `rfl` and now is `cases, rfl`.
-@[simp]
-theorem corec_eq (f : β → Sum α β) (b : β) : destruct (corec f b) = rmap (corec f) (f b) := by
-  dsimp [corec, destruct]
-  rw [show Stream'.corec' (Corec.f f) (Sum.inr b) 0 =
-    Sum.rec Option.some (fun _ ↦ none) (f b) by
-    dsimp [Corec.f, Stream'.corec', Stream'.corec, Stream'.map, Stream'.get, Stream'.iterate]
-    match (f b) with
-    | Sum.inl x => rfl
-    | Sum.inr x => rfl
-    ]
-  induction' h : f b with a b'; · rfl
-  dsimp [Corec.f, destruct]
-  apply congr_arg; apply Subtype.eq
-  dsimp [corec, tail]
-  rw [Stream'.corec'_eq, Stream'.tail_cons]
-  dsimp [Corec.f]; rw [h]
-#align computation.corec_eq Computation.corec_eq
->>>>>>> a32c8957
 
 section Bisim
 
 variable (R : Computation α → Computation α → Prop)
 
-<<<<<<< HEAD
-=======
-/-- bisimilarity relation-/
-local infixl:50 " ~ " => R
-
->>>>>>> a32c8957
 /-- Bisimilarity over a sum of `Computation`s-/
 def BisimO : α ⊕ Computation α → α ⊕ Computation α → Prop
   | Sum.inl a, Sum.inl a' => a = a'
@@ -504,10 +440,9 @@
 #align computation.is_bisimulation Computation.IsBisimulation
 
 -- If two computations are bisimilar, then they are equal
-<<<<<<< HEAD
 theorem eq_of_bisim (bisim : IsBisimulation R) {s₁ s₂} (r : R s₁ s₂) : s₁ = s₂ := by
   ext1 n
-  induction n using Nat.recAux generalizing s₁ s₂ with
+  induction n generalizing s₁ s₂ with
   | zero =>
     specialize bisim r
     match hs₁ : dest s₁, hs₂ : dest s₂, bisim with
@@ -522,30 +457,6 @@
       simp [dest_eq_pure hs₁, dest_eq_pure hs₂]
     | Sum.inr s₁', Sum.inr s₂', r =>
       simp [dest_eq_think hs₁, dest_eq_think hs₂, hn r, runFor_succ]
-=======
-theorem eq_of_bisim (bisim : IsBisimulation R) {s₁ s₂} (r : s₁ ~ s₂) : s₁ = s₂ := by
-  apply Subtype.eq
-  apply Stream'.eq_of_bisim fun x y => ∃ s s' : Computation α, s.1 = x ∧ s'.1 = y ∧ R s s'
-  · dsimp [Stream'.IsBisimulation]
-    intro t₁ t₂ e
-    match t₁, t₂, e with
-    | _, _, ⟨s, s', rfl, rfl, r⟩ =>
-      suffices head s = head s' ∧ R (tail s) (tail s') from
-        And.imp id (fun r => ⟨tail s, tail s', by cases s; rfl, by cases s'; rfl, r⟩) this
-      have h := bisim r; revert r h
-      apply recOn s _ _ <;> intro r' <;> apply recOn s' _ _ <;> intro a' r h
-      · constructor <;> dsimp at h
-        · rw [h]
-        · rw [h] at r
-          rw [tail_pure, tail_pure,h]
-          assumption
-      · rw [destruct_pure, destruct_think] at h
-        exact False.elim h
-      · rw [destruct_pure, destruct_think] at h
-        exact False.elim h
-      · simp_all
-  · exact ⟨s₁, s₂, rfl, rfl, r⟩
->>>>>>> a32c8957
 #align computation.eq_of_bisim Computation.eq_of_bisim
 
 end Bisim
@@ -647,17 +558,10 @@
 theorem not_terminates_empty : ¬Terminates (∅ : Computation α) := fun ⟨⟨a, h⟩⟩ => not_mem_empty a h
 #align computation.not_terminates_empty Computation.not_terminates_empty
 
-<<<<<<< HEAD
 theorem eq_empty_of_not_terminates {s : Computation α} (H : ¬Terminates s) : s = ∅ := by
   ext1 n
   induction' h : runFor s n with _; · rfl
-  refine' absurd _ H; exact ⟨⟨_, _, h⟩⟩
-=======
-theorem eq_empty_of_not_terminates {s} (H : ¬Terminates s) : s = empty α := by
-  apply Subtype.eq; funext n
-  induction' h : s.val n with _; · rfl
-  refine absurd ?_ H; exact ⟨⟨_, _, h.symm⟩⟩
->>>>>>> a32c8957
+  refine absurd ?_ H; exact ⟨⟨_, _, h⟩⟩
 #align computation.eq_empty_of_not_terminates Computation.eq_empty_of_not_terminates
 
 @[simp]
@@ -683,7 +587,7 @@
   · intro hc
     simp only [terminates_iff, mem_def] at hc
     rcases hc with ⟨a, n, hc⟩
-    induction n using Nat.recAux generalizing c with
+    induction n generalizing c with
     | zero =>
       cases c using recOn' with
       | pure a =>
@@ -707,7 +611,7 @@
     | intro c' hc'₂ hc' =>
       clear c hc'₂
       cases c' using recOn' with
-      | pure a => infer_instance
+      | pure a => apply pure_terminates
       | think c' =>
         refine @think_terminates _ _ (hc' c' ?_)
         simp
@@ -1039,17 +943,8 @@
   | think c => simp; exists c
 
 @[simp]
-<<<<<<< HEAD
 theorem map_id (c : Computation α) : map id c = c := by
   ext1 n; simp
-=======
-theorem map_id : ∀ s : Computation α, map id s = s
-  | ⟨f, al⟩ => by
-    apply Subtype.eq; simp only [map, comp_apply, id_eq]
-    have e : @Option.rec α (fun _ => Option α) none some = id := by ext ⟨⟩ <;> rfl
-    have h : ((fun x: Option α => x) = id) := rfl
-    simp [e, h, Stream'.map_id]
->>>>>>> a32c8957
 #align computation.map_id Computation.map_id
 
 @[simp]
@@ -1082,7 +977,7 @@
         (Sum.inl c₂))
     ?_ rfl; clear c'
   rintro _ c rfl
-  simp; cases hdc : dest c <;> simp
+  simp; cases dest c <;> simp
 
 set_option linter.uppercaseLean3 false in
 #noalign computation.bind.G
@@ -1208,31 +1103,17 @@
 
 theorem of_results_bind {s : Computation α} {f : α → Computation β} {b k} :
     Results (bind s f) b k → ∃ a m n, Results s a m ∧ Results (f a) b n ∧ k = n + m := by
-<<<<<<< HEAD
   induction' k with n IH generalizing s <;> induction' s using recOn' with a s' <;> intro h
   · simp [thinkN] at h
-    refine' ⟨a, _, _, results_pure _, h, rfl⟩
+    exact ⟨a, _, _, results_pure _, h, rfl⟩
   · have := congr_arg head (eq_thinkN h)
     contradiction
   · simp at h
-    refine' ⟨a, _, n + 1, results_pure _, h, rfl⟩
+    exact ⟨a, _, n + 1, results_pure _, h, rfl⟩
   · simp at h
     exact by
       let ⟨a, m, n', h1, h2, e'⟩ := IH h
       rw [e']; exact ⟨a, m.succ, n', results_think h1, h2, rfl⟩
-=======
-  induction' k with n IH generalizing s <;> apply recOn s (fun a => _) fun s' => _ <;> intro e h
-  · simp only [ret_bind, Nat.zero_eq] at h
-    exact ⟨e, _, _, results_pure _, h, rfl⟩
-  · have := congr_arg head (eq_thinkN h)
-    contradiction
-  · simp only [ret_bind] at h
-    exact ⟨e, _, n + 1, results_pure _, h, rfl⟩
-  · simp only [think_bind, results_think_iff] at h
-    let ⟨a, m, n', h1, h2, e'⟩ := IH h
-    rw [e']
-    exact ⟨a, m.succ, n', results_think h1, h2, rfl⟩
->>>>>>> a32c8957
 #align computation.of_results_bind Computation.of_results_bind
 
 theorem exists_of_mem_bind {s : Computation α} {f : α → Computation β} {b} (h : b ∈ bind s f) :
@@ -1326,44 +1207,25 @@
 
 -- Porting note: Added unfolds as the code does not work without it
 @[simp]
-<<<<<<< HEAD
 theorem pure_orElse (a : α) (c₂ : Computation α) : (pure a <|> c₂) = pure a :=
   dest_eq_pure <| by
-    unfold HOrElse.hOrElse instHOrElse
-    unfold OrElse.orElse instOrElse Alternative.orElse instAlternativeComputation
-=======
-theorem ret_orElse (a : α) (c₂ : Computation α) : (pure a <|> c₂) = pure a :=
-  destruct_eq_pure <| by
     unfold_projs
->>>>>>> a32c8957
     simp [orElse]
 #align computation.ret_orelse Computation.pure_orElse
 
 -- Porting note: Added unfolds as the code does not work without it
 @[simp]
 theorem orElse_pure (c₁ : Computation α) (a : α) : (think c₁ <|> pure a) = pure a :=
-<<<<<<< HEAD
   dest_eq_pure <| by
-    unfold HOrElse.hOrElse instHOrElse
-    unfold OrElse.orElse instOrElse Alternative.orElse instAlternativeComputation
-=======
-  destruct_eq_pure <| by
     unfold_projs
->>>>>>> a32c8957
     simp [orElse]
 #align computation.orelse_ret Computation.orElse_pure
 
 -- Porting note: Added unfolds as the code does not work without it
 @[simp]
 theorem orElse_think (c₁ c₂ : Computation α) : (think c₁ <|> think c₂) = think (c₁ <|> c₂) :=
-<<<<<<< HEAD
   dest_eq_think <| by
-    unfold HOrElse.hOrElse instHOrElse
-    unfold OrElse.orElse instOrElse Alternative.orElse instAlternativeComputation
-=======
-  destruct_eq_think <| by
     unfold_projs
->>>>>>> a32c8957
     simp [orElse]
 #align computation.orelse_think Computation.orElse_think
 
@@ -1389,15 +1251,7 @@
   ∀ a, a ∈ c₁ ↔ a ∈ c₂
 #align computation.equiv Computation.Equiv
 
-<<<<<<< HEAD
 theorem Equiv.refl (s : Computation α) : Equiv s s := fun _ => Iff.rfl
-=======
-/-- equivalence relation for computations-/
-scoped infixl:50 " ~ " => Equiv
-
-@[refl]
-theorem Equiv.refl (s : Computation α) : s ~ s := fun _ => Iff.rfl
->>>>>>> a32c8957
 #align computation.equiv.refl Computation.Equiv.refl
 
 theorem Equiv.symm {s t : Computation α} : Equiv s t → Equiv t s := fun h a => (h a).symm
@@ -1704,15 +1558,8 @@
 theorem LiftRelRec.lem {R : α → β → Prop} (C : Computation α → Computation β → Prop)
     (H : ∀ {ca cb}, C ca cb → LiftRelAux R C (dest ca) (dest cb)) (ca cb) (Hc : C ca cb) (a)
     (ha : a ∈ ca) : LiftRel R ca cb := by
-<<<<<<< HEAD
   induction' ha using memRecOn with ca' _ IH generalizing cb <;> have h := H Hc
   · simp at h
-=======
-  revert cb
-  refine memRecOn (C := (fun ca ↦ ∀ (cb : Computation β), C ca cb → LiftRel R ca cb))
-    ha ?_ (fun ca' IH => ?_) <;> intro cb Hc <;> have h := H Hc
-  · simp only [destruct_pure, LiftRelAux.ret_left] at h
->>>>>>> a32c8957
     simp [h]
   · simp only [liftRel_think_left]
     induction cb using recOn' <;> simp at h <;> simp [h]
