--- conflicted
+++ resolved
@@ -207,22 +207,14 @@
 #align cast_num castNum
 
 -- see Note [coercion into rings]
-<<<<<<< HEAD
-instance (priority := 900) posNumCoe : CoeHTCT PosNum α :=
-=======
 @[deprecated (since := "2023-03-31")] instance (priority := 900) posNumCoe : CoeHTCT PosNum α :=
->>>>>>> f47614aa
   ⟨castPosNum⟩
 #align pos_num_coe posNumCoe
 
 -- see Note [coercion into rings]
-<<<<<<< HEAD
-instance (priority := 900) numNatCoe [Zero α] : CoeHTCT Num α := ⟨castNum⟩
-=======
 @[deprecated (since := "2023-03-31")]
 instance (priority := 900) numNatCoe [Zero α] : CoeHTCT Num α :=
   ⟨castNum⟩
->>>>>>> f47614aa
 #align num_nat_coe numNatCoe
 
 instance : Repr PosNum :=
