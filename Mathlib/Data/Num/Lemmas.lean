/-
Copyright (c) 2014 Microsoft Corporation. All rights reserved.
Released under Apache 2.0 license as described in the file LICENSE.
Authors: Mario Carneiro
-/
import Mathlib.Data.Num.Bitwise
import Mathlib.Data.Int.CharZero
import Mathlib.Data.Nat.Bitwise
import Mathlib.Data.Nat.PSub
import Mathlib.Data.Nat.Size
import Mathlib.Data.PNat.Basic

#align_import data.num.lemmas from "leanprover-community/mathlib"@"2196ab363eb097c008d4497125e0dde23fb36db2"

/-!
# Properties of the binary representation of integers
-/

/-
Porting note:
`bit0` and `bit1` are deprecated because it is mainly used to represent number literal in Lean3 but
not in Lean4 anymore. However, this file uses them for encoding numbers so this linter is
unnecessary.
-/
set_option linter.deprecated false

-- Porting note: Required for the notation `-[n+1]`.
open Int Function

attribute [local simp] add_assoc

namespace PosNum

variable {α : Type*}

@[simp, norm_cast]
theorem cast_one [One α] [Add α] : ((1 : PosNum) : α) = 1 :=
  rfl
#align pos_num.cast_one PosNum.cast_one

@[simp]
theorem cast_one' [One α] [Add α] : (PosNum.one : α) = 1 :=
  rfl
#align pos_num.cast_one' PosNum.cast_one'

@[simp, norm_cast]
theorem cast_bit0 [One α] [Add α] (n : PosNum) : (n.bit0 : α) = _root_.bit0 (n : α) :=
  rfl
#align pos_num.cast_bit0 PosNum.cast_bit0

@[simp, norm_cast]
theorem cast_bit1 [One α] [Add α] (n : PosNum) : (n.bit1 : α) = _root_.bit1 (n : α) :=
  rfl
#align pos_num.cast_bit1 PosNum.cast_bit1

@[simp, norm_cast]
theorem cast_to_nat [AddMonoidWithOne α] : ∀ n : PosNum, ((n : ℕ) : α) = n
  | 1 => Nat.cast_one
  | bit0 p => (Nat.cast_bit0 _).trans <| congr_arg _root_.bit0 p.cast_to_nat
  | bit1 p => (Nat.cast_bit1 _).trans <| congr_arg _root_.bit1 p.cast_to_nat
#align pos_num.cast_to_nat PosNum.cast_to_nat

@[norm_cast] -- @[simp] -- Porting note (#10618): simp can prove this
theorem to_nat_to_int (n : PosNum) : ((n : ℕ) : ℤ) = n :=
  cast_to_nat _
#align pos_num.to_nat_to_int PosNum.to_nat_to_int

@[simp, norm_cast]
theorem cast_to_int [AddGroupWithOne α] (n : PosNum) : ((n : ℤ) : α) = n := by
  rw [← to_nat_to_int, Int.cast_natCast, cast_to_nat]
#align pos_num.cast_to_int PosNum.cast_to_int

theorem succ_to_nat : ∀ n, (succ n : ℕ) = n + 1
  | 1 => rfl
  | bit0 p => rfl
  | bit1 p =>
    (congr_arg _root_.bit0 (succ_to_nat p)).trans <|
      show ↑p + 1 + ↑p + 1 = ↑p + ↑p + 1 + 1 by simp [add_left_comm]
#align pos_num.succ_to_nat PosNum.succ_to_nat

theorem one_add (n : PosNum) : 1 + n = succ n := by cases n <;> rfl
#align pos_num.one_add PosNum.one_add

theorem add_one (n : PosNum) : n + 1 = succ n := by cases n <;> rfl
#align pos_num.add_one PosNum.add_one

@[norm_cast]
theorem add_to_nat : ∀ m n, ((m + n : PosNum) : ℕ) = m + n
  | 1, b => by rw [one_add b, succ_to_nat, add_comm, cast_one]
  | a, 1 => by rw [add_one a, succ_to_nat, cast_one]
  | bit0 a, bit0 b => (congr_arg _root_.bit0 (add_to_nat a b)).trans <| add_add_add_comm _ _ _ _
  | bit0 a, bit1 b =>
    (congr_arg _root_.bit1 (add_to_nat a b)).trans <|
      show (a + b + (a + b) + 1 : ℕ) = a + a + (b + b + 1) by simp [add_left_comm]
  | bit1 a, bit0 b =>
    (congr_arg _root_.bit1 (add_to_nat a b)).trans <|
      show (a + b + (a + b) + 1 : ℕ) = a + a + 1 + (b + b) by simp [add_comm, add_left_comm]
  | bit1 a, bit1 b =>
    show (succ (a + b) + succ (a + b) : ℕ) = a + a + 1 + (b + b + 1) by
      rw [succ_to_nat, add_to_nat a b]; simp [add_left_comm]
#align pos_num.add_to_nat PosNum.add_to_nat

theorem add_succ : ∀ m n : PosNum, m + succ n = succ (m + n)
  | 1, b => by simp [one_add]
  | bit0 a, 1 => congr_arg bit0 (add_one a)
  | bit1 a, 1 => congr_arg bit1 (add_one a)
  | bit0 a, bit0 b => rfl
  | bit0 a, bit1 b => congr_arg bit0 (add_succ a b)
  | bit1 a, bit0 b => rfl
  | bit1 a, bit1 b => congr_arg bit1 (add_succ a b)
#align pos_num.add_succ PosNum.add_succ

theorem bit0_of_bit0 : ∀ n, _root_.bit0 n = bit0 n
  | 1 => rfl
  | bit0 p => congr_arg bit0 (bit0_of_bit0 p)
  | bit1 p => show bit0 (succ (_root_.bit0 p)) = _ by rw [bit0_of_bit0 p, succ]
#align pos_num.bit0_of_bit0 PosNum.bit0_of_bit0

theorem bit1_of_bit1 (n : PosNum) : _root_.bit1 n = bit1 n :=
  show _root_.bit0 n + 1 = bit1 n by rw [add_one, bit0_of_bit0, succ]
#align pos_num.bit1_of_bit1 PosNum.bit1_of_bit1

@[norm_cast]
theorem mul_to_nat (m) : ∀ n, ((m * n : PosNum) : ℕ) = m * n
  | 1 => (mul_one _).symm
  | bit0 p => show (↑(m * p) + ↑(m * p) : ℕ) = ↑m * (p + p) by rw [mul_to_nat m p, left_distrib]
  | bit1 p =>
    (add_to_nat (bit0 (m * p)) m).trans <|
      show (↑(m * p) + ↑(m * p) + ↑m : ℕ) = ↑m * (p + p) + m by rw [mul_to_nat m p, left_distrib]
#align pos_num.mul_to_nat PosNum.mul_to_nat

@[norm_cast]
theorem ppowRec_to_nat (m : PosNum) : ∀ n : ℕ, (hn : 0 < n) → ppowRec n hn (m : ℕ) = ppowRec n hn m
| 0, h => (Nat.not_lt_zero 0 h).elim
| 1, _ => rfl
| n + 2, _ => by rw [ppowRec, ppowRec_to_nat m (n + 1)]; norm_cast

@[norm_cast]
theorem psmulRec_to_nat (m : PosNum) :
    ∀ n : ℕ, (hn : 0 < n) → psmulRec n hn (m : ℕ) = psmulRec n hn m
| 0, h => (Nat.not_lt_zero 0 h).elim
| 1, _ => rfl
| n + 2, _ => by rw [psmulRec, psmulRec_to_nat m (n + 1)]; norm_cast

theorem to_nat_pos : ∀ n : PosNum, 0 < (n : ℕ)
  | 1 => zero_lt_one
  | bit0 p =>
    let h := to_nat_pos p
    add_pos h h
  | bit1 _p => Nat.succ_pos _
#align pos_num.to_nat_pos PosNum.to_nat_pos

theorem cmp_to_nat_lemma {m n : PosNum} : (m : ℕ) < n → (bit1 m : ℕ) < bit0 n :=
  show (m : ℕ) < n → (m + m + 1 + 1 : ℕ) ≤ n + n by
    intro h; rw [Nat.add_right_comm m m 1, add_assoc]; exact add_le_add h h
#align pos_num.cmp_to_nat_lemma PosNum.cmp_to_nat_lemma

theorem cmp_swap (m) : ∀ n, (cmp m n).swap = cmp n m := by
  induction' m with m IH m IH <;> intro n <;> cases' n with n n <;> unfold cmp <;>
    try { rfl } <;> rw [← IH] <;> cases cmp m n <;> rfl
#align pos_num.cmp_swap PosNum.cmp_swap

theorem cmp_to_nat : ∀ m n, (Ordering.casesOn (cmp m n) ((m : ℕ) < n) (m = n) ((n : ℕ) < m) : Prop)
  | 1, 1 => rfl
  | bit0 a, 1 =>
    let h : (1 : ℕ) ≤ a := to_nat_pos a
    add_le_add h h
  | bit1 a, 1 => Nat.succ_lt_succ <| to_nat_pos <| bit0 a
  | 1, bit0 b =>
    let h : (1 : ℕ) ≤ b := to_nat_pos b
    add_le_add h h
  | 1, bit1 b => Nat.succ_lt_succ <| to_nat_pos <| bit0 b
  | bit0 a, bit0 b => by
    dsimp [cmp]
    have := cmp_to_nat a b; revert this; cases cmp a b <;> dsimp <;> intro this
    · exact add_lt_add this this
    · rw [this]
    · exact add_lt_add this this
  | bit0 a, bit1 b => by
    dsimp [cmp]
    have := cmp_to_nat a b; revert this; cases cmp a b <;> dsimp <;> intro this
    · exact Nat.le_succ_of_le (add_lt_add this this)
    · rw [this]
      apply Nat.lt_succ_self
    · exact cmp_to_nat_lemma this
  | bit1 a, bit0 b => by
    dsimp [cmp]
    have := cmp_to_nat a b; revert this; cases cmp a b <;> dsimp <;> intro this
    · exact cmp_to_nat_lemma this
    · rw [this]
      apply Nat.lt_succ_self
    · exact Nat.le_succ_of_le (add_lt_add this this)
  | bit1 a, bit1 b => by
    dsimp [cmp]
    have := cmp_to_nat a b; revert this; cases cmp a b <;> dsimp <;> intro this
    · exact Nat.succ_lt_succ (add_lt_add this this)
    · rw [this]
    · exact Nat.succ_lt_succ (add_lt_add this this)
#align pos_num.cmp_to_nat PosNum.cmp_to_nat

@[norm_cast]
theorem lt_to_nat {m n : PosNum} : (m : ℕ) < n ↔ m < n :=
  show (m : ℕ) < n ↔ cmp m n = Ordering.lt from
    match cmp m n, cmp_to_nat m n with
    | Ordering.lt, h => by simp only at h; simp [h]
    | Ordering.eq, h => by simp only at h; simp [h, lt_irrefl]
    | Ordering.gt, h => by simp [not_lt_of_gt h]
#align pos_num.lt_to_nat PosNum.lt_to_nat

@[norm_cast]
theorem le_to_nat {m n : PosNum} : (m : ℕ) ≤ n ↔ m ≤ n := by
  rw [← not_lt]; exact not_congr lt_to_nat
#align pos_num.le_to_nat PosNum.le_to_nat

end PosNum

namespace Num

variable {α : Type*}

open PosNum

theorem add_zero (n : Num) : n + 0 = n := by cases n <;> rfl
#align num.add_zero Num.add_zero

theorem zero_add (n : Num) : 0 + n = n := by cases n <;> rfl
#align num.zero_add Num.zero_add

theorem add_one : ∀ n : Num, n + 1 = succ n
  | 0 => rfl
  | pos p => by cases p <;> rfl
#align num.add_one Num.add_one

theorem add_succ : ∀ m n : Num, m + succ n = succ (m + n)
  | 0, n => by simp [zero_add]
  | pos p, 0 => show pos (p + 1) = succ (pos p + 0) by rw [PosNum.add_one, add_zero, succ, succ']
  | pos p, pos q => congr_arg pos (PosNum.add_succ _ _)
#align num.add_succ Num.add_succ

theorem bit0_of_bit0 : ∀ n : Num, bit0 n = n.bit0
  | 0 => rfl
  | pos p => congr_arg pos p.bit0_of_bit0
#align num.bit0_of_bit0 Num.bit0_of_bit0

theorem bit1_of_bit1 : ∀ n : Num, bit1 n = n.bit1
  | 0 => rfl
  | pos p => congr_arg pos p.bit1_of_bit1
#align num.bit1_of_bit1 Num.bit1_of_bit1

@[simp]
theorem ofNat'_zero : Num.ofNat' 0 = 0 := by simp [Num.ofNat']
#align num.of_nat'_zero Num.ofNat'_zero

theorem ofNat'_bit (b n) : ofNat' (Nat.bit b n) = cond b Num.bit1 Num.bit0 (ofNat' n) :=
  Nat.binaryRec_eq rfl _ _
#align num.of_nat'_bit Num.ofNat'_bit

@[simp]
theorem ofNat'_one : Num.ofNat' 1 = 1 := by erw [ofNat'_bit true 0, cond, ofNat'_zero]; rfl
#align num.of_nat'_one Num.ofNat'_one

theorem bit1_succ : ∀ n : Num, n.bit1.succ = n.succ.bit0
  | 0 => rfl
  | pos _n => rfl
#align num.bit1_succ Num.bit1_succ

theorem ofNat'_succ : ∀ {n}, ofNat' (n + 1) = ofNat' n + 1 :=
  @(Nat.binaryRec (by simp [zero_add]) fun b n ih => by
    cases b
    · erw [ofNat'_bit true n, ofNat'_bit]
      simp only [← bit1_of_bit1, ← bit0_of_bit0, cond, _root_.bit1]
    -- Porting note: `cc` was not ported yet so `exact Nat.add_left_comm n 1 1` is used.
    · erw [show n.bit true + 1 = (n + 1).bit false by
        simpa [Nat.bit, _root_.bit1, _root_.bit0] using Nat.add_left_comm n 1 1,
        ofNat'_bit, ofNat'_bit, ih]
      simp only [cond, add_one, bit1_succ])
#align num.of_nat'_succ Num.ofNat'_succ

@[simp]
theorem add_ofNat' (m n) : Num.ofNat' (m + n) = Num.ofNat' m + Num.ofNat' n := by
  -- Porting note: `simp` fails to unify `ofNat' (n + 1)` with `ofNat' n.succ`
  have : ∀ {n}, ofNat' n.succ = ofNat' n + 1 := ofNat'_succ
  induction n <;> simp [Nat.add_zero, this, add_zero, Nat.add_succ, add_one, add_succ, *]
#align num.add_of_nat' Num.add_ofNat'

@[simp, norm_cast]
theorem cast_zero [Zero α] [One α] [Add α] : ((0 : Num) : α) = 0 :=
  rfl
#align num.cast_zero Num.cast_zero

@[simp]
theorem cast_zero' [Zero α] [One α] [Add α] : (Num.zero : α) = 0 :=
  rfl
#align num.cast_zero' Num.cast_zero'

@[simp, norm_cast]
theorem cast_one [Zero α] [One α] [Add α] : ((1 : Num) : α) = 1 :=
  rfl
#align num.cast_one Num.cast_one

@[simp]
theorem cast_pos [Zero α] [One α] [Add α] (n : PosNum) : (Num.pos n : α) = n :=
  rfl
#align num.cast_pos Num.cast_pos

theorem succ'_to_nat : ∀ n, (succ' n : ℕ) = n + 1
  | 0 => (Nat.zero_add _).symm
  | pos _p => PosNum.succ_to_nat _
#align num.succ'_to_nat Num.succ'_to_nat

theorem succ_to_nat (n) : (succ n : ℕ) = n + 1 :=
  succ'_to_nat n
#align num.succ_to_nat Num.succ_to_nat

@[simp, norm_cast]
theorem cast_to_nat [AddMonoidWithOne α] : ∀ n : Num, ((n : ℕ) : α) = n
  | 0 => Nat.cast_zero
  | pos p => p.cast_to_nat
#align num.cast_to_nat Num.cast_to_nat

@[norm_cast]
theorem add_to_nat : ∀ m n, ((m + n : Num) : ℕ) = m + n
  | 0, 0 => rfl
  | 0, pos _q => (Nat.zero_add _).symm
  | pos _p, 0 => rfl
  | pos _p, pos _q => PosNum.add_to_nat _ _
#align num.add_to_nat Num.add_to_nat

@[norm_cast]
theorem mul_to_nat : ∀ m n, ((m * n : Num) : ℕ) = m * n
  | 0, 0 => rfl
  | 0, pos _q => (zero_mul _).symm
  | pos _p, 0 => rfl
  | pos _p, pos _q => PosNum.mul_to_nat _ _
#align num.mul_to_nat Num.mul_to_nat

theorem cmp_to_nat : ∀ m n, (Ordering.casesOn (cmp m n) ((m : ℕ) < n) (m = n) ((n : ℕ) < m) : Prop)
  | 0, 0 => rfl
  | 0, pos b => to_nat_pos _
  | pos a, 0 => to_nat_pos _
  | pos a, pos b => by
    have := PosNum.cmp_to_nat a b; revert this; dsimp [cmp]; cases PosNum.cmp a b
    exacts [id, congr_arg pos, id]
#align num.cmp_to_nat Num.cmp_to_nat

@[norm_cast]
theorem lt_to_nat {m n : Num} : (m : ℕ) < n ↔ m < n :=
  show (m : ℕ) < n ↔ cmp m n = Ordering.lt from
    match cmp m n, cmp_to_nat m n with
    | Ordering.lt, h => by simp only at h; simp [h]
    | Ordering.eq, h => by simp only at h; simp [h, lt_irrefl]
    | Ordering.gt, h => by simp [not_lt_of_gt h]
#align num.lt_to_nat Num.lt_to_nat

@[norm_cast]
theorem le_to_nat {m n : Num} : (m : ℕ) ≤ n ↔ m ≤ n := by
  rw [← not_lt]; exact not_congr lt_to_nat
#align num.le_to_nat Num.le_to_nat

end Num

namespace PosNum

@[simp]
theorem of_to_nat' : ∀ n : PosNum, Num.ofNat' (n : ℕ) = Num.pos n
  | 1 => by erw [@Num.ofNat'_bit true 0, Num.ofNat'_zero]; rfl
  | bit0 p => by erw [@Num.ofNat'_bit false, of_to_nat' p]; rfl
  | bit1 p => by erw [@Num.ofNat'_bit true, of_to_nat' p]; rfl
#align pos_num.of_to_nat' PosNum.of_to_nat'

end PosNum

namespace Num

@[simp, norm_cast]
theorem of_to_nat' : ∀ n : Num, Num.ofNat' (n : ℕ) = n
  | 0 => ofNat'_zero
  | pos p => p.of_to_nat'
#align num.of_to_nat' Num.of_to_nat'

lemma toNat_injective : Injective (castNum : Num → ℕ) := LeftInverse.injective of_to_nat'

@[norm_cast]
theorem to_nat_inj {m n : Num} : (m : ℕ) = n ↔ m = n := toNat_injective.eq_iff
#align num.to_nat_inj Num.to_nat_inj

/-- This tactic tries to turn an (in)equality about `Num`s to one about `Nat`s by rewriting.
```lean
example (n : Num) (m : Num) : n ≤ n + m := by
  transfer_rw
  exact Nat.le_add_right _ _
```
-/
scoped macro (name := transfer_rw) "transfer_rw" : tactic => `(tactic|
    (repeat first | rw [← to_nat_inj] | rw [← lt_to_nat] | rw [← le_to_nat]
     repeat first | rw [add_to_nat] | rw [mul_to_nat] | rw [cast_one] | rw [cast_zero]))

/--
This tactic tries to prove (in)equalities about `Num`s by transferring them to the `Nat` world and
then trying to call `simp`.
```lean
example (n : Num) (m : Num) : n ≤ n + m := by transfer
```
-/
scoped macro (name := transfer) "transfer" : tactic => `(tactic|
    (intros; transfer_rw; try simp))

instance addMonoid : AddMonoid Num where
  add := (· + ·)
  zero := 0
  zero_add := zero_add
  add_zero := add_zero
  add_assoc := by transfer
  nsmul := nsmulRec
#align num.add_monoid Num.addMonoid

instance addMonoidWithOne : AddMonoidWithOne Num :=
  { Num.addMonoid with
    natCast := Num.ofNat'
    one := 1
    natCast_zero := ofNat'_zero
    natCast_succ := fun _ => ofNat'_succ }
#align num.add_monoid_with_one Num.addMonoidWithOne

instance commSemiring : CommSemiring Num := by
  refine'
    { Num.addMonoid,
      Num.addMonoidWithOne with
      mul := (· * ·)
<<<<<<< HEAD
      one := 1
      add := (· + ·)
      zero := 0
      ppow := @ppowRec Num ⟨(· * ·)⟩
=======
>>>>>>> 5b96848c
      npow := @npowRec Num ⟨1⟩ ⟨(· * ·)⟩, .. } <;>
    try { intros; rfl } <;>
    transfer <;>
    simp [add_comm, mul_add, add_mul, mul_assoc, mul_comm, mul_left_comm]
#align num.comm_semiring Num.commSemiring

instance orderedCancelAddCommMonoid : OrderedCancelAddCommMonoid Num where
  le := (· ≤ ·)
  lt := (· < ·)
  lt_iff_le_not_le a b := by simp only [← lt_to_nat, ← le_to_nat, lt_iff_le_not_le]
  le_refl := by transfer
  le_trans a b c := by transfer_rw; apply le_trans
  le_antisymm a b := by transfer_rw; apply le_antisymm
  add_le_add_left a b h c := by revert h; transfer_rw; exact fun h => add_le_add_left h c
  le_of_add_le_add_left a b c := by transfer_rw; apply le_of_add_le_add_left
#align num.ordered_cancel_add_comm_monoid Num.orderedCancelAddCommMonoid

instance linearOrderedSemiring : LinearOrderedSemiring Num :=
  { Num.commSemiring,
    Num.orderedCancelAddCommMonoid with
    le_total := by
      intro a b
      transfer_rw
      apply le_total
    zero_le_one := by decide
    mul_lt_mul_of_pos_left := by
      intro a b c
      transfer_rw
      apply mul_lt_mul_of_pos_left
    mul_lt_mul_of_pos_right := by
      intro a b c
      transfer_rw
      apply mul_lt_mul_of_pos_right
    decidableLT := Num.decidableLT
    decidableLE := Num.decidableLE
    -- This is relying on an automatically generated instance name,
    -- generated in a `deriving` handler.
    -- See https://github.com/leanprover/lean4/issues/2343
    decidableEq := instDecidableEqNum
    exists_pair_ne := ⟨0, 1, by decide⟩ }
#align num.linear_ordered_semiring Num.linearOrderedSemiring

@[norm_cast] -- @[simp] -- Porting note (#10618): simp can prove this
theorem add_of_nat (m n) : ((m + n : ℕ) : Num) = m + n :=
  add_ofNat' _ _
#align num.add_of_nat Num.add_of_nat

@[norm_cast]  -- @[simp] -- Porting note (#10618): simp can prove this
theorem to_nat_to_int (n : Num) : ((n : ℕ) : ℤ) = n :=
  cast_to_nat _
#align num.to_nat_to_int Num.to_nat_to_int

@[simp, norm_cast]
theorem cast_to_int {α} [AddGroupWithOne α] (n : Num) : ((n : ℤ) : α) = n := by
  rw [← to_nat_to_int, Int.cast_natCast, cast_to_nat]
#align num.cast_to_int Num.cast_to_int

theorem to_of_nat : ∀ n : ℕ, ((n : Num) : ℕ) = n
  | 0 => by rw [Nat.cast_zero, cast_zero]
  | n + 1 => by rw [Nat.cast_succ, add_one, succ_to_nat, to_of_nat n]
#align num.to_of_nat Num.to_of_nat

@[simp, norm_cast]
theorem of_natCast {α} [AddMonoidWithOne α] (n : ℕ) : ((n : Num) : α) = n := by
  rw [← cast_to_nat, to_of_nat]
#align num.of_nat_cast Num.of_natCast

@[norm_cast] -- @[simp] -- Porting note (#10618): simp can prove this
theorem of_nat_inj {m n : ℕ} : (m : Num) = n ↔ m = n :=
  ⟨fun h => Function.LeftInverse.injective to_of_nat h, congr_arg _⟩
#align num.of_nat_inj Num.of_nat_inj

-- Porting note: The priority should be `high`er than `cast_to_nat`.
@[simp high, norm_cast]
theorem of_to_nat : ∀ n : Num, ((n : ℕ) : Num) = n :=
  of_to_nat'
#align num.of_to_nat Num.of_to_nat

@[norm_cast]
theorem dvd_to_nat (m n : Num) : (m : ℕ) ∣ n ↔ m ∣ n :=
  ⟨fun ⟨k, e⟩ => ⟨k, by rw [← of_to_nat n, e]; simp⟩, fun ⟨k, e⟩ => ⟨k, by simp [e, mul_to_nat]⟩⟩
#align num.dvd_to_nat Num.dvd_to_nat

end Num

namespace PosNum

variable {α : Type*}

open Num

-- Porting note: The priority should be `high`er than `cast_to_nat`.
@[simp high, norm_cast]
theorem of_to_nat : ∀ n : PosNum, ((n : ℕ) : Num) = Num.pos n :=
  of_to_nat'
#align pos_num.of_to_nat PosNum.of_to_nat

@[norm_cast]
theorem to_nat_inj {m n : PosNum} : (m : ℕ) = n ↔ m = n :=
  ⟨fun h => Num.pos.inj <| by rw [← PosNum.of_to_nat, ← PosNum.of_to_nat, h], congr_arg _⟩
#align pos_num.to_nat_inj PosNum.to_nat_inj

theorem pred'_to_nat : ∀ n, (pred' n : ℕ) = Nat.pred n
  | 1 => rfl
  | bit0 n =>
    have : Nat.succ ↑(pred' n) = ↑n := by
      rw [pred'_to_nat n, Nat.succ_pred_eq_of_pos (to_nat_pos n)]
    match (motive :=
        ∀ k : Num, Nat.succ ↑k = ↑n → ↑(Num.casesOn k 1 bit1 : PosNum) = Nat.pred (_root_.bit0 n))
      pred' n, this with
    | 0, (h : ((1 : Num) : ℕ) = n) => by rw [← to_nat_inj.1 h]; rfl
    | Num.pos p, (h : Nat.succ ↑p = n) => by rw [← h]; exact (Nat.succ_add p p).symm
  | bit1 n => rfl
#align pos_num.pred'_to_nat PosNum.pred'_to_nat

@[simp]
theorem pred'_succ' (n) : pred' (succ' n) = n :=
  Num.to_nat_inj.1 <| by rw [pred'_to_nat, succ'_to_nat, Nat.add_one, Nat.pred_succ]
#align pos_num.pred'_succ' PosNum.pred'_succ'

@[simp]
theorem succ'_pred' (n) : succ' (pred' n) = n :=
  to_nat_inj.1 <| by
    rw [succ'_to_nat, pred'_to_nat, Nat.add_one, Nat.succ_pred_eq_of_pos (to_nat_pos _)]
#align pos_num.succ'_pred' PosNum.succ'_pred'

instance dvd : Dvd PosNum :=
  ⟨fun m n => pos m ∣ pos n⟩
#align pos_num.has_dvd PosNum.dvd

@[norm_cast]
theorem dvd_to_nat {m n : PosNum} : (m : ℕ) ∣ n ↔ m ∣ n :=
  Num.dvd_to_nat (pos m) (pos n)
#align pos_num.dvd_to_nat PosNum.dvd_to_nat

theorem size_to_nat : ∀ n, (size n : ℕ) = Nat.size n
  | 1 => Nat.size_one.symm
  | bit0 n => by
    rw [size, succ_to_nat, size_to_nat n, cast_bit0, Nat.size_bit0 <| ne_of_gt <| to_nat_pos n]
  | bit1 n => by rw [size, succ_to_nat, size_to_nat n, cast_bit1, Nat.size_bit1]
#align pos_num.size_to_nat PosNum.size_to_nat

theorem size_eq_natSize : ∀ n, (size n : ℕ) = natSize n
  | 1 => rfl
  | bit0 n => by rw [size, succ_to_nat, natSize, size_eq_natSize n]
  | bit1 n => by rw [size, succ_to_nat, natSize, size_eq_natSize n]
#align pos_num.size_eq_nat_size PosNum.size_eq_natSize

theorem natSize_to_nat (n) : natSize n = Nat.size n := by rw [← size_eq_natSize, size_to_nat]
#align pos_num.nat_size_to_nat PosNum.natSize_to_nat

theorem natSize_pos (n) : 0 < natSize n := by cases n <;> apply Nat.succ_pos
#align pos_num.nat_size_pos PosNum.natSize_pos

/-- This tactic tries to turn an (in)equality about `PosNum`s to one about `Nat`s by rewriting.
```lean
example (n : PosNum) (m : PosNum) : n ≤ n + m := by
  transfer_rw
  exact Nat.le_add_right _ _
```
-/

scoped macro (name := transfer_rw) "transfer_rw" : tactic => `(tactic|
    (repeat first | rw [← to_nat_inj] | rw [← lt_to_nat] | rw [← le_to_nat] | rw [← psmulRec_to_nat]
     repeat first | rw [add_to_nat] | rw [mul_to_nat] | rw [cast_one] | rw [cast_zero]))

/--
This tactic tries to prove (in)equalities about `PosNum`s by transferring them to the `Nat` world
and then trying to call `simp`.
```lean
example (n : PosNum) (m : PosNum) : n ≤ n + m := by transfer
```
-/
scoped macro (name := transfer) "transfer" : tactic => `(tactic|
    (intros; transfer_rw; try simp [add_comm, add_left_comm, mul_comm, mul_left_comm]))

instance addCommSemigroup : AddCommSemigroup PosNum := by
  refine' { add := (· + ·), psmul := @psmulRec PosNum ⟨(· + ·)⟩.. } <;> transfer;
  convert rfl using 1
  norm_cast


#align pos_num.add_comm_semigroup PosNum.addCommSemigroup

instance commMonoid : CommMonoid PosNum := by
  refine'
    { mul := (· * ·)
      one := (1 : PosNum)
<<<<<<< HEAD
      ppow := @ppowRec PosNum ⟨(· * ·)⟩
      npow := @npowRec PosNum ⟨1⟩ ⟨(· * ·)⟩ ,.. } <;>
  try { intros ; rfl } <;>
=======
      npow := @npowRec PosNum ⟨1⟩ ⟨(· * ·)⟩,.. } <;>
  try { intros; rfl } <;>
>>>>>>> 5b96848c
  transfer
#align pos_num.comm_monoid PosNum.commMonoid

instance distrib : Distrib PosNum := by
  refine'
    { add := (· + ·)
      mul := (· * ·).. } <;>
  (transfer
   simp [mul_add, mul_comm])
#align pos_num.distrib PosNum.distrib

instance linearOrder : LinearOrder PosNum where
  lt := (· < ·)
  lt_iff_le_not_le := by
    intro a b
    transfer_rw
    apply lt_iff_le_not_le
  le := (· ≤ ·)
  le_refl := by transfer
  le_trans := by
    intro a b c
    transfer_rw
    apply le_trans
  le_antisymm := by
    intro a b
    transfer_rw
    apply le_antisymm
  le_total := by
    intro a b
    transfer_rw
    apply le_total
  decidableLT := by infer_instance
  decidableLE := by infer_instance
  decidableEq := by infer_instance
#align pos_num.linear_order PosNum.linearOrder

@[simp]
theorem cast_to_num (n : PosNum) : ↑n = Num.pos n := by rw [← cast_to_nat, ← of_to_nat n]
#align pos_num.cast_to_num PosNum.cast_to_num

@[simp, norm_cast]
theorem bit_to_nat (b n) : (bit b n : ℕ) = Nat.bit b n := by cases b <;> rfl
#align pos_num.bit_to_nat PosNum.bit_to_nat

@[simp, norm_cast]
theorem cast_add [AddMonoidWithOne α] (m n) : ((m + n : PosNum) : α) = m + n := by
  rw [← cast_to_nat, add_to_nat, Nat.cast_add, cast_to_nat, cast_to_nat]
#align pos_num.cast_add PosNum.cast_add

@[simp 500, norm_cast]
theorem cast_succ [AddMonoidWithOne α] (n : PosNum) : (succ n : α) = n + 1 := by
  rw [← add_one, cast_add, cast_one]
#align pos_num.cast_succ PosNum.cast_succ

@[simp, norm_cast]
theorem cast_inj [AddMonoidWithOne α] [CharZero α] {m n : PosNum} : (m : α) = n ↔ m = n := by
  rw [← cast_to_nat m, ← cast_to_nat n, Nat.cast_inj, to_nat_inj]
#align pos_num.cast_inj PosNum.cast_inj

@[simp]
theorem one_le_cast [LinearOrderedSemiring α] (n : PosNum) : (1 : α) ≤ n := by
  rw [← cast_to_nat, ← Nat.cast_one, Nat.cast_le (α := α)]; apply to_nat_pos
#align pos_num.one_le_cast PosNum.one_le_cast

@[simp]
theorem cast_pos [LinearOrderedSemiring α] (n : PosNum) : 0 < (n : α) :=
  lt_of_lt_of_le zero_lt_one (one_le_cast n)
#align pos_num.cast_pos PosNum.cast_pos

@[simp, norm_cast]
theorem cast_mul [Semiring α] (m n) : ((m * n : PosNum) : α) = m * n := by
  rw [← cast_to_nat, mul_to_nat, Nat.cast_mul, cast_to_nat, cast_to_nat]
#align pos_num.cast_mul PosNum.cast_mul

@[simp]
theorem cmp_eq (m n) : cmp m n = Ordering.eq ↔ m = n := by
  have := cmp_to_nat m n
  -- Porting note: `cases` didn't rewrite at `this`, so `revert` & `intro` are required.
  revert this; cases cmp m n <;> intro this <;> simp at this ⊢ <;> try { exact this } <;>
    simp [show m ≠ n from fun e => by rw [e] at this;exact lt_irrefl _ this]
#align pos_num.cmp_eq PosNum.cmp_eq

@[simp, norm_cast]
theorem cast_lt [LinearOrderedSemiring α] {m n : PosNum} : (m : α) < n ↔ m < n := by
  rw [← cast_to_nat m, ← cast_to_nat n, Nat.cast_lt (α := α), lt_to_nat]
#align pos_num.cast_lt PosNum.cast_lt

@[simp, norm_cast]
theorem cast_le [LinearOrderedSemiring α] {m n : PosNum} : (m : α) ≤ n ↔ m ≤ n := by
  rw [← not_lt]; exact not_congr cast_lt
#align pos_num.cast_le PosNum.cast_le

end PosNum

namespace Num

variable {α : Type*}

open PosNum

theorem bit_to_nat (b n) : (bit b n : ℕ) = Nat.bit b n := by cases b <;> cases n <;> rfl
#align num.bit_to_nat Num.bit_to_nat

theorem cast_succ' [AddMonoidWithOne α] (n) : (succ' n : α) = n + 1 := by
  rw [← PosNum.cast_to_nat, succ'_to_nat, Nat.cast_add_one, cast_to_nat]
#align num.cast_succ' Num.cast_succ'

theorem cast_succ [AddMonoidWithOne α] (n) : (succ n : α) = n + 1 :=
  cast_succ' n
#align num.cast_succ Num.cast_succ

@[simp, norm_cast]
theorem cast_add [Semiring α] (m n) : ((m + n : Num) : α) = m + n := by
  rw [← cast_to_nat, add_to_nat, Nat.cast_add, cast_to_nat, cast_to_nat]
#align num.cast_add Num.cast_add

@[simp, norm_cast]
theorem cast_bit0 [Semiring α] (n : Num) : (n.bit0 : α) = _root_.bit0 (n : α) := by
  rw [← bit0_of_bit0, _root_.bit0, cast_add]; rfl
#align num.cast_bit0 Num.cast_bit0

@[simp, norm_cast]
theorem cast_bit1 [Semiring α] (n : Num) : (n.bit1 : α) = _root_.bit1 (n : α) := by
  rw [← bit1_of_bit1, _root_.bit1, bit0_of_bit0, cast_add, cast_bit0]; rfl
#align num.cast_bit1 Num.cast_bit1

@[simp, norm_cast]
theorem cast_mul [Semiring α] : ∀ m n, ((m * n : Num) : α) = m * n
  | 0, 0 => (zero_mul _).symm
  | 0, pos _q => (zero_mul _).symm
  | pos _p, 0 => (mul_zero _).symm
  | pos _p, pos _q => PosNum.cast_mul _ _
#align num.cast_mul Num.cast_mul

theorem size_to_nat : ∀ n, (size n : ℕ) = Nat.size n
  | 0 => Nat.size_zero.symm
  | pos p => p.size_to_nat
#align num.size_to_nat Num.size_to_nat

theorem size_eq_natSize : ∀ n, (size n : ℕ) = natSize n
  | 0 => rfl
  | pos p => p.size_eq_natSize
#align num.size_eq_nat_size Num.size_eq_natSize

theorem natSize_to_nat (n) : natSize n = Nat.size n := by rw [← size_eq_natSize, size_to_nat]
#align num.nat_size_to_nat Num.natSize_to_nat

@[simp 999]
theorem ofNat'_eq : ∀ n, Num.ofNat' n = n :=
  Nat.binaryRec (by simp) fun b n IH => by
    rw [ofNat'] at IH ⊢
    rw [Nat.binaryRec_eq, IH]
    -- Porting note: `Nat.cast_bit0` & `Nat.cast_bit1` are not `simp` theorems anymore.
    · cases b <;> simp [Nat.bit, bit0_of_bit0, bit1_of_bit1, Nat.cast_bit0, Nat.cast_bit1]
    · rfl
#align num.of_nat'_eq Num.ofNat'_eq

theorem zneg_toZNum (n : Num) : -n.toZNum = n.toZNumNeg := by cases n <;> rfl
#align num.zneg_to_znum Num.zneg_toZNum

theorem zneg_toZNumNeg (n : Num) : -n.toZNumNeg = n.toZNum := by cases n <;> rfl
#align num.zneg_to_znum_neg Num.zneg_toZNumNeg

theorem toZNum_inj {m n : Num} : m.toZNum = n.toZNum ↔ m = n :=
  ⟨fun h => by cases m <;> cases n <;> cases h <;> rfl, congr_arg _⟩
#align num.to_znum_inj Num.toZNum_inj


@[simp]
theorem cast_toZNum [Zero α] [One α] [Add α] [Neg α] : ∀ n : Num, (n.toZNum : α) = n
  | 0 => rfl
  | Num.pos _p => rfl
#align num.cast_to_znum Num.cast_toZNum

@[simp]
theorem cast_toZNumNeg [AddGroup α] [One α] : ∀ n : Num, (n.toZNumNeg : α) = -n
  | 0 => neg_zero.symm
  | Num.pos _p => rfl
#align num.cast_to_znum_neg Num.cast_toZNumNeg

@[simp]
theorem add_toZNum (m n : Num) : Num.toZNum (m + n) = m.toZNum + n.toZNum := by
  cases m <;> cases n <;> rfl
#align num.add_to_znum Num.add_toZNum

end Num

namespace PosNum

open Num

theorem pred_to_nat {n : PosNum} (h : 1 < n) : (pred n : ℕ) = Nat.pred n := by
  unfold pred
  cases e : pred' n
  · have : (1 : ℕ) ≤ Nat.pred n := Nat.pred_le_pred ((@cast_lt ℕ _ _ _).2 h)
    rw [← pred'_to_nat, e] at this
    exact absurd this (by decide)
  · rw [← pred'_to_nat, e]
    rfl
#align pos_num.pred_to_nat PosNum.pred_to_nat

theorem sub'_one (a : PosNum) : sub' a 1 = (pred' a).toZNum := by cases a <;> rfl
#align pos_num.sub'_one PosNum.sub'_one

theorem one_sub' (a : PosNum) : sub' 1 a = (pred' a).toZNumNeg := by cases a <;> rfl
#align pos_num.one_sub' PosNum.one_sub'

theorem lt_iff_cmp {m n} : m < n ↔ cmp m n = Ordering.lt :=
  Iff.rfl
#align pos_num.lt_iff_cmp PosNum.lt_iff_cmp

theorem le_iff_cmp {m n} : m ≤ n ↔ cmp m n ≠ Ordering.gt :=
  not_congr <| lt_iff_cmp.trans <| by rw [← cmp_swap]; cases cmp m n <;> decide
#align pos_num.le_iff_cmp PosNum.le_iff_cmp

end PosNum

namespace Num

variable {α : Type*}

open PosNum

theorem pred_to_nat : ∀ n : Num, (pred n : ℕ) = Nat.pred n
  | 0 => rfl
  | pos p => by rw [pred, PosNum.pred'_to_nat]; rfl
#align num.pred_to_nat Num.pred_to_nat

theorem ppred_to_nat : ∀ n : Num, (↑) <$> ppred n = Nat.ppred n
  | 0 => rfl
  | pos p => by
    rw [ppred, Option.map_some, Nat.ppred_eq_some.2]
    rw [PosNum.pred'_to_nat, Nat.succ_pred_eq_of_pos (PosNum.to_nat_pos _)]
    rfl
#align num.ppred_to_nat Num.ppred_to_nat

theorem cmp_swap (m n) : (cmp m n).swap = cmp n m := by
  cases m <;> cases n <;> try { rfl }; apply PosNum.cmp_swap
#align num.cmp_swap Num.cmp_swap

theorem cmp_eq (m n) : cmp m n = Ordering.eq ↔ m = n := by
  have := cmp_to_nat m n
  -- Porting note: `cases` didn't rewrite at `this`, so `revert` & `intro` are required.
  revert this; cases cmp m n <;> intro this <;> simp at this ⊢ <;> try { exact this } <;>
    simp [show m ≠ n from fun e => by rw [e] at this; exact lt_irrefl _ this]
#align num.cmp_eq Num.cmp_eq

@[simp, norm_cast]
theorem cast_lt [LinearOrderedSemiring α] {m n : Num} : (m : α) < n ↔ m < n := by
  rw [← cast_to_nat m, ← cast_to_nat n, Nat.cast_lt (α := α), lt_to_nat]
#align num.cast_lt Num.cast_lt

@[simp, norm_cast]
theorem cast_le [LinearOrderedSemiring α] {m n : Num} : (m : α) ≤ n ↔ m ≤ n := by
  rw [← not_lt]; exact not_congr cast_lt
#align num.cast_le Num.cast_le

@[simp, norm_cast]
theorem cast_inj [LinearOrderedSemiring α] {m n : Num} : (m : α) = n ↔ m = n := by
  rw [← cast_to_nat m, ← cast_to_nat n, Nat.cast_inj, to_nat_inj]
#align num.cast_inj Num.cast_inj

theorem lt_iff_cmp {m n} : m < n ↔ cmp m n = Ordering.lt :=
  Iff.rfl
#align num.lt_iff_cmp Num.lt_iff_cmp

theorem le_iff_cmp {m n} : m ≤ n ↔ cmp m n ≠ Ordering.gt :=
  not_congr <| lt_iff_cmp.trans <| by rw [← cmp_swap]; cases cmp m n <;> decide
#align num.le_iff_cmp Num.le_iff_cmp

theorem castNum_eq_bitwise {f : Num → Num → Num} {g : Bool → Bool → Bool}
    (p : PosNum → PosNum → Num)
    (gff : g false false = false) (f00 : f 0 0 = 0)
    (f0n : ∀ n, f 0 (pos n) = cond (g false true) (pos n) 0)
    (fn0 : ∀ n, f (pos n) 0 = cond (g true false) (pos n) 0)
    (fnn : ∀ m n, f (pos m) (pos n) = p m n) (p11 : p 1 1 = cond (g true true) 1 0)
    (p1b : ∀ b n, p 1 (PosNum.bit b n) = bit (g true b) (cond (g false true) (pos n) 0))
    (pb1 : ∀ a m, p (PosNum.bit a m) 1 = bit (g a true) (cond (g true false) (pos m) 0))
    (pbb : ∀ a b m n, p (PosNum.bit a m) (PosNum.bit b n) = bit (g a b) (p m n)) :
    ∀ m n : Num, (f m n : ℕ) = Nat.bitwise g m n := by
  intros m n
  cases' m with m <;> cases' n with n <;>
      try simp only [show zero = 0 from rfl, show ((0 : Num) : ℕ) = 0 from rfl]
  · rw [f00, Nat.bitwise_zero]; rfl
  · rw [f0n, Nat.bitwise_zero_left]
    cases g false true <;> rfl
  · rw [fn0, Nat.bitwise_zero_right]
    cases g true false <;> rfl
  · rw [fnn]
    have : ∀ (b) (n : PosNum), (cond b (↑n) 0 : ℕ) = ↑(cond b (pos n) 0 : Num) := by
      intros b _; cases b <;> rfl
    induction' m with m IH m IH generalizing n <;> cases' n with n n
    any_goals simp only [show one = 1 from rfl, show pos 1 = 1 from rfl,
      show PosNum.bit0 = PosNum.bit false from rfl, show PosNum.bit1 = PosNum.bit true from rfl,
      show ((1 : Num) : ℕ) = Nat.bit true 0 from rfl]
    all_goals
      repeat'
        rw [show ∀ b n, (pos (PosNum.bit b n) : ℕ) = Nat.bit b ↑n by
          intros b _; cases b <;> rfl]
      rw [Nat.bitwise_bit gff]
    any_goals rw [Nat.bitwise_zero, p11]; cases g true true <;> rfl
    any_goals rw [Nat.bitwise_zero_left, ← Bool.cond_eq_ite, this, ← bit_to_nat, p1b]
    any_goals rw [Nat.bitwise_zero_right, ← Bool.cond_eq_ite, this, ← bit_to_nat, pb1]
    all_goals
      rw [← show ∀ n : PosNum, ↑(p m n) = Nat.bitwise g ↑m ↑n from IH]
      rw [← bit_to_nat, pbb]
#align num.bitwise_to_nat Num.castNum_eq_bitwise

@[simp, norm_cast]
theorem castNum_or : ∀ m n : Num, ↑(m ||| n) = (↑m ||| ↑n : ℕ) := by
  -- Porting note: A name of an implicit local hypothesis is not available so
  --               `cases_type*` is used.
  apply castNum_eq_bitwise fun x y => pos (PosNum.lor x y) <;>
   intros <;> (try cases_type* Bool) <;> rfl
#align num.lor_to_nat Num.castNum_or

@[simp, norm_cast]
theorem castNum_and : ∀ m n : Num, ↑(m &&& n) = (↑m &&& ↑n : ℕ) := by
  apply castNum_eq_bitwise PosNum.land <;> intros <;> (try cases_type* Bool) <;> rfl
#align num.land_to_nat Num.castNum_and

@[simp, norm_cast]
theorem castNum_ldiff : ∀ m n : Num, (ldiff m n : ℕ) = Nat.ldiff m n := by
  apply castNum_eq_bitwise PosNum.ldiff <;> intros <;> (try cases_type* Bool) <;> rfl
#align num.ldiff_to_nat Num.castNum_ldiff

@[simp, norm_cast]
theorem castNum_xor : ∀ m n : Num, ↑(m ^^^ n) = (↑m ^^^ ↑n : ℕ) := by
  apply castNum_eq_bitwise PosNum.lxor <;> intros <;> (try cases_type* Bool) <;> rfl
#align num.lxor_to_nat Num.castNum_ldiff

@[simp, norm_cast]
theorem castNum_shiftLeft (m : Num) (n : Nat) : ↑(m <<< n) = (m : ℕ) <<< (n : ℕ) := by
  cases m <;> dsimp only [← shiftl_eq_shiftLeft, shiftl]
  · symm
    apply Nat.zero_shiftLeft
  simp only [cast_pos]
  induction' n with n IH
  · rfl
  simp [PosNum.shiftl_succ_eq_bit0_shiftl, Nat.shiftLeft_succ, IH,
        Nat.bit0_val, pow_succ, ← mul_assoc, mul_comm,
        -shiftl_eq_shiftLeft, -PosNum.shiftl_eq_shiftLeft, shiftl]
#align num.shiftl_to_nat Num.castNum_shiftLeft

@[simp, norm_cast]

theorem castNum_shiftRight (m : Num) (n : Nat) : ↑(m >>> n) = (m : ℕ) >>> (n : ℕ)  := by
  cases' m with m <;> dsimp only [← shiftr_eq_shiftRight, shiftr];
  · symm
    apply Nat.zero_shiftRight
  induction' n with n IH generalizing m
  · cases m <;> rfl
  cases' m with m m <;> dsimp only [PosNum.shiftr, ← PosNum.shiftr_eq_shiftRight]
  · rw [Nat.shiftRight_eq_div_pow]
    symm
    apply Nat.div_eq_of_lt
    simp
  · trans
    apply IH
    change Nat.shiftRight m n = Nat.shiftRight (_root_.bit1 m) (n + 1)
    rw [add_comm n 1, @Nat.shiftRight_eq _ (1 + n), Nat.shiftRight_add]
    apply congr_arg fun x => Nat.shiftRight x n
    simp [Nat.shiftRight_succ, Nat.shiftRight_zero, ← Nat.div2_val]
  · trans
    apply IH
    change Nat.shiftRight m n = Nat.shiftRight (_root_.bit0 m) (n + 1)
    rw [add_comm n 1,  @Nat.shiftRight_eq _ (1 + n), Nat.shiftRight_add]
    apply congr_arg fun x => Nat.shiftRight x n
    simp [Nat.shiftRight_succ, Nat.shiftRight_zero, ← Nat.div2_val]
#align num.shiftr_to_nat Num.castNum_shiftRight

@[simp]
theorem castNum_testBit (m n) : testBit m n = Nat.testBit m n := by
  -- Porting note: `unfold` → `dsimp only`
  cases m with dsimp only [testBit]
  | zero =>
    rw [show (Num.zero : Nat) = 0 from rfl, Nat.zero_testBit]
  | pos m =>
    rw [cast_pos]
    induction' n with n IH generalizing m <;> cases' m with m m
        <;> dsimp only [PosNum.testBit, Nat.zero_eq]
    · rfl
    · rw [PosNum.cast_bit1, ← Nat.bit_true, Nat.testBit_bit_zero]
    · rw [PosNum.cast_bit0, ← Nat.bit_false, Nat.testBit_bit_zero]
    · rw [PosNum.cast_one', ← bit1_zero, ← Nat.bit_true, Nat.testBit_bit_succ, Nat.zero_testBit]
    · rw [PosNum.cast_bit1, ← Nat.bit_true, Nat.testBit_bit_succ, IH]
    · rw [PosNum.cast_bit0, ← Nat.bit_false, Nat.testBit_bit_succ, IH]
#align num.test_bit_to_nat Num.castNum_testBit

end Num

namespace ZNum

variable {α : Type*}

open PosNum

@[simp, norm_cast]
theorem cast_zero [Zero α] [One α] [Add α] [Neg α] : ((0 : ZNum) : α) = 0 :=
  rfl
#align znum.cast_zero ZNum.cast_zero

@[simp]
theorem cast_zero' [Zero α] [One α] [Add α] [Neg α] : (ZNum.zero : α) = 0 :=
  rfl
#align znum.cast_zero' ZNum.cast_zero'

@[simp, norm_cast]
theorem cast_one [Zero α] [One α] [Add α] [Neg α] : ((1 : ZNum) : α) = 1 :=
  rfl
#align znum.cast_one ZNum.cast_one

@[simp]
theorem cast_pos [Zero α] [One α] [Add α] [Neg α] (n : PosNum) : (pos n : α) = n :=
  rfl
#align znum.cast_pos ZNum.cast_pos

@[simp]
theorem cast_neg [Zero α] [One α] [Add α] [Neg α] (n : PosNum) : (neg n : α) = -n :=
  rfl
#align znum.cast_neg ZNum.cast_neg

@[simp, norm_cast]
theorem cast_zneg [AddGroup α] [One α] : ∀ n, ((-n : ZNum) : α) = -n
  | 0 => neg_zero.symm
  | pos _p => rfl
  | neg _p => (neg_neg _).symm
#align znum.cast_zneg ZNum.cast_zneg

theorem neg_zero : (-0 : ZNum) = 0 :=
  rfl
#align znum.neg_zero ZNum.neg_zero

theorem zneg_pos (n : PosNum) : -pos n = neg n :=
  rfl
#align znum.zneg_pos ZNum.zneg_pos

theorem zneg_neg (n : PosNum) : -neg n = pos n :=
  rfl
#align znum.zneg_neg ZNum.zneg_neg

theorem zneg_zneg (n : ZNum) : - -n = n := by cases n <;> rfl
#align znum.zneg_zneg ZNum.zneg_zneg

theorem zneg_bit1 (n : ZNum) : -n.bit1 = (-n).bitm1 := by cases n <;> rfl
#align znum.zneg_bit1 ZNum.zneg_bit1

theorem zneg_bitm1 (n : ZNum) : -n.bitm1 = (-n).bit1 := by cases n <;> rfl
#align znum.zneg_bitm1 ZNum.zneg_bitm1

theorem zneg_succ (n : ZNum) : -n.succ = (-n).pred := by
  cases n <;> try { rfl }; rw [succ, Num.zneg_toZNumNeg]; rfl
#align znum.zneg_succ ZNum.zneg_succ

theorem zneg_pred (n : ZNum) : -n.pred = (-n).succ := by
  rw [← zneg_zneg (succ (-n)), zneg_succ, zneg_zneg]
#align znum.zneg_pred ZNum.zneg_pred

@[simp]
theorem abs_to_nat : ∀ n, (abs n : ℕ) = Int.natAbs n
  | 0 => rfl
  | pos p => congr_arg Int.natAbs p.to_nat_to_int
  | neg p => show Int.natAbs ((p : ℕ) : ℤ) = Int.natAbs (-p) by rw [p.to_nat_to_int, Int.natAbs_neg]
#align znum.abs_to_nat ZNum.abs_to_nat

@[simp]
theorem abs_toZNum : ∀ n : Num, abs n.toZNum = n
  | 0 => rfl
  | Num.pos _p => rfl
#align znum.abs_to_znum ZNum.abs_toZNum

@[simp, norm_cast]
theorem cast_to_int [AddGroupWithOne α] : ∀ n : ZNum, ((n : ℤ) : α) = n
  | 0 => by rw [cast_zero, cast_zero, Int.cast_zero]
  | pos p => by rw [cast_pos, cast_pos, PosNum.cast_to_int]
  | neg p => by rw [cast_neg, cast_neg, Int.cast_neg, PosNum.cast_to_int]
#align znum.cast_to_int ZNum.cast_to_int

theorem bit0_of_bit0 : ∀ n : ZNum, bit0 n = n.bit0
  | 0 => rfl
  | pos a => congr_arg pos a.bit0_of_bit0
  | neg a => congr_arg neg a.bit0_of_bit0
#align znum.bit0_of_bit0 ZNum.bit0_of_bit0

theorem bit1_of_bit1 : ∀ n : ZNum, bit1 n = n.bit1
  | 0 => rfl
  | pos a => congr_arg pos a.bit1_of_bit1
  | neg a => show PosNum.sub' 1 (_root_.bit0 a) = _ by rw [PosNum.one_sub', a.bit0_of_bit0]; rfl
#align znum.bit1_of_bit1 ZNum.bit1_of_bit1

@[simp, norm_cast]
theorem cast_bit0 [AddGroupWithOne α] : ∀ n : ZNum, (n.bit0 : α) = bit0 (n : α)
  | 0 => (add_zero _).symm
  | pos p => by rw [ZNum.bit0, cast_pos, cast_pos]; rfl
  | neg p => by
    rw [ZNum.bit0, cast_neg, cast_neg, PosNum.cast_bit0, _root_.bit0, _root_.bit0, neg_add_rev]
#align znum.cast_bit0 ZNum.cast_bit0

@[simp, norm_cast]
theorem cast_bit1 [AddGroupWithOne α] : ∀ n : ZNum, (n.bit1 : α) = bit1 (n : α)
  | 0 => by simp [ZNum.bit1, _root_.bit1, _root_.bit0]
  | pos p => by rw [ZNum.bit1, cast_pos, cast_pos]; rfl
  | neg p => by
    rw [ZNum.bit1, cast_neg, cast_neg]
    cases' e : pred' p with a <;>
      have ep : p = _ := (succ'_pred' p).symm.trans (congr_arg Num.succ' e)
    · conv at ep => change p = 1
      subst p
      simp [_root_.bit1, _root_.bit0]
    -- Porting note: `rw [Num.succ']` yields a `match` pattern.
    · dsimp only [Num.succ'] at ep
      subst p
      have : (↑(-↑a : ℤ) : α) = -1 + ↑(-↑a + 1 : ℤ) := by simp [add_comm (- ↑a : ℤ) 1]
      simpa [_root_.bit1, _root_.bit0] using this
#align znum.cast_bit1 ZNum.cast_bit1

@[simp]
theorem cast_bitm1 [AddGroupWithOne α] (n : ZNum) : (n.bitm1 : α) = bit0 (n : α) - 1 := by
  conv =>
    lhs
    rw [← zneg_zneg n]
  rw [← zneg_bit1, cast_zneg, cast_bit1]
  have : ((-1 + n + n : ℤ) : α) = (n + n + -1 : ℤ) := by simp [add_comm, add_left_comm]
  simpa [_root_.bit1, _root_.bit0, sub_eq_add_neg] using this
#align znum.cast_bitm1 ZNum.cast_bitm1

theorem add_zero (n : ZNum) : n + 0 = n := by cases n <;> rfl
#align znum.add_zero ZNum.add_zero

theorem zero_add (n : ZNum) : 0 + n = n := by cases n <;> rfl
#align znum.zero_add ZNum.zero_add

theorem add_one : ∀ n : ZNum, n + 1 = succ n
  | 0 => rfl
  | pos p => congr_arg pos p.add_one
  | neg p => by cases p <;> rfl
#align znum.add_one ZNum.add_one

end ZNum

namespace PosNum

variable {α : Type*}

theorem cast_to_znum : ∀ n : PosNum, (n : ZNum) = ZNum.pos n
  | 1 => rfl
  | bit0 p => (ZNum.bit0_of_bit0 p).trans <| congr_arg _ (cast_to_znum p)
  | bit1 p => (ZNum.bit1_of_bit1 p).trans <| congr_arg _ (cast_to_znum p)
#align pos_num.cast_to_znum PosNum.cast_to_znum

theorem cast_sub' [AddGroupWithOne α] : ∀ m n : PosNum, (sub' m n : α) = m - n
  | a, 1 => by
    rw [sub'_one, Num.cast_toZNum, ← Num.cast_to_nat, pred'_to_nat, ← Nat.sub_one]
    simp [PosNum.cast_pos]
  | 1, b => by
    rw [one_sub', Num.cast_toZNumNeg, ← neg_sub, neg_inj, ← Num.cast_to_nat, pred'_to_nat,
        ← Nat.sub_one]
    simp [PosNum.cast_pos]
  | bit0 a, bit0 b => by
    rw [sub', ZNum.cast_bit0, cast_sub' a b]
    have : ((a + -b + (a + -b) : ℤ) : α) = a + a + (-b + -b) := by simp [add_left_comm]
    simpa [_root_.bit0, sub_eq_add_neg] using this
  | bit0 a, bit1 b => by
    rw [sub', ZNum.cast_bitm1, cast_sub' a b]
    have : ((-b + (a + (-b + -1)) : ℤ) : α) = (a + -1 + (-b + -b) : ℤ) := by
      simp [add_comm, add_left_comm]
    simpa [_root_.bit1, _root_.bit0, sub_eq_add_neg] using this
  | bit1 a, bit0 b => by
    rw [sub', ZNum.cast_bit1, cast_sub' a b]
    have : ((-b + (a + (-b + 1)) : ℤ) : α) = (a + 1 + (-b + -b) : ℤ) := by
      simp [add_comm, add_left_comm]
    simpa [_root_.bit1, _root_.bit0, sub_eq_add_neg] using this
  | bit1 a, bit1 b => by
    rw [sub', ZNum.cast_bit0, cast_sub' a b]
    have : ((-b + (a + -b) : ℤ) : α) = a + (-b + -b) := by simp [add_left_comm]
    simpa [_root_.bit1, _root_.bit0, sub_eq_add_neg] using this
#align pos_num.cast_sub' PosNum.cast_sub'

theorem to_nat_eq_succ_pred (n : PosNum) : (n : ℕ) = n.pred' + 1 := by
  rw [← Num.succ'_to_nat, n.succ'_pred']
#align pos_num.to_nat_eq_succ_pred PosNum.to_nat_eq_succ_pred

theorem to_int_eq_succ_pred (n : PosNum) : (n : ℤ) = (n.pred' : ℕ) + 1 := by
  rw [← n.to_nat_to_int, to_nat_eq_succ_pred]; rfl
#align pos_num.to_int_eq_succ_pred PosNum.to_int_eq_succ_pred

end PosNum

namespace Num

variable {α : Type*}

@[simp]
theorem cast_sub' [AddGroupWithOne α] : ∀ m n : Num, (sub' m n : α) = m - n
  | 0, 0 => (sub_zero _).symm
  | pos _a, 0 => (sub_zero _).symm
  | 0, pos _b => (zero_sub _).symm
  | pos _a, pos _b => PosNum.cast_sub' _ _
#align num.cast_sub' Num.cast_sub'

theorem toZNum_succ : ∀ n : Num, n.succ.toZNum = n.toZNum.succ
  | 0 => rfl
  | pos _n => rfl
#align num.to_znum_succ Num.toZNum_succ

theorem toZNumNeg_succ : ∀ n : Num, n.succ.toZNumNeg = n.toZNumNeg.pred
  | 0 => rfl
  | pos _n => rfl
#align num.to_znum_neg_succ Num.toZNumNeg_succ

@[simp]
theorem pred_succ : ∀ n : ZNum, n.pred.succ = n
  | 0 => rfl
  | ZNum.neg p => show toZNumNeg (pos p).succ'.pred' = _ by rw [PosNum.pred'_succ']; rfl
  | ZNum.pos p => by rw [ZNum.pred, ← toZNum_succ, Num.succ, PosNum.succ'_pred', toZNum]
#align num.pred_succ Num.pred_succ

-- Porting note: `erw [ZNum.ofInt', ZNum.ofInt']` yields `match` so
--               `change` & `dsimp` are required.
theorem succ_ofInt' : ∀ n, ZNum.ofInt' (n + 1) = ZNum.ofInt' n + 1
  | (n : ℕ) => by
    change ZNum.ofInt' (n + 1 : ℕ) = ZNum.ofInt' (n : ℕ) + 1
    dsimp only [ZNum.ofInt', ZNum.ofInt']
    rw [Num.ofNat'_succ, Num.add_one, toZNum_succ, ZNum.add_one]
  | -[0+1] => by
    change ZNum.ofInt' 0 = ZNum.ofInt' (-[0+1]) + 1
    dsimp only [ZNum.ofInt', ZNum.ofInt']
    rw [ofNat'_succ, ofNat'_zero]; rfl
  | -[(n + 1)+1] => by
    change ZNum.ofInt' -[n+1] = ZNum.ofInt' -[(n + 1)+1] + 1
    dsimp only [ZNum.ofInt', ZNum.ofInt']
    rw [@Num.ofNat'_succ (n + 1), Num.add_one, toZNumNeg_succ,
      @ofNat'_succ n, Num.add_one, ZNum.add_one, pred_succ]
#align num.succ_of_int' Num.succ_ofInt'

theorem ofInt'_toZNum : ∀ n : ℕ, toZNum n = ZNum.ofInt' n
  | 0 => rfl
  | n + 1 => by
    rw [Nat.cast_succ, Num.add_one, toZNum_succ, ofInt'_toZNum n, Nat.cast_succ, succ_ofInt',
      ZNum.add_one]
#align num.of_int'_to_znum Num.ofInt'_toZNum

theorem mem_ofZNum' : ∀ {m : Num} {n : ZNum}, m ∈ ofZNum' n ↔ n = toZNum m
  | 0, 0 => ⟨fun _ => rfl, fun _ => rfl⟩
  | pos m, 0 => ⟨nofun, nofun⟩
  | m, ZNum.pos p =>
    Option.some_inj.trans <| by cases m <;> constructor <;> intro h <;> try cases h <;> rfl
  | m, ZNum.neg p => ⟨nofun, fun h => by cases m <;> cases h⟩
#align num.mem_of_znum' Num.mem_ofZNum'

theorem ofZNum'_toNat : ∀ n : ZNum, (↑) <$> ofZNum' n = Int.toNat' n
  | 0 => rfl
  | ZNum.pos p => show _ = Int.toNat' p by rw [← PosNum.to_nat_to_int p]; rfl
  | ZNum.neg p =>
    (congr_arg fun x => Int.toNat' (-x)) <|
      show ((p.pred' + 1 : ℕ) : ℤ) = p by rw [← succ'_to_nat]; simp
#align num.of_znum'_to_nat Num.ofZNum'_toNat

@[simp]
theorem ofZNum_toNat : ∀ n : ZNum, (ofZNum n : ℕ) = Int.toNat n
  | 0 => rfl
  | ZNum.pos p => show _ = Int.toNat p by rw [← PosNum.to_nat_to_int p]; rfl
  | ZNum.neg p =>
    (congr_arg fun x => Int.toNat (-x)) <|
      show ((p.pred' + 1 : ℕ) : ℤ) = p by rw [← succ'_to_nat]; simp
#align num.of_znum_to_nat Num.ofZNum_toNat

@[simp]
theorem cast_ofZNum [AddGroupWithOne α] (n : ZNum) : (ofZNum n : α) = Int.toNat n := by
  rw [← cast_to_nat, ofZNum_toNat]
#align num.cast_of_znum Num.cast_ofZNum

@[simp, norm_cast]
theorem sub_to_nat (m n) : ((m - n : Num) : ℕ) = m - n :=
  show (ofZNum _ : ℕ) = _ by
    rw [ofZNum_toNat, cast_sub', ← to_nat_to_int, ← to_nat_to_int, Int.toNat_sub]
#align num.sub_to_nat Num.sub_to_nat

end Num

namespace ZNum

variable {α : Type*}

@[simp, norm_cast]
theorem cast_add [AddGroupWithOne α] : ∀ m n, ((m + n : ZNum) : α) = m + n
  | 0, a => by cases a <;> exact (_root_.zero_add _).symm
  | b, 0 => by cases b <;> exact (_root_.add_zero _).symm
  | pos a, pos b => PosNum.cast_add _ _
  | pos a, neg b => by simpa only [sub_eq_add_neg] using PosNum.cast_sub' (α := α) _ _
  | neg a, pos b =>
    have : (↑b + -↑a : α) = -↑a + ↑b := by
      rw [← PosNum.cast_to_int a, ← PosNum.cast_to_int b, ← Int.cast_neg, ← Int.cast_add (-a)]
      simp [add_comm]
    (PosNum.cast_sub' _ _).trans <| (sub_eq_add_neg _ _).trans this
  | neg a, neg b =>
    show -(↑(a + b) : α) = -a + -b by
      rw [PosNum.cast_add, neg_eq_iff_eq_neg, neg_add_rev, neg_neg, neg_neg,
          ← PosNum.cast_to_int a, ← PosNum.cast_to_int b, ← Int.cast_add, ← Int.cast_add, add_comm]
#align znum.cast_add ZNum.cast_add

@[simp]
theorem cast_succ [AddGroupWithOne α] (n) : ((succ n : ZNum) : α) = n + 1 := by
  rw [← add_one, cast_add, cast_one]
#align znum.cast_succ ZNum.cast_succ

@[simp, norm_cast]
theorem mul_to_int : ∀ m n, ((m * n : ZNum) : ℤ) = m * n
  | 0, a => by cases a <;> exact (zero_mul _).symm
  | b, 0 => by cases b <;> exact (mul_zero _).symm
  | pos a, pos b => PosNum.cast_mul a b
  | pos a, neg b => show -↑(a * b) = ↑a * -↑b by rw [PosNum.cast_mul, neg_mul_eq_mul_neg]
  | neg a, pos b => show -↑(a * b) = -↑a * ↑b by rw [PosNum.cast_mul, neg_mul_eq_neg_mul]
  | neg a, neg b => show ↑(a * b) = -↑a * -↑b by rw [PosNum.cast_mul, neg_mul_neg]
#align znum.mul_to_int ZNum.mul_to_int

theorem cast_mul [Ring α] (m n) : ((m * n : ZNum) : α) = m * n := by
  rw [← cast_to_int, mul_to_int, Int.cast_mul, cast_to_int, cast_to_int]
#align znum.cast_mul ZNum.cast_mul

theorem ofInt'_neg : ∀ n : ℤ, ofInt' (-n) = -ofInt' n
  | -[n+1] => show ofInt' (n + 1 : ℕ) = _ by simp only [ofInt', Num.zneg_toZNumNeg]
  | 0 => show Num.toZNum (Num.ofNat' 0) = -Num.toZNum (Num.ofNat' 0) by rw [Num.ofNat'_zero]; rfl
  | (n + 1 : ℕ) => show Num.toZNumNeg _ = -Num.toZNum _ by rw [Num.zneg_toZNum]
#align znum.of_int'_neg ZNum.ofInt'_neg

-- Porting note: `erw [ofInt']` yields `match` so `dsimp` is required.
theorem of_to_int' : ∀ n : ZNum, ZNum.ofInt' n = n
  | 0 => by dsimp [ofInt', cast_zero]; erw [Num.ofNat'_zero, Num.toZNum]
  | pos a => by rw [cast_pos, ← PosNum.cast_to_nat, ← Num.ofInt'_toZNum, PosNum.of_to_nat]; rfl
  | neg a => by
    rw [cast_neg, ofInt'_neg, ← PosNum.cast_to_nat, ← Num.ofInt'_toZNum, PosNum.of_to_nat]; rfl
#align znum.of_to_int' ZNum.of_to_int'

theorem to_int_inj {m n : ZNum} : (m : ℤ) = n ↔ m = n :=
  ⟨fun h => Function.LeftInverse.injective of_to_int' h, congr_arg _⟩
#align znum.to_int_inj ZNum.to_int_inj

theorem cmp_to_int : ∀ m n, (Ordering.casesOn (cmp m n) ((m : ℤ) < n) (m = n) ((n : ℤ) < m) : Prop)
  | 0, 0 => rfl
  | pos a, pos b => by
    have := PosNum.cmp_to_nat a b; revert this; dsimp [cmp]
    cases PosNum.cmp a b <;> dsimp <;> [simp; exact congr_arg pos; simp [GT.gt]]
  | neg a, neg b => by
    have := PosNum.cmp_to_nat b a; revert this; dsimp [cmp]
    cases PosNum.cmp b a <;> dsimp <;> [simp; simp (config := { contextual := true }); simp [GT.gt]]
  | pos a, 0 => PosNum.cast_pos _
  | pos a, neg b => lt_trans (neg_lt_zero.2 <| PosNum.cast_pos _) (PosNum.cast_pos _)
  | 0, neg b => neg_lt_zero.2 <| PosNum.cast_pos _
  | neg a, 0 => neg_lt_zero.2 <| PosNum.cast_pos _
  | neg a, pos b => lt_trans (neg_lt_zero.2 <| PosNum.cast_pos _) (PosNum.cast_pos _)
  | 0, pos b => PosNum.cast_pos _
#align znum.cmp_to_int ZNum.cmp_to_int

@[norm_cast]
theorem lt_to_int {m n : ZNum} : (m : ℤ) < n ↔ m < n :=
  show (m : ℤ) < n ↔ cmp m n = Ordering.lt from
    match cmp m n, cmp_to_int m n with
    | Ordering.lt, h => by simp only at h; simp [h]
    | Ordering.eq, h => by simp only at h; simp [h, lt_irrefl]
    | Ordering.gt, h => by simp [not_lt_of_gt h]
#align znum.lt_to_int ZNum.lt_to_int

theorem le_to_int {m n : ZNum} : (m : ℤ) ≤ n ↔ m ≤ n := by
  rw [← not_lt]; exact not_congr lt_to_int
#align znum.le_to_int ZNum.le_to_int

@[simp, norm_cast]
theorem cast_lt [LinearOrderedRing α] {m n : ZNum} : (m : α) < n ↔ m < n := by
  rw [← cast_to_int m, ← cast_to_int n, Int.cast_lt, lt_to_int]
#align znum.cast_lt ZNum.cast_lt

@[simp, norm_cast]
theorem cast_le [LinearOrderedRing α] {m n : ZNum} : (m : α) ≤ n ↔ m ≤ n := by
  rw [← not_lt]; exact not_congr cast_lt
#align znum.cast_le ZNum.cast_le

@[simp, norm_cast]
theorem cast_inj [LinearOrderedRing α] {m n : ZNum} : (m : α) = n ↔ m = n := by
  rw [← cast_to_int m, ← cast_to_int n, Int.cast_inj (α := α), to_int_inj]
#align znum.cast_inj ZNum.cast_inj

/-- This tactic tries to turn an (in)equality about `ZNum`s to one about `Int`s by rewriting.
```lean
example (n : ZNum) (m : ZNum) : n ≤ n + m * m := by
  transfer_rw
  exact le_add_of_nonneg_right (mul_self_nonneg _)
```
-/
scoped macro (name := transfer_rw) "transfer_rw" : tactic => `(tactic|
    (repeat first | rw [← to_int_inj] | rw [← lt_to_int] | rw [← le_to_int]
     repeat first | rw [cast_add] | rw [mul_to_int] | rw [cast_one] | rw [cast_zero]))

/--
This tactic tries to prove (in)equalities about `ZNum`s by transferring them to the `Int` world and
then trying to call `simp`.
```lean
example (n : ZNum) (m : ZNum) : n ≤ n + m * m := by
  transfer
  exact mul_self_nonneg _
```
-/
scoped macro (name := transfer) "transfer" : tactic => `(tactic|
    (intros; transfer_rw; try simp [add_comm, add_left_comm, mul_comm, mul_left_comm]))

instance linearOrder : LinearOrder ZNum where
  lt := (· < ·)
  lt_iff_le_not_le := by
    intro a b
    transfer_rw
    apply lt_iff_le_not_le
  le := (· ≤ ·)
  le_refl := by transfer
  le_trans := by
    intro a b c
    transfer_rw
    apply le_trans
  le_antisymm := by
    intro a b
    transfer_rw
    apply le_antisymm
  le_total := by
    intro a b
    transfer_rw
    apply le_total
  -- This is relying on an automatically generated instance name, generated in a `deriving` handler.
  -- See https://github.com/leanprover/lean4/issues/2343
  decidableEq := instDecidableEqZNum
  decidableLE := ZNum.decidableLE
  decidableLT := ZNum.decidableLT
#align znum.linear_order ZNum.linearOrder

instance addMonoid : AddMonoid ZNum where
  add := (· + ·)
  add_assoc := by transfer
  zero := 0
  zero_add := zero_add
  add_zero := add_zero
  nsmul := nsmulRec

instance addCommGroup : AddCommGroup ZNum :=
  { ZNum.addMonoid with
    add_comm := by transfer
    neg := Neg.neg
    zsmul := zsmulRec
    add_left_neg := by transfer }
#align znum.add_comm_group ZNum.addCommGroup

instance addMonoidWithOne : AddMonoidWithOne ZNum :=
  { ZNum.addMonoid with
    one := 1
    natCast := fun n => ZNum.ofInt' n
    natCast_zero := show (Num.ofNat' 0).toZNum = 0 by rw [Num.ofNat'_zero]; rfl
    natCast_succ := fun n =>
      show (Num.ofNat' (n + 1)).toZNum = (Num.ofNat' n).toZNum + 1 by
        rw [Num.ofNat'_succ, Num.add_one, Num.toZNum_succ, ZNum.add_one] }
#align znum.add_monoid_with_one ZNum.addMonoidWithOne

-- Porting note: These theorems should be declared out of the instance, otherwise timeouts.

private theorem mul_comm : ∀ (a b : ZNum), a * b = b * a := by transfer

private theorem add_le_add_left : ∀ (a b : ZNum), a ≤ b → ∀ (c : ZNum), c + a ≤ c + b := by
  intro a b h c
  revert h
  transfer_rw
  exact fun h => _root_.add_le_add_left h c

instance linearOrderedCommRing : LinearOrderedCommRing ZNum :=
  { ZNum.linearOrder, ZNum.addCommGroup, ZNum.addMonoidWithOne with
    mul := (· * ·)
    mul_assoc := by transfer
    zero_mul := by transfer
    mul_zero := by transfer
    one_mul := by transfer
    mul_one := by transfer
    left_distrib := by
      transfer
      simp [mul_add]
    right_distrib := by
      transfer
      simp [mul_add, _root_.mul_comm]
    mul_comm := mul_comm
    exists_pair_ne := ⟨0, 1, by decide⟩
    add_le_add_left := add_le_add_left
    mul_pos := fun a b =>
      show 0 < a → 0 < b → 0 < a * b by
        transfer_rw
        apply mul_pos
    zero_le_one := by decide }
#align znum.linear_ordered_comm_ring ZNum.linearOrderedCommRing

@[simp, norm_cast]
theorem cast_sub [Ring α] (m n) : ((m - n : ZNum) : α) = m - n := by simp [sub_eq_neg_add]
#align znum.cast_sub ZNum.cast_sub

@[norm_cast] -- @[simp] -- Porting note (#10618): simp can prove this
theorem neg_of_int : ∀ n, ((-n : ℤ) : ZNum) = -n
  | (n + 1 : ℕ) => rfl
  | 0 => by rw [Int.cast_neg]
  | -[n+1] => (zneg_zneg _).symm
#align znum.neg_of_int ZNum.neg_of_int

@[simp]
theorem ofInt'_eq : ∀ n : ℤ, ZNum.ofInt' n = n
  | (n : ℕ) => rfl
  | -[n+1] => by
    show Num.toZNumNeg (n + 1 : ℕ) = -(n + 1 : ℕ)
    rw [← neg_inj, neg_neg, Nat.cast_succ, Num.add_one, Num.zneg_toZNumNeg, Num.toZNum_succ,
      Nat.cast_succ, ZNum.add_one]
    rfl
#align znum.of_int'_eq ZNum.ofInt'_eq

@[simp]
theorem of_nat_toZNum (n : ℕ) : Num.toZNum n = n :=
  rfl
#align znum.of_nat_to_znum ZNum.of_nat_toZNum

-- Porting note: The priority should be `high`er than `cast_to_int`.
@[simp high, norm_cast]
theorem of_to_int (n : ZNum) : ((n : ℤ) : ZNum) = n := by rw [← ofInt'_eq, of_to_int']
#align znum.of_to_int ZNum.of_to_int

theorem to_of_int (n : ℤ) : ((n : ZNum) : ℤ) = n :=
  Int.inductionOn' n 0 (by simp) (by simp) (by simp)
#align znum.to_of_int ZNum.to_of_int

@[simp]
theorem of_nat_toZNumNeg (n : ℕ) : Num.toZNumNeg n = -n := by rw [← of_nat_toZNum, Num.zneg_toZNum]
#align znum.of_nat_to_znum_neg ZNum.of_nat_toZNumNeg

@[simp, norm_cast]
theorem of_intCast [AddGroupWithOne α] (n : ℤ) : ((n : ZNum) : α) = n := by
  rw [← cast_to_int, to_of_int]
#align znum.of_int_cast ZNum.of_intCast

@[simp, norm_cast]
theorem of_natCast [AddGroupWithOne α] (n : ℕ) : ((n : ZNum) : α) = n := by
  rw [← Int.cast_natCast, of_intCast, Int.cast_natCast]
#align znum.of_nat_cast ZNum.of_natCast

@[simp, norm_cast]
theorem dvd_to_int (m n : ZNum) : (m : ℤ) ∣ n ↔ m ∣ n :=
  ⟨fun ⟨k, e⟩ => ⟨k, by rw [← of_to_int n, e]; simp⟩, fun ⟨k, e⟩ => ⟨k, by simp [e]⟩⟩
#align znum.dvd_to_int ZNum.dvd_to_int

end ZNum

namespace PosNum

theorem divMod_to_nat_aux {n d : PosNum} {q r : Num} (h₁ : (r : ℕ) + d * _root_.bit0 (q : ℕ) = n)
    (h₂ : (r : ℕ) < 2 * d) :
    ((divModAux d q r).2 + d * (divModAux d q r).1 : ℕ) = ↑n ∧ ((divModAux d q r).2 : ℕ) < d := by
  unfold divModAux
  have : ∀ {r₂}, Num.ofZNum' (Num.sub' r (Num.pos d)) = some r₂ ↔ (r : ℕ) = r₂ + d := by
    intro r₂
    apply Num.mem_ofZNum'.trans
    rw [← ZNum.to_int_inj, Num.cast_toZNum, Num.cast_sub', sub_eq_iff_eq_add, ← Int.natCast_inj]
    simp
  cases' e : Num.ofZNum' (Num.sub' r (Num.pos d)) with r₂ <;> simp [divModAux]
  · refine' ⟨h₁, lt_of_not_ge fun h => _⟩
    cases' Nat.le.dest h with r₂ e'
    rw [← Num.to_of_nat r₂, add_comm] at e'
    cases e.symm.trans (this.2 e'.symm)
  · have := this.1 e
    constructor
    · rwa [_root_.bit1, add_comm _ 1, mul_add, mul_one, ← add_assoc, ← this]
    · rwa [this, two_mul, add_lt_add_iff_right] at h₂
#align pos_num.divmod_to_nat_aux PosNum.divMod_to_nat_aux

theorem divMod_to_nat (d n : PosNum) :
    (n / d : ℕ) = (divMod d n).1 ∧ (n % d : ℕ) = (divMod d n).2 := by
  rw [Nat.div_mod_unique (PosNum.cast_pos _)]
  induction' n with n IH n IH
  · exact
      divMod_to_nat_aux (by simp) (Nat.mul_le_mul_left 2 (PosNum.cast_pos d : (0 : ℕ) < d))
  · unfold divMod
    -- Porting note: `cases'` didn't rewrite at `this`, so `revert` & `intro` are required.
    revert IH; cases' divMod d n with q r; intro IH
    simp only [divMod] at IH ⊢
    apply divMod_to_nat_aux <;> simp
    · rw [_root_.bit1, _root_.bit1, add_right_comm, bit0_eq_two_mul (n : ℕ), ← IH.1, mul_add, ←
        bit0_eq_two_mul, mul_left_comm, ← bit0_eq_two_mul]
    · rw [← bit0_eq_two_mul]
      exact Nat.bit1_lt_bit0 IH.2
  · unfold divMod
    -- Porting note: `cases'` didn't rewrite at `this`, so `revert` & `intro` are required.
    revert IH; cases' divMod d n with q r; intro IH
    simp only [divMod] at IH ⊢
    apply divMod_to_nat_aux <;> simp
    · rw [bit0_eq_two_mul (n : ℕ), ← IH.1, mul_add, ← bit0_eq_two_mul, mul_left_comm, ←
        bit0_eq_two_mul]
    · rw [← bit0_eq_two_mul]
      exact Nat.bit0_lt IH.2
#align pos_num.divmod_to_nat PosNum.divMod_to_nat

@[simp]
theorem div'_to_nat (n d) : (div' n d : ℕ) = n / d :=
  (divMod_to_nat _ _).1.symm
#align pos_num.div'_to_nat PosNum.div'_to_nat

@[simp]
theorem mod'_to_nat (n d) : (mod' n d : ℕ) = n % d :=
  (divMod_to_nat _ _).2.symm
#align pos_num.mod'_to_nat PosNum.mod'_to_nat

end PosNum

namespace Num

@[simp]
protected theorem div_zero (n : Num) : n / 0 = 0 :=
  show n.div 0 = 0 by
    cases n
    · rfl
    · simp [Num.div]
#align num.div_zero Num.div_zero

@[simp, norm_cast]
theorem div_to_nat : ∀ n d, ((n / d : Num) : ℕ) = n / d
  | 0, 0 => by simp
  | 0, pos d => (Nat.zero_div _).symm
  | pos n, 0 => (Nat.div_zero _).symm
  | pos n, pos d => PosNum.div'_to_nat _ _
#align num.div_to_nat Num.div_to_nat

@[simp]
protected theorem mod_zero (n : Num) : n % 0 = n :=
  show n.mod 0 = n by
    cases n
    · rfl
    · simp [Num.mod]
#align num.mod_zero Num.mod_zero

@[simp, norm_cast]
theorem mod_to_nat : ∀ n d, ((n % d : Num) : ℕ) = n % d
  | 0, 0 => by simp
  | 0, pos d => (Nat.zero_mod _).symm
  | pos n, 0 => (Nat.mod_zero _).symm
  | pos n, pos d => PosNum.mod'_to_nat _ _
#align num.mod_to_nat Num.mod_to_nat

theorem gcd_to_nat_aux :
    ∀ {n} {a b : Num}, a ≤ b → (a * b).natSize ≤ n → (gcdAux n a b : ℕ) = Nat.gcd a b
  | 0, 0, b, _ab, _h => (Nat.gcd_zero_left _).symm
  | 0, pos a, 0, ab, _h => (not_lt_of_ge ab).elim rfl
  | 0, pos a, pos b, _ab, h => (not_lt_of_le h).elim <| PosNum.natSize_pos _
  | Nat.succ n, 0, b, _ab, _h => (Nat.gcd_zero_left _).symm
  | Nat.succ n, pos a, b, ab, h => by
    simp only [gcdAux, cast_pos]
    rw [Nat.gcd_rec, gcd_to_nat_aux, mod_to_nat]
    · rfl
    · rw [← le_to_nat, mod_to_nat]
      exact le_of_lt (Nat.mod_lt _ (PosNum.cast_pos _))
    rw [natSize_to_nat, mul_to_nat, Nat.size_le] at h ⊢
    rw [mod_to_nat, mul_comm]
    rw [pow_succ, ← Nat.mod_add_div b (pos a)] at h
    refine' lt_of_mul_lt_mul_right (lt_of_le_of_lt _ h) (Nat.zero_le 2)
    rw [mul_two, mul_add]
    refine'
      add_le_add_left
        (Nat.mul_le_mul_left _ (le_trans (le_of_lt (Nat.mod_lt _ (PosNum.cast_pos _))) _)) _
    suffices 1 ≤ _ by simpa using Nat.mul_le_mul_left (pos a) this
    rw [Nat.le_div_iff_mul_le a.cast_pos, one_mul]
    exact le_to_nat.2 ab
#align num.gcd_to_nat_aux Num.gcd_to_nat_aux

@[simp]
theorem gcd_to_nat : ∀ a b, (gcd a b : ℕ) = Nat.gcd a b := by
  have : ∀ a b : Num, (a * b).natSize ≤ a.natSize + b.natSize := by
    intros
    simp only [natSize_to_nat, cast_mul]
    rw [Nat.size_le, pow_add]
    exact mul_lt_mul'' (Nat.lt_size_self _) (Nat.lt_size_self _) (Nat.zero_le _) (Nat.zero_le _)
  intros
  unfold gcd
  split_ifs with h
  · exact gcd_to_nat_aux h (this _ _)
  · rw [Nat.gcd_comm]
    exact gcd_to_nat_aux (le_of_not_le h) (this _ _)
#align num.gcd_to_nat Num.gcd_to_nat

theorem dvd_iff_mod_eq_zero {m n : Num} : m ∣ n ↔ n % m = 0 := by
  rw [← dvd_to_nat, Nat.dvd_iff_mod_eq_zero, ← to_nat_inj, mod_to_nat]; rfl
#align num.dvd_iff_mod_eq_zero Num.dvd_iff_mod_eq_zero

instance decidableDvd : DecidableRel ((· ∣ ·) : Num → Num → Prop)
  | _a, _b => decidable_of_iff' _ dvd_iff_mod_eq_zero
#align num.decidable_dvd Num.decidableDvd

end Num

instance PosNum.decidableDvd : DecidableRel ((· ∣ ·) : PosNum → PosNum → Prop)
  | _a, _b => Num.decidableDvd _ _
#align pos_num.decidable_dvd PosNum.decidableDvd

namespace ZNum

@[simp]
protected theorem div_zero (n : ZNum) : n / 0 = 0 :=
  show n.div 0 = 0 by cases n <;> rfl
#align znum.div_zero ZNum.div_zero

@[simp, norm_cast]
theorem div_to_int : ∀ n d, ((n / d : ZNum) : ℤ) = n / d
  | 0, 0 => by simp [Int.ediv_zero]
  | 0, pos d => (Int.zero_ediv _).symm
  | 0, neg d => (Int.zero_ediv _).symm
  | pos n, 0 => (Int.ediv_zero _).symm
  | neg n, 0 => (Int.ediv_zero _).symm
  | pos n, pos d => (Num.cast_toZNum _).trans <| by rw [← Num.to_nat_to_int]; simp
  | pos n, neg d => (Num.cast_toZNumNeg _).trans <| by rw [← Num.to_nat_to_int]; simp
  | neg n, pos d =>
    show -_ = -_ / ↑d by
      rw [n.to_int_eq_succ_pred, d.to_int_eq_succ_pred, ← PosNum.to_nat_to_int, Num.succ'_to_nat,
        Num.div_to_nat]
      change -[n.pred' / ↑d+1] = -[n.pred' / (d.pred' + 1)+1]
      rw [d.to_nat_eq_succ_pred]
  | neg n, neg d =>
    show ↑(PosNum.pred' n / Num.pos d).succ' = -_ / -↑d by
      rw [n.to_int_eq_succ_pred, d.to_int_eq_succ_pred, ← PosNum.to_nat_to_int, Num.succ'_to_nat,
        Num.div_to_nat]
      change (Nat.succ (_ / d) : ℤ) = Nat.succ (n.pred' / (d.pred' + 1))
      rw [d.to_nat_eq_succ_pred]
#align znum.div_to_int ZNum.div_to_int

@[simp, norm_cast]
theorem mod_to_int : ∀ n d, ((n % d : ZNum) : ℤ) = n % d
  | 0, d => (Int.zero_emod _).symm
  | pos n, d =>
    (Num.cast_toZNum _).trans <| by
      rw [← Num.to_nat_to_int, cast_pos, Num.mod_to_nat, ← PosNum.to_nat_to_int, abs_to_nat]
      rfl
  | neg n, d =>
    (Num.cast_sub' _ _).trans <| by
      rw [← Num.to_nat_to_int, cast_neg, ← Num.to_nat_to_int, Num.succ_to_nat, Num.mod_to_nat,
          abs_to_nat, ← Int.subNatNat_eq_coe, n.to_int_eq_succ_pred]
      rfl
#align znum.mod_to_int ZNum.mod_to_int

@[simp]
theorem gcd_to_nat (a b) : (gcd a b : ℕ) = Int.gcd a b :=
  (Num.gcd_to_nat _ _).trans <| by simp only [abs_to_nat]; rfl
#align znum.gcd_to_nat ZNum.gcd_to_nat

theorem dvd_iff_mod_eq_zero {m n : ZNum} : m ∣ n ↔ n % m = 0 := by
  rw [← dvd_to_int, Int.dvd_iff_emod_eq_zero, ← to_int_inj, mod_to_int]; rfl
#align znum.dvd_iff_mod_eq_zero ZNum.dvd_iff_mod_eq_zero

instance decidableDvd : DecidableRel ((· ∣ ·) : ZNum → ZNum → Prop)
  | _a, _b => decidable_of_iff' _ dvd_iff_mod_eq_zero
#align znum.has_dvd.dvd.decidable_rel ZNum.decidableDvd

end ZNum

namespace Int

/-- Cast a `SNum` to the corresponding integer. -/
def ofSnum : SNum → ℤ :=
  SNum.rec' (fun a => cond a (-1) 0) fun a _p IH => cond a (bit1 IH) (bit0 IH)
#align int.of_snum Int.ofSnum

instance snumCoe : Coe SNum ℤ :=
  ⟨ofSnum⟩
#align int.snum_coe Int.snumCoe

end Int

instance SNum.lt : LT SNum :=
  ⟨fun a b => (a : ℤ) < b⟩
#align snum.has_lt SNum.lt

instance SNum.le : LE SNum :=
  ⟨fun a b => (a : ℤ) ≤ b⟩
#align snum.has_le SNum.le<|MERGE_RESOLUTION|>--- conflicted
+++ resolved
@@ -427,13 +427,10 @@
     { Num.addMonoid,
       Num.addMonoidWithOne with
       mul := (· * ·)
-<<<<<<< HEAD
       one := 1
       add := (· + ·)
       zero := 0
       ppow := @ppowRec Num ⟨(· * ·)⟩
-=======
->>>>>>> 5b96848c
       npow := @npowRec Num ⟨1⟩ ⟨(· * ·)⟩, .. } <;>
     try { intros; rfl } <;>
     transfer <;>
@@ -622,14 +619,9 @@
   refine'
     { mul := (· * ·)
       one := (1 : PosNum)
-<<<<<<< HEAD
       ppow := @ppowRec PosNum ⟨(· * ·)⟩
       npow := @npowRec PosNum ⟨1⟩ ⟨(· * ·)⟩ ,.. } <;>
   try { intros ; rfl } <;>
-=======
-      npow := @npowRec PosNum ⟨1⟩ ⟨(· * ·)⟩,.. } <;>
-  try { intros; rfl } <;>
->>>>>>> 5b96848c
   transfer
 #align pos_num.comm_monoid PosNum.commMonoid
 
