/-
Copyright (c) 2014 Microsoft Corporation. All rights reserved.
Released under Apache 2.0 license as described in the file LICENSE.
Authors: Mario Carneiro
-/
import Mathlib.Algebra.Order.Ring.Cast
import Mathlib.Data.Int.Cast.Lemmas
import Mathlib.Data.Nat.Bitwise
import Mathlib.Data.Nat.PSub
import Mathlib.Data.Nat.Size
import Mathlib.Data.Num.Bitwise

#align_import data.num.lemmas from "leanprover-community/mathlib"@"2196ab363eb097c008d4497125e0dde23fb36db2"

/-!
# Properties of the binary representation of integers
-/

/-
Porting note:
`bit0` and `bit1` are deprecated because it is mainly used to represent number literal in Lean3 but
not in Lean4 anymore. However, this file uses them for encoding numbers so this linter is
unnecessary.
-/
set_option linter.deprecated false

-- Porting note: Required for the notation `-[n+1]`.
open Int Function

attribute [local simp] add_assoc

namespace PosNum

variable {α : Type*}

@[simp, norm_cast]
theorem cast_one [One α] [Add α] : ((1 : PosNum) : α) = 1 :=
  rfl
#align pos_num.cast_one PosNum.cast_one

@[simp]
theorem cast_one' [One α] [Add α] : (PosNum.one : α) = 1 :=
  rfl
#align pos_num.cast_one' PosNum.cast_one'

@[simp, norm_cast]
theorem cast_bit0 [One α] [Add α] (n : PosNum) : (n.bit0 : α) = _root_.bit0 (n : α) :=
  rfl
#align pos_num.cast_bit0 PosNum.cast_bit0

@[simp, norm_cast]
theorem cast_bit1 [One α] [Add α] (n : PosNum) : (n.bit1 : α) = _root_.bit1 (n : α) :=
  rfl
#align pos_num.cast_bit1 PosNum.cast_bit1

@[simp, norm_cast]
theorem cast_to_nat [AddMonoidWithOne α] : ∀ n : PosNum, ((n : ℕ) : α) = n
  | 1 => Nat.cast_one
  | bit0 p => (Nat.cast_bit0 _).trans <| congr_arg _root_.bit0 p.cast_to_nat
  | bit1 p => (Nat.cast_bit1 _).trans <| congr_arg _root_.bit1 p.cast_to_nat
#align pos_num.cast_to_nat PosNum.cast_to_nat

@[norm_cast] -- @[simp] -- Porting note (#10618): simp can prove this
theorem to_nat_to_int (n : PosNum) : ((n : ℕ) : ℤ) = n :=
  cast_to_nat _
#align pos_num.to_nat_to_int PosNum.to_nat_to_int

@[simp, norm_cast]
theorem cast_to_int [AddGroupWithOne α] (n : PosNum) : ((n : ℤ) : α) = n := by
  rw [← to_nat_to_int, Int.cast_natCast, cast_to_nat]
#align pos_num.cast_to_int PosNum.cast_to_int

theorem succ_to_nat : ∀ n, (succ n : ℕ) = n + 1
  | 1 => rfl
  | bit0 p => rfl
  | bit1 p =>
    (congr_arg _root_.bit0 (succ_to_nat p)).trans <|
      show ↑p + 1 + ↑p + 1 = ↑p + ↑p + 1 + 1 by simp [add_left_comm]
#align pos_num.succ_to_nat PosNum.succ_to_nat

theorem one_add (n : PosNum) : 1 + n = succ n := by cases n <;> rfl
#align pos_num.one_add PosNum.one_add

theorem add_one (n : PosNum) : n + 1 = succ n := by cases n <;> rfl
#align pos_num.add_one PosNum.add_one

@[norm_cast]
theorem add_to_nat : ∀ m n, ((m + n : PosNum) : ℕ) = m + n
  | 1, b => by rw [one_add b, succ_to_nat, add_comm, cast_one]
  | a, 1 => by rw [add_one a, succ_to_nat, cast_one]
  | bit0 a, bit0 b => (congr_arg _root_.bit0 (add_to_nat a b)).trans <| add_add_add_comm _ _ _ _
  | bit0 a, bit1 b =>
    (congr_arg _root_.bit1 (add_to_nat a b)).trans <|
      show (a + b + (a + b) + 1 : ℕ) = a + a + (b + b + 1) by simp [add_left_comm]
  | bit1 a, bit0 b =>
    (congr_arg _root_.bit1 (add_to_nat a b)).trans <|
      show (a + b + (a + b) + 1 : ℕ) = a + a + 1 + (b + b) by simp [add_comm, add_left_comm]
  | bit1 a, bit1 b =>
    show (succ (a + b) + succ (a + b) : ℕ) = a + a + 1 + (b + b + 1) by
      rw [succ_to_nat, add_to_nat a b]; simp [add_left_comm]
#align pos_num.add_to_nat PosNum.add_to_nat

theorem add_succ : ∀ m n : PosNum, m + succ n = succ (m + n)
  | 1, b => by simp [one_add]
  | bit0 a, 1 => congr_arg bit0 (add_one a)
  | bit1 a, 1 => congr_arg bit1 (add_one a)
  | bit0 a, bit0 b => rfl
  | bit0 a, bit1 b => congr_arg bit0 (add_succ a b)
  | bit1 a, bit0 b => rfl
  | bit1 a, bit1 b => congr_arg bit1 (add_succ a b)
#align pos_num.add_succ PosNum.add_succ

theorem bit0_of_bit0 : ∀ n, _root_.bit0 n = bit0 n
  | 1 => rfl
  | bit0 p => congr_arg bit0 (bit0_of_bit0 p)
  | bit1 p => show bit0 (succ (_root_.bit0 p)) = _ by rw [bit0_of_bit0 p, succ]
#align pos_num.bit0_of_bit0 PosNum.bit0_of_bit0

theorem bit1_of_bit1 (n : PosNum) : _root_.bit1 n = bit1 n :=
  show _root_.bit0 n + 1 = bit1 n by rw [add_one, bit0_of_bit0, succ]
#align pos_num.bit1_of_bit1 PosNum.bit1_of_bit1

@[norm_cast]
theorem mul_to_nat (m) : ∀ n, ((m * n : PosNum) : ℕ) = m * n
  | 1 => (mul_one _).symm
  | bit0 p => show (↑(m * p) + ↑(m * p) : ℕ) = ↑m * (p + p) by rw [mul_to_nat m p, left_distrib]
  | bit1 p =>
    (add_to_nat (bit0 (m * p)) m).trans <|
      show (↑(m * p) + ↑(m * p) + ↑m : ℕ) = ↑m * (p + p) + m by rw [mul_to_nat m p, left_distrib]
#align pos_num.mul_to_nat PosNum.mul_to_nat

theorem to_nat_pos : ∀ n : PosNum, 0 < (n : ℕ)
  | 1 => Nat.zero_lt_one
  | bit0 p =>
    let h := to_nat_pos p
    add_pos h h
  | bit1 _p => Nat.succ_pos _
#align pos_num.to_nat_pos PosNum.to_nat_pos

theorem cmp_to_nat_lemma {m n : PosNum} : (m : ℕ) < n → (bit1 m : ℕ) < bit0 n :=
  show (m : ℕ) < n → (m + m + 1 + 1 : ℕ) ≤ n + n by
    intro h; rw [Nat.add_right_comm m m 1, add_assoc]; exact Nat.add_le_add h h
#align pos_num.cmp_to_nat_lemma PosNum.cmp_to_nat_lemma

theorem cmp_swap (m) : ∀ n, (cmp m n).swap = cmp n m := by
  induction' m with m IH m IH <;> intro n <;> cases' n with n n <;> unfold cmp <;>
    try { rfl } <;> rw [← IH] <;> cases cmp m n <;> rfl
#align pos_num.cmp_swap PosNum.cmp_swap

theorem cmp_to_nat : ∀ m n, (Ordering.casesOn (cmp m n) ((m : ℕ) < n) (m = n) ((n : ℕ) < m) : Prop)
  | 1, 1 => rfl
  | bit0 a, 1 =>
    let h : (1 : ℕ) ≤ a := to_nat_pos a
    Nat.add_le_add h h
  | bit1 a, 1 => Nat.succ_lt_succ <| to_nat_pos <| bit0 a
  | 1, bit0 b =>
    let h : (1 : ℕ) ≤ b := to_nat_pos b
    Nat.add_le_add h h
  | 1, bit1 b => Nat.succ_lt_succ <| to_nat_pos <| bit0 b
  | bit0 a, bit0 b => by
    dsimp [cmp]
    have := cmp_to_nat a b; revert this; cases cmp a b <;> dsimp <;> intro this
    · exact Nat.add_lt_add this this
    · rw [this]
    · exact Nat.add_lt_add this this
  | bit0 a, bit1 b => by
    dsimp [cmp]
    have := cmp_to_nat a b; revert this; cases cmp a b <;> dsimp <;> intro this
    · exact Nat.le_succ_of_le (Nat.add_lt_add this this)
    · rw [this]
      apply Nat.lt_succ_self
    · exact cmp_to_nat_lemma this
  | bit1 a, bit0 b => by
    dsimp [cmp]
    have := cmp_to_nat a b; revert this; cases cmp a b <;> dsimp <;> intro this
    · exact cmp_to_nat_lemma this
    · rw [this]
      apply Nat.lt_succ_self
    · exact Nat.le_succ_of_le (Nat.add_lt_add this this)
  | bit1 a, bit1 b => by
    dsimp [cmp]
    have := cmp_to_nat a b; revert this; cases cmp a b <;> dsimp <;> intro this
    · exact Nat.succ_lt_succ (Nat.add_lt_add this this)
    · rw [this]
    · exact Nat.succ_lt_succ (Nat.add_lt_add this this)
#align pos_num.cmp_to_nat PosNum.cmp_to_nat

@[norm_cast]
theorem lt_to_nat {m n : PosNum} : (m : ℕ) < n ↔ m < n :=
  show (m : ℕ) < n ↔ cmp m n = Ordering.lt from
    match cmp m n, cmp_to_nat m n with
    | Ordering.lt, h => by simp only at h; simp [h]
    | Ordering.eq, h => by simp only at h; simp [h, lt_irrefl]
    | Ordering.gt, h => by simp [not_lt_of_gt h]
#align pos_num.lt_to_nat PosNum.lt_to_nat

@[norm_cast]
theorem le_to_nat {m n : PosNum} : (m : ℕ) ≤ n ↔ m ≤ n := by
  rw [← not_lt]; exact not_congr lt_to_nat
#align pos_num.le_to_nat PosNum.le_to_nat

end PosNum

namespace Num

variable {α : Type*}

open PosNum

theorem add_zero (n : Num) : n + 0 = n := by cases n <;> rfl
#align num.add_zero Num.add_zero

theorem zero_add (n : Num) : 0 + n = n := by cases n <;> rfl
#align num.zero_add Num.zero_add

theorem add_one : ∀ n : Num, n + 1 = succ n
  | 0 => rfl
  | pos p => by cases p <;> rfl
#align num.add_one Num.add_one

theorem add_succ : ∀ m n : Num, m + succ n = succ (m + n)
  | 0, n => by simp [zero_add]
  | pos p, 0 => show pos (p + 1) = succ (pos p + 0) by rw [PosNum.add_one, add_zero, succ, succ']
  | pos p, pos q => congr_arg pos (PosNum.add_succ _ _)
#align num.add_succ Num.add_succ

theorem bit0_of_bit0 : ∀ n : Num, bit0 n = n.bit0
  | 0 => rfl
  | pos p => congr_arg pos p.bit0_of_bit0
#align num.bit0_of_bit0 Num.bit0_of_bit0

theorem bit1_of_bit1 : ∀ n : Num, bit1 n = n.bit1
  | 0 => rfl
  | pos p => congr_arg pos p.bit1_of_bit1
#align num.bit1_of_bit1 Num.bit1_of_bit1

@[simp]
theorem ofNat'_zero : Num.ofNat' 0 = 0 := by simp [Num.ofNat']
#align num.of_nat'_zero Num.ofNat'_zero

theorem ofNat'_bit (b n) : ofNat' (Nat.bit b n) = cond b Num.bit1 Num.bit0 (ofNat' n) :=
  Nat.binaryRec_eq rfl _ _
#align num.of_nat'_bit Num.ofNat'_bit

@[simp]
theorem ofNat'_one : Num.ofNat' 1 = 1 := by erw [ofNat'_bit true 0, cond, ofNat'_zero]; rfl
#align num.of_nat'_one Num.ofNat'_one

theorem bit1_succ : ∀ n : Num, n.bit1.succ = n.succ.bit0
  | 0 => rfl
  | pos _n => rfl
#align num.bit1_succ Num.bit1_succ

theorem ofNat'_succ : ∀ {n}, ofNat' (n + 1) = ofNat' n + 1 :=
  @(Nat.binaryRec (by simp [zero_add]) fun b n ih => by
    cases b
    · erw [ofNat'_bit true n, ofNat'_bit]
      simp only [← bit1_of_bit1, ← bit0_of_bit0, cond, _root_.bit1]
    -- Porting note: `cc` was not ported yet so `exact Nat.add_left_comm n 1 1` is used.
    · erw [show n.bit true + 1 = (n + 1).bit false by
        simpa [Nat.bit, _root_.bit1, _root_.bit0] using Nat.add_left_comm n 1 1,
        ofNat'_bit, ofNat'_bit, ih]
      simp only [cond, add_one, bit1_succ])
#align num.of_nat'_succ Num.ofNat'_succ

@[simp]
theorem add_ofNat' (m n) : Num.ofNat' (m + n) = Num.ofNat' m + Num.ofNat' n := by
  induction n
  · simp only [Nat.add_zero, ofNat'_zero, add_zero]
  · simp only [Nat.add_succ, Nat.add_zero, ofNat'_succ, add_one, add_succ, *]
#align num.add_of_nat' Num.add_ofNat'

@[simp, norm_cast]
theorem cast_zero [Zero α] [One α] [Add α] : ((0 : Num) : α) = 0 :=
  rfl
#align num.cast_zero Num.cast_zero

@[simp]
theorem cast_zero' [Zero α] [One α] [Add α] : (Num.zero : α) = 0 :=
  rfl
#align num.cast_zero' Num.cast_zero'

@[simp, norm_cast]
theorem cast_one [Zero α] [One α] [Add α] : ((1 : Num) : α) = 1 :=
  rfl
#align num.cast_one Num.cast_one

@[simp]
theorem cast_pos [Zero α] [One α] [Add α] (n : PosNum) : (Num.pos n : α) = n :=
  rfl
#align num.cast_pos Num.cast_pos

theorem succ'_to_nat : ∀ n, (succ' n : ℕ) = n + 1
  | 0 => (Nat.zero_add _).symm
  | pos _p => PosNum.succ_to_nat _
#align num.succ'_to_nat Num.succ'_to_nat

theorem succ_to_nat (n) : (succ n : ℕ) = n + 1 :=
  succ'_to_nat n
#align num.succ_to_nat Num.succ_to_nat

@[simp, norm_cast]
theorem cast_to_nat [AddMonoidWithOne α] : ∀ n : Num, ((n : ℕ) : α) = n
  | 0 => Nat.cast_zero
  | pos p => p.cast_to_nat
#align num.cast_to_nat Num.cast_to_nat

@[norm_cast]
theorem add_to_nat : ∀ m n, ((m + n : Num) : ℕ) = m + n
  | 0, 0 => rfl
  | 0, pos _q => (Nat.zero_add _).symm
  | pos _p, 0 => rfl
  | pos _p, pos _q => PosNum.add_to_nat _ _
#align num.add_to_nat Num.add_to_nat

@[norm_cast]
theorem mul_to_nat : ∀ m n, ((m * n : Num) : ℕ) = m * n
  | 0, 0 => rfl
  | 0, pos _q => (zero_mul _).symm
  | pos _p, 0 => rfl
  | pos _p, pos _q => PosNum.mul_to_nat _ _
#align num.mul_to_nat Num.mul_to_nat

theorem cmp_to_nat : ∀ m n, (Ordering.casesOn (cmp m n) ((m : ℕ) < n) (m = n) ((n : ℕ) < m) : Prop)
  | 0, 0 => rfl
  | 0, pos b => to_nat_pos _
  | pos a, 0 => to_nat_pos _
  | pos a, pos b => by
    have := PosNum.cmp_to_nat a b; revert this; dsimp [cmp]; cases PosNum.cmp a b
    exacts [id, congr_arg pos, id]
#align num.cmp_to_nat Num.cmp_to_nat

@[norm_cast]
theorem lt_to_nat {m n : Num} : (m : ℕ) < n ↔ m < n :=
  show (m : ℕ) < n ↔ cmp m n = Ordering.lt from
    match cmp m n, cmp_to_nat m n with
    | Ordering.lt, h => by simp only at h; simp [h]
    | Ordering.eq, h => by simp only at h; simp [h, lt_irrefl]
    | Ordering.gt, h => by simp [not_lt_of_gt h]
#align num.lt_to_nat Num.lt_to_nat

@[norm_cast]
theorem le_to_nat {m n : Num} : (m : ℕ) ≤ n ↔ m ≤ n := by
  rw [← not_lt]; exact not_congr lt_to_nat
#align num.le_to_nat Num.le_to_nat

end Num

namespace PosNum

@[simp]
theorem of_to_nat' : ∀ n : PosNum, Num.ofNat' (n : ℕ) = Num.pos n
  | 1 => by erw [@Num.ofNat'_bit true 0, Num.ofNat'_zero]; rfl
  | bit0 p => by erw [@Num.ofNat'_bit false, of_to_nat' p]; rfl
  | bit1 p => by erw [@Num.ofNat'_bit true, of_to_nat' p]; rfl
#align pos_num.of_to_nat' PosNum.of_to_nat'

end PosNum

namespace Num

@[simp, norm_cast]
theorem of_to_nat' : ∀ n : Num, Num.ofNat' (n : ℕ) = n
  | 0 => ofNat'_zero
  | pos p => p.of_to_nat'
#align num.of_to_nat' Num.of_to_nat'

lemma toNat_injective : Injective (castNum : Num → ℕ) := LeftInverse.injective of_to_nat'

@[norm_cast]
theorem to_nat_inj {m n : Num} : (m : ℕ) = n ↔ m = n := toNat_injective.eq_iff
#align num.to_nat_inj Num.to_nat_inj

/-- This tactic tries to turn an (in)equality about `Num`s to one about `Nat`s by rewriting.
```lean
example (n : Num) (m : Num) : n ≤ n + m := by
  transfer_rw
  exact Nat.le_add_right _ _
```
-/
scoped macro (name := transfer_rw) "transfer_rw" : tactic => `(tactic|
    (repeat first | rw [← to_nat_inj] | rw [← lt_to_nat] | rw [← le_to_nat]
     repeat first | rw [add_to_nat] | rw [mul_to_nat] | rw [cast_one] | rw [cast_zero]))

/--
This tactic tries to prove (in)equalities about `Num`s by transferring them to the `Nat` world and
then trying to call `simp`.
```lean
example (n : Num) (m : Num) : n ≤ n + m := by transfer
```
-/
scoped macro (name := transfer) "transfer" : tactic => `(tactic|
    (intros; transfer_rw; try simp))

instance addMonoid : AddMonoid Num where
  add := (· + ·)
  zero := 0
  zero_add := zero_add
  add_zero := add_zero
  add_assoc := by transfer
  nsmul := nsmulRec
#align num.add_monoid Num.addMonoid

instance addMonoidWithOne : AddMonoidWithOne Num :=
  { Num.addMonoid with
    natCast := Num.ofNat'
    one := 1
    natCast_zero := ofNat'_zero
    natCast_succ := fun _ => ofNat'_succ }
#align num.add_monoid_with_one Num.addMonoidWithOne

instance commSemiring : CommSemiring Num where
  __ := Num.addMonoid
  __ := Num.addMonoidWithOne
  mul := (· * ·)
  npow := @npowRec Num ⟨1⟩ ⟨(· * ·)⟩
  mul_zero _ := by rw [← to_nat_inj, mul_to_nat, cast_zero, mul_zero]
  zero_mul _ := by rw [← to_nat_inj, mul_to_nat, cast_zero, zero_mul]
  mul_one _ := by rw [← to_nat_inj, mul_to_nat, cast_one, mul_one]
  one_mul _ := by rw [← to_nat_inj, mul_to_nat, cast_one, one_mul]
  add_comm _ _ := by simp_rw [← to_nat_inj, add_to_nat, add_comm]
  mul_comm _ _ := by simp_rw [← to_nat_inj, mul_to_nat, mul_comm]
  mul_assoc _ _ _ := by simp_rw [← to_nat_inj, mul_to_nat, mul_assoc]
  left_distrib _ _ _ := by simp only [← to_nat_inj, mul_to_nat, add_to_nat, mul_add]
  right_distrib _ _ _ := by simp only [← to_nat_inj, mul_to_nat, add_to_nat, add_mul]
#align num.comm_semiring Num.commSemiring

instance orderedCancelAddCommMonoid : OrderedCancelAddCommMonoid Num where
  le := (· ≤ ·)
  lt := (· < ·)
  lt_iff_le_not_le a b := by simp only [← lt_to_nat, ← le_to_nat, lt_iff_le_not_le]
  le_refl := by transfer
  le_trans a b c := by transfer_rw; apply le_trans
  le_antisymm a b := by transfer_rw; apply le_antisymm
  add_le_add_left a b h c := by revert h; transfer_rw; exact fun h => add_le_add_left h c
  le_of_add_le_add_left a b c := by transfer_rw; apply le_of_add_le_add_left
#align num.ordered_cancel_add_comm_monoid Num.orderedCancelAddCommMonoid

instance linearOrderedSemiring : LinearOrderedSemiring Num :=
  { Num.commSemiring,
    Num.orderedCancelAddCommMonoid with
    le_total := by
      intro a b
      transfer_rw
      apply le_total
    zero_le_one := by decide
    mul_lt_mul_of_pos_left := by
      intro a b c
      transfer_rw
      apply mul_lt_mul_of_pos_left
    mul_lt_mul_of_pos_right := by
      intro a b c
      transfer_rw
      apply mul_lt_mul_of_pos_right
    decidableLT := Num.decidableLT
    decidableLE := Num.decidableLE
    -- This is relying on an automatically generated instance name,
    -- generated in a `deriving` handler.
    -- See https://github.com/leanprover/lean4/issues/2343
    decidableEq := instDecidableEqNum
    exists_pair_ne := ⟨0, 1, by decide⟩ }
#align num.linear_ordered_semiring Num.linearOrderedSemiring

@[norm_cast] -- @[simp] -- Porting note (#10618): simp can prove this
theorem add_of_nat (m n) : ((m + n : ℕ) : Num) = m + n :=
  add_ofNat' _ _
#align num.add_of_nat Num.add_of_nat

@[norm_cast]  -- @[simp] -- Porting note (#10618): simp can prove this
theorem to_nat_to_int (n : Num) : ((n : ℕ) : ℤ) = n :=
  cast_to_nat _
#align num.to_nat_to_int Num.to_nat_to_int

@[simp, norm_cast]
theorem cast_to_int {α} [AddGroupWithOne α] (n : Num) : ((n : ℤ) : α) = n := by
  rw [← to_nat_to_int, Int.cast_natCast, cast_to_nat]
#align num.cast_to_int Num.cast_to_int

theorem to_of_nat : ∀ n : ℕ, ((n : Num) : ℕ) = n
  | 0 => by rw [Nat.cast_zero, cast_zero]
  | n + 1 => by rw [Nat.cast_succ, add_one, succ_to_nat, to_of_nat n]
#align num.to_of_nat Num.to_of_nat

@[simp, norm_cast]
theorem of_natCast {α} [AddMonoidWithOne α] (n : ℕ) : ((n : Num) : α) = n := by
  rw [← cast_to_nat, to_of_nat]
#align num.of_nat_cast Num.of_natCast

@[deprecated (since := "2024-04-17")]
alias of_nat_cast := of_natCast

@[norm_cast] -- @[simp] -- Porting note (#10618): simp can prove this
theorem of_nat_inj {m n : ℕ} : (m : Num) = n ↔ m = n :=
  ⟨fun h => Function.LeftInverse.injective to_of_nat h, congr_arg _⟩
#align num.of_nat_inj Num.of_nat_inj

-- Porting note: The priority should be `high`er than `cast_to_nat`.
@[simp high, norm_cast]
theorem of_to_nat : ∀ n : Num, ((n : ℕ) : Num) = n :=
  of_to_nat'
#align num.of_to_nat Num.of_to_nat

@[norm_cast]
theorem dvd_to_nat (m n : Num) : (m : ℕ) ∣ n ↔ m ∣ n :=
  ⟨fun ⟨k, e⟩ => ⟨k, by rw [← of_to_nat n, e]; simp⟩, fun ⟨k, e⟩ => ⟨k, by simp [e, mul_to_nat]⟩⟩
#align num.dvd_to_nat Num.dvd_to_nat

end Num

namespace PosNum

variable {α : Type*}

open Num

-- Porting note: The priority should be `high`er than `cast_to_nat`.
@[simp high, norm_cast]
theorem of_to_nat : ∀ n : PosNum, ((n : ℕ) : Num) = Num.pos n :=
  of_to_nat'
#align pos_num.of_to_nat PosNum.of_to_nat

@[norm_cast]
theorem to_nat_inj {m n : PosNum} : (m : ℕ) = n ↔ m = n :=
  ⟨fun h => Num.pos.inj <| by rw [← PosNum.of_to_nat, ← PosNum.of_to_nat, h], congr_arg _⟩
#align pos_num.to_nat_inj PosNum.to_nat_inj

theorem pred'_to_nat : ∀ n, (pred' n : ℕ) = Nat.pred n
  | 1 => rfl
  | bit0 n =>
    have : Nat.succ ↑(pred' n) = ↑n := by
      rw [pred'_to_nat n, Nat.succ_pred_eq_of_pos (to_nat_pos n)]
    match (motive :=
        ∀ k : Num, Nat.succ ↑k = ↑n → ↑(Num.casesOn k 1 bit1 : PosNum) = Nat.pred (_root_.bit0 n))
      pred' n, this with
    | 0, (h : ((1 : Num) : ℕ) = n) => by rw [← to_nat_inj.1 h]; rfl
    | Num.pos p, (h : Nat.succ ↑p = n) => by rw [← h]; exact (Nat.succ_add p p).symm
  | bit1 n => rfl
#align pos_num.pred'_to_nat PosNum.pred'_to_nat

@[simp]
theorem pred'_succ' (n) : pred' (succ' n) = n :=
  Num.to_nat_inj.1 <| by rw [pred'_to_nat, succ'_to_nat, Nat.add_one, Nat.pred_succ]
#align pos_num.pred'_succ' PosNum.pred'_succ'

@[simp]
theorem succ'_pred' (n) : succ' (pred' n) = n :=
  to_nat_inj.1 <| by
    rw [succ'_to_nat, pred'_to_nat, Nat.add_one, Nat.succ_pred_eq_of_pos (to_nat_pos _)]
#align pos_num.succ'_pred' PosNum.succ'_pred'

instance dvd : Dvd PosNum :=
  ⟨fun m n => pos m ∣ pos n⟩
#align pos_num.has_dvd PosNum.dvd

@[norm_cast]
theorem dvd_to_nat {m n : PosNum} : (m : ℕ) ∣ n ↔ m ∣ n :=
  Num.dvd_to_nat (pos m) (pos n)
#align pos_num.dvd_to_nat PosNum.dvd_to_nat

theorem size_to_nat : ∀ n, (size n : ℕ) = Nat.size n
  | 1 => Nat.size_one.symm
  | bit0 n => by
    rw [size, succ_to_nat, size_to_nat n, cast_bit0, Nat.size_bit0 <| ne_of_gt <| to_nat_pos n]
  | bit1 n => by rw [size, succ_to_nat, size_to_nat n, cast_bit1, Nat.size_bit1]
#align pos_num.size_to_nat PosNum.size_to_nat

theorem size_eq_natSize : ∀ n, (size n : ℕ) = natSize n
  | 1 => rfl
  | bit0 n => by rw [size, succ_to_nat, natSize, size_eq_natSize n]
  | bit1 n => by rw [size, succ_to_nat, natSize, size_eq_natSize n]
#align pos_num.size_eq_nat_size PosNum.size_eq_natSize

theorem natSize_to_nat (n) : natSize n = Nat.size n := by rw [← size_eq_natSize, size_to_nat]
#align pos_num.nat_size_to_nat PosNum.natSize_to_nat

theorem natSize_pos (n) : 0 < natSize n := by cases n <;> apply Nat.succ_pos
#align pos_num.nat_size_pos PosNum.natSize_pos

/-- This tactic tries to turn an (in)equality about `PosNum`s to one about `Nat`s by rewriting.
```lean
example (n : PosNum) (m : PosNum) : n ≤ n + m := by
  transfer_rw
  exact Nat.le_add_right _ _
```
-/
scoped macro (name := transfer_rw) "transfer_rw" : tactic => `(tactic|
    (repeat first | rw [← to_nat_inj] | rw [← lt_to_nat] | rw [← le_to_nat]
     repeat first | rw [add_to_nat] | rw [mul_to_nat] | rw [cast_one] | rw [cast_zero]))

/--
This tactic tries to prove (in)equalities about `PosNum`s by transferring them to the `Nat` world
and then trying to call `simp`.
```lean
example (n : PosNum) (m : PosNum) : n ≤ n + m := by transfer
```
-/
scoped macro (name := transfer) "transfer" : tactic => `(tactic|
    (intros; transfer_rw; try simp [add_comm, add_left_comm, mul_comm, mul_left_comm]))

instance addCommSemigroup : AddCommSemigroup PosNum where
  add := (· + ·)
  add_assoc := by transfer
  add_comm := by transfer
#align pos_num.add_comm_semigroup PosNum.addCommSemigroup

instance commMonoid : CommMonoid PosNum where
  mul := (· * ·)
  one := (1 : PosNum)
  npow := @npowRec PosNum ⟨1⟩ ⟨(· * ·)⟩
  mul_assoc := by transfer
  one_mul := by transfer
  mul_one := by transfer
  mul_comm := by transfer
#align pos_num.comm_monoid PosNum.commMonoid

instance distrib : Distrib PosNum where
  add := (· + ·)
  mul := (· * ·)
  left_distrib := by transfer; simp [mul_add]
  right_distrib := by transfer; simp [mul_add, mul_comm]
#align pos_num.distrib PosNum.distrib

instance linearOrder : LinearOrder PosNum where
  lt := (· < ·)
  lt_iff_le_not_le := by
    intro a b
    transfer_rw
    apply lt_iff_le_not_le
  le := (· ≤ ·)
  le_refl := by transfer
  le_trans := by
    intro a b c
    transfer_rw
    apply le_trans
  le_antisymm := by
    intro a b
    transfer_rw
    apply le_antisymm
  le_total := by
    intro a b
    transfer_rw
    apply le_total
  decidableLT := by infer_instance
  decidableLE := by infer_instance
  decidableEq := by infer_instance
#align pos_num.linear_order PosNum.linearOrder

@[simp]
theorem cast_to_num (n : PosNum) : ↑n = Num.pos n := by rw [← cast_to_nat, ← of_to_nat n]
#align pos_num.cast_to_num PosNum.cast_to_num

@[simp, norm_cast]
theorem bit_to_nat (b n) : (bit b n : ℕ) = Nat.bit b n := by cases b <;> rfl
#align pos_num.bit_to_nat PosNum.bit_to_nat

@[simp, norm_cast]
theorem cast_add [AddMonoidWithOne α] (m n) : ((m + n : PosNum) : α) = m + n := by
  rw [← cast_to_nat, add_to_nat, Nat.cast_add, cast_to_nat, cast_to_nat]
#align pos_num.cast_add PosNum.cast_add

@[simp 500, norm_cast]
theorem cast_succ [AddMonoidWithOne α] (n : PosNum) : (succ n : α) = n + 1 := by
  rw [← add_one, cast_add, cast_one]
#align pos_num.cast_succ PosNum.cast_succ

@[simp, norm_cast]
theorem cast_inj [AddMonoidWithOne α] [CharZero α] {m n : PosNum} : (m : α) = n ↔ m = n := by
  rw [← cast_to_nat m, ← cast_to_nat n, Nat.cast_inj, to_nat_inj]
#align pos_num.cast_inj PosNum.cast_inj

@[simp]
theorem one_le_cast [LinearOrderedSemiring α] (n : PosNum) : (1 : α) ≤ n := by
  rw [← cast_to_nat, ← Nat.cast_one, Nat.cast_le (α := α)]; apply to_nat_pos
#align pos_num.one_le_cast PosNum.one_le_cast

@[simp]
theorem cast_pos [LinearOrderedSemiring α] (n : PosNum) : 0 < (n : α) :=
  lt_of_lt_of_le zero_lt_one (one_le_cast n)
#align pos_num.cast_pos PosNum.cast_pos

@[simp, norm_cast]
theorem cast_mul [Semiring α] (m n) : ((m * n : PosNum) : α) = m * n := by
  rw [← cast_to_nat, mul_to_nat, Nat.cast_mul, cast_to_nat, cast_to_nat]
#align pos_num.cast_mul PosNum.cast_mul

@[simp]
theorem cmp_eq (m n) : cmp m n = Ordering.eq ↔ m = n := by
  have := cmp_to_nat m n
  -- Porting note: `cases` didn't rewrite at `this`, so `revert` & `intro` are required.
  revert this; cases cmp m n <;> intro this <;> simp at this ⊢ <;> try { exact this } <;>
    simp [show m ≠ n from fun e => by rw [e] at this;exact lt_irrefl _ this]
#align pos_num.cmp_eq PosNum.cmp_eq

@[simp, norm_cast]
theorem cast_lt [LinearOrderedSemiring α] {m n : PosNum} : (m : α) < n ↔ m < n := by
  rw [← cast_to_nat m, ← cast_to_nat n, Nat.cast_lt (α := α), lt_to_nat]
#align pos_num.cast_lt PosNum.cast_lt

@[simp, norm_cast]
theorem cast_le [LinearOrderedSemiring α] {m n : PosNum} : (m : α) ≤ n ↔ m ≤ n := by
  rw [← not_lt]; exact not_congr cast_lt
#align pos_num.cast_le PosNum.cast_le

end PosNum

namespace Num

variable {α : Type*}

open PosNum

theorem bit_to_nat (b n) : (bit b n : ℕ) = Nat.bit b n := by cases b <;> cases n <;> rfl
#align num.bit_to_nat Num.bit_to_nat

theorem cast_succ' [AddMonoidWithOne α] (n) : (succ' n : α) = n + 1 := by
  rw [← PosNum.cast_to_nat, succ'_to_nat, Nat.cast_add_one, cast_to_nat]
#align num.cast_succ' Num.cast_succ'

theorem cast_succ [AddMonoidWithOne α] (n) : (succ n : α) = n + 1 :=
  cast_succ' n
#align num.cast_succ Num.cast_succ

@[simp, norm_cast]
theorem cast_add [Semiring α] (m n) : ((m + n : Num) : α) = m + n := by
  rw [← cast_to_nat, add_to_nat, Nat.cast_add, cast_to_nat, cast_to_nat]
#align num.cast_add Num.cast_add

@[simp, norm_cast]
theorem cast_bit0 [Semiring α] (n : Num) : (n.bit0 : α) = _root_.bit0 (n : α) := by
  rw [← bit0_of_bit0, _root_.bit0, cast_add]; rfl
#align num.cast_bit0 Num.cast_bit0

@[simp, norm_cast]
theorem cast_bit1 [Semiring α] (n : Num) : (n.bit1 : α) = _root_.bit1 (n : α) := by
  rw [← bit1_of_bit1, _root_.bit1, bit0_of_bit0, cast_add, cast_bit0]; rfl
#align num.cast_bit1 Num.cast_bit1

@[simp, norm_cast]
theorem cast_mul [Semiring α] : ∀ m n, ((m * n : Num) : α) = m * n
  | 0, 0 => (zero_mul _).symm
  | 0, pos _q => (zero_mul _).symm
  | pos _p, 0 => (mul_zero _).symm
  | pos _p, pos _q => PosNum.cast_mul _ _
#align num.cast_mul Num.cast_mul

theorem size_to_nat : ∀ n, (size n : ℕ) = Nat.size n
  | 0 => Nat.size_zero.symm
  | pos p => p.size_to_nat
#align num.size_to_nat Num.size_to_nat

theorem size_eq_natSize : ∀ n, (size n : ℕ) = natSize n
  | 0 => rfl
  | pos p => p.size_eq_natSize
#align num.size_eq_nat_size Num.size_eq_natSize

theorem natSize_to_nat (n) : natSize n = Nat.size n := by rw [← size_eq_natSize, size_to_nat]
#align num.nat_size_to_nat Num.natSize_to_nat

@[simp 999]
theorem ofNat'_eq : ∀ n, Num.ofNat' n = n :=
  Nat.binaryRec (by simp) fun b n IH => by
    rw [ofNat'] at IH ⊢
    rw [Nat.binaryRec_eq, IH]
    -- Porting note: `Nat.cast_bit0` & `Nat.cast_bit1` are not `simp` theorems anymore.
    · cases b <;> simp [Nat.bit, bit0_of_bit0, bit1_of_bit1, Nat.cast_bit0, Nat.cast_bit1]
    · rfl
#align num.of_nat'_eq Num.ofNat'_eq

theorem zneg_toZNum (n : Num) : -n.toZNum = n.toZNumNeg := by cases n <;> rfl
#align num.zneg_to_znum Num.zneg_toZNum

theorem zneg_toZNumNeg (n : Num) : -n.toZNumNeg = n.toZNum := by cases n <;> rfl
#align num.zneg_to_znum_neg Num.zneg_toZNumNeg

theorem toZNum_inj {m n : Num} : m.toZNum = n.toZNum ↔ m = n :=
  ⟨fun h => by cases m <;> cases n <;> cases h <;> rfl, congr_arg _⟩
#align num.to_znum_inj Num.toZNum_inj


@[simp]
theorem cast_toZNum [Zero α] [One α] [Add α] [Neg α] : ∀ n : Num, (n.toZNum : α) = n
  | 0 => rfl
  | Num.pos _p => rfl
#align num.cast_to_znum Num.cast_toZNum

@[simp]
theorem cast_toZNumNeg [AddGroup α] [One α] : ∀ n : Num, (n.toZNumNeg : α) = -n
  | 0 => neg_zero.symm
  | Num.pos _p => rfl
#align num.cast_to_znum_neg Num.cast_toZNumNeg

@[simp]
theorem add_toZNum (m n : Num) : Num.toZNum (m + n) = m.toZNum + n.toZNum := by
  cases m <;> cases n <;> rfl
#align num.add_to_znum Num.add_toZNum

end Num

namespace PosNum

open Num

theorem pred_to_nat {n : PosNum} (h : 1 < n) : (pred n : ℕ) = Nat.pred n := by
  unfold pred
  cases e : pred' n
  · have : (1 : ℕ) ≤ Nat.pred n := Nat.pred_le_pred ((@cast_lt ℕ _ _ _).2 h)
    rw [← pred'_to_nat, e] at this
    exact absurd this (by decide)
  · rw [← pred'_to_nat, e]
    rfl
#align pos_num.pred_to_nat PosNum.pred_to_nat

theorem sub'_one (a : PosNum) : sub' a 1 = (pred' a).toZNum := by cases a <;> rfl
#align pos_num.sub'_one PosNum.sub'_one

theorem one_sub' (a : PosNum) : sub' 1 a = (pred' a).toZNumNeg := by cases a <;> rfl
#align pos_num.one_sub' PosNum.one_sub'

theorem lt_iff_cmp {m n} : m < n ↔ cmp m n = Ordering.lt :=
  Iff.rfl
#align pos_num.lt_iff_cmp PosNum.lt_iff_cmp

theorem le_iff_cmp {m n} : m ≤ n ↔ cmp m n ≠ Ordering.gt :=
  not_congr <| lt_iff_cmp.trans <| by rw [← cmp_swap]; cases cmp m n <;> decide
#align pos_num.le_iff_cmp PosNum.le_iff_cmp

end PosNum

namespace Num

variable {α : Type*}

open PosNum

theorem pred_to_nat : ∀ n : Num, (pred n : ℕ) = Nat.pred n
  | 0 => rfl
  | pos p => by rw [pred, PosNum.pred'_to_nat]; rfl
#align num.pred_to_nat Num.pred_to_nat

theorem ppred_to_nat : ∀ n : Num, (↑) <$> ppred n = Nat.ppred n
  | 0 => rfl
  | pos p => by
    rw [ppred, Option.map_some, Nat.ppred_eq_some.2]
    rw [PosNum.pred'_to_nat, Nat.succ_pred_eq_of_pos (PosNum.to_nat_pos _)]
    rfl
#align num.ppred_to_nat Num.ppred_to_nat

theorem cmp_swap (m n) : (cmp m n).swap = cmp n m := by
  cases m <;> cases n <;> try { rfl }; apply PosNum.cmp_swap
#align num.cmp_swap Num.cmp_swap

theorem cmp_eq (m n) : cmp m n = Ordering.eq ↔ m = n := by
  have := cmp_to_nat m n
  -- Porting note: `cases` didn't rewrite at `this`, so `revert` & `intro` are required.
  revert this; cases cmp m n <;> intro this <;> simp at this ⊢ <;> try { exact this } <;>
    simp [show m ≠ n from fun e => by rw [e] at this; exact lt_irrefl _ this]
#align num.cmp_eq Num.cmp_eq

@[simp, norm_cast]
theorem cast_lt [LinearOrderedSemiring α] {m n : Num} : (m : α) < n ↔ m < n := by
  rw [← cast_to_nat m, ← cast_to_nat n, Nat.cast_lt (α := α), lt_to_nat]
#align num.cast_lt Num.cast_lt

@[simp, norm_cast]
theorem cast_le [LinearOrderedSemiring α] {m n : Num} : (m : α) ≤ n ↔ m ≤ n := by
  rw [← not_lt]; exact not_congr cast_lt
#align num.cast_le Num.cast_le

@[simp, norm_cast]
theorem cast_inj [LinearOrderedSemiring α] {m n : Num} : (m : α) = n ↔ m = n := by
  rw [← cast_to_nat m, ← cast_to_nat n, Nat.cast_inj, to_nat_inj]
#align num.cast_inj Num.cast_inj

theorem lt_iff_cmp {m n} : m < n ↔ cmp m n = Ordering.lt :=
  Iff.rfl
#align num.lt_iff_cmp Num.lt_iff_cmp

theorem le_iff_cmp {m n} : m ≤ n ↔ cmp m n ≠ Ordering.gt :=
  not_congr <| lt_iff_cmp.trans <| by rw [← cmp_swap]; cases cmp m n <;> decide
#align num.le_iff_cmp Num.le_iff_cmp

theorem castNum_eq_bitwise {f : Num → Num → Num} {g : Bool → Bool → Bool}
    (p : PosNum → PosNum → Num)
    (gff : g false false = false) (f00 : f 0 0 = 0)
    (f0n : ∀ n, f 0 (pos n) = cond (g false true) (pos n) 0)
    (fn0 : ∀ n, f (pos n) 0 = cond (g true false) (pos n) 0)
    (fnn : ∀ m n, f (pos m) (pos n) = p m n) (p11 : p 1 1 = cond (g true true) 1 0)
    (p1b : ∀ b n, p 1 (PosNum.bit b n) = bit (g true b) (cond (g false true) (pos n) 0))
    (pb1 : ∀ a m, p (PosNum.bit a m) 1 = bit (g a true) (cond (g true false) (pos m) 0))
    (pbb : ∀ a b m n, p (PosNum.bit a m) (PosNum.bit b n) = bit (g a b) (p m n)) :
    ∀ m n : Num, (f m n : ℕ) = Nat.bitwise g m n := by
  intros m n
  cases' m with m <;> cases' n with n <;>
      try simp only [show zero = 0 from rfl, show ((0 : Num) : ℕ) = 0 from rfl]
  · rw [f00, Nat.bitwise_zero]; rfl
  · rw [f0n, Nat.bitwise_zero_left]
    cases g false true <;> rfl
  · rw [fn0, Nat.bitwise_zero_right]
    cases g true false <;> rfl
  · rw [fnn]
    have : ∀ (b) (n : PosNum), (cond b (↑n) 0 : ℕ) = ↑(cond b (pos n) 0 : Num) := by
      intros b _; cases b <;> rfl
    induction' m with m IH m IH generalizing n <;> cases' n with n n
    any_goals simp only [show one = 1 from rfl, show pos 1 = 1 from rfl,
      show PosNum.bit0 = PosNum.bit false from rfl, show PosNum.bit1 = PosNum.bit true from rfl,
      show ((1 : Num) : ℕ) = Nat.bit true 0 from rfl]
    all_goals
      repeat
        rw [show ∀ b n, (pos (PosNum.bit b n) : ℕ) = Nat.bit b ↑n by
          intros b _; cases b <;> rfl]
      rw [Nat.bitwise_bit gff]
    any_goals rw [Nat.bitwise_zero, p11]; cases g true true <;> rfl
    any_goals rw [Nat.bitwise_zero_left, ← Bool.cond_eq_ite, this, ← bit_to_nat, p1b]
    any_goals rw [Nat.bitwise_zero_right, ← Bool.cond_eq_ite, this, ← bit_to_nat, pb1]
    all_goals
      rw [← show ∀ n : PosNum, ↑(p m n) = Nat.bitwise g ↑m ↑n from IH]
      rw [← bit_to_nat, pbb]
#align num.bitwise_to_nat Num.castNum_eq_bitwise

@[simp, norm_cast]
theorem castNum_or : ∀ m n : Num, ↑(m ||| n) = (↑m ||| ↑n : ℕ) := by
  -- Porting note: A name of an implicit local hypothesis is not available so
  --               `cases_type*` is used.
  apply castNum_eq_bitwise fun x y => pos (PosNum.lor x y) <;>
   intros <;> (try cases_type* Bool) <;> rfl
#align num.lor_to_nat Num.castNum_or

@[simp, norm_cast]
theorem castNum_and : ∀ m n : Num, ↑(m &&& n) = (↑m &&& ↑n : ℕ) := by
  apply castNum_eq_bitwise PosNum.land <;> intros <;> (try cases_type* Bool) <;> rfl
#align num.land_to_nat Num.castNum_and

@[simp, norm_cast]
theorem castNum_ldiff : ∀ m n : Num, (ldiff m n : ℕ) = Nat.ldiff m n := by
  apply castNum_eq_bitwise PosNum.ldiff <;> intros <;> (try cases_type* Bool) <;> rfl
#align num.ldiff_to_nat Num.castNum_ldiff

@[simp, norm_cast]
theorem castNum_xor : ∀ m n : Num, ↑(m ^^^ n) = (↑m ^^^ ↑n : ℕ) := by
  apply castNum_eq_bitwise PosNum.lxor <;> intros <;> (try cases_type* Bool) <;> rfl
#align num.lxor_to_nat Num.castNum_ldiff

@[simp, norm_cast]
theorem castNum_shiftLeft (m : Num) (n : Nat) : ↑(m <<< n) = (m : ℕ) <<< (n : ℕ) := by
  cases m <;> dsimp only [← shiftl_eq_shiftLeft, shiftl]
  · symm
    apply Nat.zero_shiftLeft
  simp only [cast_pos]
  induction' n with n IH
  · rfl
  simp [PosNum.shiftl_succ_eq_bit0_shiftl, Nat.shiftLeft_succ, IH,
        Nat.bit0_val, pow_succ, ← mul_assoc, mul_comm,
        -shiftl_eq_shiftLeft, -PosNum.shiftl_eq_shiftLeft, shiftl]
#align num.shiftl_to_nat Num.castNum_shiftLeft

@[simp, norm_cast]

theorem castNum_shiftRight (m : Num) (n : Nat) : ↑(m >>> n) = (m : ℕ) >>> (n : ℕ)  := by
  cases' m with m <;> dsimp only [← shiftr_eq_shiftRight, shiftr];
  · symm
    apply Nat.zero_shiftRight
  induction' n with n IH generalizing m
  · cases m <;> rfl
  cases' m with m m <;> dsimp only [PosNum.shiftr, ← PosNum.shiftr_eq_shiftRight]
  · rw [Nat.shiftRight_eq_div_pow]
    symm
    apply Nat.div_eq_of_lt
    simp
  · trans
    · apply IH
    change Nat.shiftRight m n = Nat.shiftRight (_root_.bit1 m) (n + 1)
    rw [add_comm n 1, @Nat.shiftRight_eq _ (1 + n), Nat.shiftRight_add]
    apply congr_arg fun x => Nat.shiftRight x n
    simp [Nat.shiftRight_succ, Nat.shiftRight_zero, ← Nat.div2_val]
  · trans
    · apply IH
    change Nat.shiftRight m n = Nat.shiftRight (_root_.bit0 m) (n + 1)
    rw [add_comm n 1,  @Nat.shiftRight_eq _ (1 + n), Nat.shiftRight_add]
    apply congr_arg fun x => Nat.shiftRight x n
    simp [Nat.shiftRight_succ, Nat.shiftRight_zero, ← Nat.div2_val]
#align num.shiftr_to_nat Num.castNum_shiftRight

@[simp]
theorem castNum_testBit (m n) : testBit m n = Nat.testBit m n := by
  -- Porting note: `unfold` → `dsimp only`
  cases m with dsimp only [testBit]
  | zero =>
    rw [show (Num.zero : Nat) = 0 from rfl, Nat.zero_testBit]
  | pos m =>
    rw [cast_pos]
    induction' n with n IH generalizing m <;> cases' m with m m
        <;> dsimp only [PosNum.testBit, Nat.zero_eq]
    · rfl
    · rw [PosNum.cast_bit1, ← Nat.bit_true, Nat.testBit_bit_zero]
    · rw [PosNum.cast_bit0, ← Nat.bit_false, Nat.testBit_bit_zero]
    · simp
    · rw [PosNum.cast_bit1, ← Nat.bit_true, Nat.testBit_bit_succ, IH]
    · rw [PosNum.cast_bit0, ← Nat.bit_false, Nat.testBit_bit_succ, IH]
#align num.test_bit_to_nat Num.castNum_testBit

end Num

namespace ZNum

variable {α : Type*}

open PosNum

@[simp, norm_cast]
theorem cast_zero [Zero α] [One α] [Add α] [Neg α] : ((0 : ZNum) : α) = 0 :=
  rfl
#align znum.cast_zero ZNum.cast_zero

@[simp]
theorem cast_zero' [Zero α] [One α] [Add α] [Neg α] : (ZNum.zero : α) = 0 :=
  rfl
#align znum.cast_zero' ZNum.cast_zero'

@[simp, norm_cast]
theorem cast_one [Zero α] [One α] [Add α] [Neg α] : ((1 : ZNum) : α) = 1 :=
  rfl
#align znum.cast_one ZNum.cast_one

@[simp]
theorem cast_pos [Zero α] [One α] [Add α] [Neg α] (n : PosNum) : (pos n : α) = n :=
  rfl
#align znum.cast_pos ZNum.cast_pos

@[simp]
theorem cast_neg [Zero α] [One α] [Add α] [Neg α] (n : PosNum) : (neg n : α) = -n :=
  rfl
#align znum.cast_neg ZNum.cast_neg

@[simp, norm_cast]
theorem cast_zneg [AddGroup α] [One α] : ∀ n, ((-n : ZNum) : α) = -n
  | 0 => neg_zero.symm
  | pos _p => rfl
  | neg _p => (neg_neg _).symm
#align znum.cast_zneg ZNum.cast_zneg

theorem neg_zero : (-0 : ZNum) = 0 :=
  rfl
#align znum.neg_zero ZNum.neg_zero

theorem zneg_pos (n : PosNum) : -pos n = neg n :=
  rfl
#align znum.zneg_pos ZNum.zneg_pos

theorem zneg_neg (n : PosNum) : -neg n = pos n :=
  rfl
#align znum.zneg_neg ZNum.zneg_neg

theorem zneg_zneg (n : ZNum) : - -n = n := by cases n <;> rfl
#align znum.zneg_zneg ZNum.zneg_zneg

theorem zneg_bit1 (n : ZNum) : -n.bit1 = (-n).bitm1 := by cases n <;> rfl
#align znum.zneg_bit1 ZNum.zneg_bit1

theorem zneg_bitm1 (n : ZNum) : -n.bitm1 = (-n).bit1 := by cases n <;> rfl
#align znum.zneg_bitm1 ZNum.zneg_bitm1

theorem zneg_succ (n : ZNum) : -n.succ = (-n).pred := by
  cases n <;> try { rfl }; rw [succ, Num.zneg_toZNumNeg]; rfl
#align znum.zneg_succ ZNum.zneg_succ

theorem zneg_pred (n : ZNum) : -n.pred = (-n).succ := by
  rw [← zneg_zneg (succ (-n)), zneg_succ, zneg_zneg]
#align znum.zneg_pred ZNum.zneg_pred

@[simp]
theorem abs_to_nat : ∀ n, (abs n : ℕ) = Int.natAbs n
  | 0 => rfl
  | pos p => congr_arg Int.natAbs p.to_nat_to_int
  | neg p => show Int.natAbs ((p : ℕ) : ℤ) = Int.natAbs (-p) by rw [p.to_nat_to_int, Int.natAbs_neg]
#align znum.abs_to_nat ZNum.abs_to_nat

@[simp]
theorem abs_toZNum : ∀ n : Num, abs n.toZNum = n
  | 0 => rfl
  | Num.pos _p => rfl
#align znum.abs_to_znum ZNum.abs_toZNum

@[simp, norm_cast]
theorem cast_to_int [AddGroupWithOne α] : ∀ n : ZNum, ((n : ℤ) : α) = n
  | 0 => by rw [cast_zero, cast_zero, Int.cast_zero]
  | pos p => by rw [cast_pos, cast_pos, PosNum.cast_to_int]
  | neg p => by rw [cast_neg, cast_neg, Int.cast_neg, PosNum.cast_to_int]
#align znum.cast_to_int ZNum.cast_to_int

theorem bit0_of_bit0 : ∀ n : ZNum, bit0 n = n.bit0
  | 0 => rfl
  | pos a => congr_arg pos a.bit0_of_bit0
  | neg a => congr_arg neg a.bit0_of_bit0
#align znum.bit0_of_bit0 ZNum.bit0_of_bit0

theorem bit1_of_bit1 : ∀ n : ZNum, bit1 n = n.bit1
  | 0 => rfl
  | pos a => congr_arg pos a.bit1_of_bit1
  | neg a => show PosNum.sub' 1 (_root_.bit0 a) = _ by rw [PosNum.one_sub', a.bit0_of_bit0]; rfl
#align znum.bit1_of_bit1 ZNum.bit1_of_bit1

@[simp, norm_cast]
theorem cast_bit0 [AddGroupWithOne α] : ∀ n : ZNum, (n.bit0 : α) = bit0 (n : α)
  | 0 => (add_zero _).symm
  | pos p => by rw [ZNum.bit0, cast_pos, cast_pos]; rfl
  | neg p => by
    rw [ZNum.bit0, cast_neg, cast_neg, PosNum.cast_bit0, _root_.bit0, _root_.bit0, neg_add_rev]
#align znum.cast_bit0 ZNum.cast_bit0

@[simp, norm_cast]
theorem cast_bit1 [AddGroupWithOne α] : ∀ n : ZNum, (n.bit1 : α) = bit1 (n : α)
  | 0 => by simp [ZNum.bit1, _root_.bit1, _root_.bit0]
  | pos p => by rw [ZNum.bit1, cast_pos, cast_pos]; rfl
  | neg p => by
    rw [ZNum.bit1, cast_neg, cast_neg]
    cases' e : pred' p with a <;>
      have ep : p = _ := (succ'_pred' p).symm.trans (congr_arg Num.succ' e)
    · conv at ep => change p = 1
      subst p
      simp [_root_.bit1, _root_.bit0]
    -- Porting note: `rw [Num.succ']` yields a `match` pattern.
    · dsimp only [Num.succ'] at ep
      subst p
      have : (↑(-↑a : ℤ) : α) = -1 + ↑(-↑a + 1 : ℤ) := by simp [add_comm (- ↑a : ℤ) 1]
      simpa [_root_.bit1, _root_.bit0] using this
#align znum.cast_bit1 ZNum.cast_bit1

@[simp]
theorem cast_bitm1 [AddGroupWithOne α] (n : ZNum) : (n.bitm1 : α) = bit0 (n : α) - 1 := by
  conv =>
    lhs
    rw [← zneg_zneg n]
  rw [← zneg_bit1, cast_zneg, cast_bit1]
  have : ((-1 + n + n : ℤ) : α) = (n + n + -1 : ℤ) := by simp [add_comm, add_left_comm]
  simpa [_root_.bit1, _root_.bit0, sub_eq_add_neg] using this
#align znum.cast_bitm1 ZNum.cast_bitm1

theorem add_zero (n : ZNum) : n + 0 = n := by cases n <;> rfl
#align znum.add_zero ZNum.add_zero

theorem zero_add (n : ZNum) : 0 + n = n := by cases n <;> rfl
#align znum.zero_add ZNum.zero_add

theorem add_one : ∀ n : ZNum, n + 1 = succ n
  | 0 => rfl
  | pos p => congr_arg pos p.add_one
  | neg p => by cases p <;> rfl
#align znum.add_one ZNum.add_one

end ZNum

namespace PosNum

variable {α : Type*}

theorem cast_to_znum : ∀ n : PosNum, (n : ZNum) = ZNum.pos n
  | 1 => rfl
  | bit0 p => (ZNum.bit0_of_bit0 p).trans <| congr_arg _ (cast_to_znum p)
  | bit1 p => (ZNum.bit1_of_bit1 p).trans <| congr_arg _ (cast_to_znum p)
#align pos_num.cast_to_znum PosNum.cast_to_znum

theorem cast_sub' [AddGroupWithOne α] : ∀ m n : PosNum, (sub' m n : α) = m - n
  | a, 1 => by
    rw [sub'_one, Num.cast_toZNum, ← Num.cast_to_nat, pred'_to_nat, ← Nat.sub_one]
    simp [PosNum.cast_pos]
  | 1, b => by
    rw [one_sub', Num.cast_toZNumNeg, ← neg_sub, neg_inj, ← Num.cast_to_nat, pred'_to_nat,
        ← Nat.sub_one]
    simp [PosNum.cast_pos]
  | bit0 a, bit0 b => by
    rw [sub', ZNum.cast_bit0, cast_sub' a b]
    have : ((a + -b + (a + -b) : ℤ) : α) = a + a + (-b + -b) := by simp [add_left_comm]
    simpa [_root_.bit0, sub_eq_add_neg] using this
  | bit0 a, bit1 b => by
    rw [sub', ZNum.cast_bitm1, cast_sub' a b]
    have : ((-b + (a + (-b + -1)) : ℤ) : α) = (a + -1 + (-b + -b) : ℤ) := by
      simp [add_comm, add_left_comm]
    simpa [_root_.bit1, _root_.bit0, sub_eq_add_neg] using this
  | bit1 a, bit0 b => by
    rw [sub', ZNum.cast_bit1, cast_sub' a b]
    have : ((-b + (a + (-b + 1)) : ℤ) : α) = (a + 1 + (-b + -b) : ℤ) := by
      simp [add_comm, add_left_comm]
    simpa [_root_.bit1, _root_.bit0, sub_eq_add_neg] using this
  | bit1 a, bit1 b => by
    rw [sub', ZNum.cast_bit0, cast_sub' a b]
    have : ((-b + (a + -b) : ℤ) : α) = a + (-b + -b) := by simp [add_left_comm]
    simpa [_root_.bit1, _root_.bit0, sub_eq_add_neg] using this
#align pos_num.cast_sub' PosNum.cast_sub'

theorem to_nat_eq_succ_pred (n : PosNum) : (n : ℕ) = n.pred' + 1 := by
  rw [← Num.succ'_to_nat, n.succ'_pred']
#align pos_num.to_nat_eq_succ_pred PosNum.to_nat_eq_succ_pred

theorem to_int_eq_succ_pred (n : PosNum) : (n : ℤ) = (n.pred' : ℕ) + 1 := by
  rw [← n.to_nat_to_int, to_nat_eq_succ_pred]; rfl
#align pos_num.to_int_eq_succ_pred PosNum.to_int_eq_succ_pred

end PosNum

namespace Num

variable {α : Type*}

@[simp]
theorem cast_sub' [AddGroupWithOne α] : ∀ m n : Num, (sub' m n : α) = m - n
  | 0, 0 => (sub_zero _).symm
  | pos _a, 0 => (sub_zero _).symm
  | 0, pos _b => (zero_sub _).symm
  | pos _a, pos _b => PosNum.cast_sub' _ _
#align num.cast_sub' Num.cast_sub'

theorem toZNum_succ : ∀ n : Num, n.succ.toZNum = n.toZNum.succ
  | 0 => rfl
  | pos _n => rfl
#align num.to_znum_succ Num.toZNum_succ

theorem toZNumNeg_succ : ∀ n : Num, n.succ.toZNumNeg = n.toZNumNeg.pred
  | 0 => rfl
  | pos _n => rfl
#align num.to_znum_neg_succ Num.toZNumNeg_succ

@[simp]
theorem pred_succ : ∀ n : ZNum, n.pred.succ = n
  | 0 => rfl
  | ZNum.neg p => show toZNumNeg (pos p).succ'.pred' = _ by rw [PosNum.pred'_succ']; rfl
  | ZNum.pos p => by rw [ZNum.pred, ← toZNum_succ, Num.succ, PosNum.succ'_pred', toZNum]
#align num.pred_succ Num.pred_succ

-- Porting note: `erw [ZNum.ofInt', ZNum.ofInt']` yields `match` so
--               `change` & `dsimp` are required.
theorem succ_ofInt' : ∀ n, ZNum.ofInt' (n + 1) = ZNum.ofInt' n + 1
  | (n : ℕ) => by
    change ZNum.ofInt' (n + 1 : ℕ) = ZNum.ofInt' (n : ℕ) + 1
    dsimp only [ZNum.ofInt', ZNum.ofInt']
    rw [Num.ofNat'_succ, Num.add_one, toZNum_succ, ZNum.add_one]
  | -[0+1] => by
    change ZNum.ofInt' 0 = ZNum.ofInt' (-[0+1]) + 1
    dsimp only [ZNum.ofInt', ZNum.ofInt']
    rw [ofNat'_succ, ofNat'_zero]; rfl
  | -[(n + 1)+1] => by
    change ZNum.ofInt' -[n+1] = ZNum.ofInt' -[(n + 1)+1] + 1
    dsimp only [ZNum.ofInt', ZNum.ofInt']
    rw [@Num.ofNat'_succ (n + 1), Num.add_one, toZNumNeg_succ,
      @ofNat'_succ n, Num.add_one, ZNum.add_one, pred_succ]
#align num.succ_of_int' Num.succ_ofInt'

theorem ofInt'_toZNum : ∀ n : ℕ, toZNum n = ZNum.ofInt' n
  | 0 => rfl
  | n + 1 => by
    rw [Nat.cast_succ, Num.add_one, toZNum_succ, ofInt'_toZNum n, Nat.cast_succ, succ_ofInt',
      ZNum.add_one]
#align num.of_int'_to_znum Num.ofInt'_toZNum

theorem mem_ofZNum' : ∀ {m : Num} {n : ZNum}, m ∈ ofZNum' n ↔ n = toZNum m
  | 0, 0 => ⟨fun _ => rfl, fun _ => rfl⟩
  | pos m, 0 => ⟨nofun, nofun⟩
  | m, ZNum.pos p =>
    Option.some_inj.trans <| by cases m <;> constructor <;> intro h <;> try cases h <;> rfl
  | m, ZNum.neg p => ⟨nofun, fun h => by cases m <;> cases h⟩
#align num.mem_of_znum' Num.mem_ofZNum'

theorem ofZNum'_toNat : ∀ n : ZNum, (↑) <$> ofZNum' n = Int.toNat' n
  | 0 => rfl
  | ZNum.pos p => show _ = Int.toNat' p by rw [← PosNum.to_nat_to_int p]; rfl
  | ZNum.neg p =>
    (congr_arg fun x => Int.toNat' (-x)) <|
      show ((p.pred' + 1 : ℕ) : ℤ) = p by rw [← succ'_to_nat]; simp
#align num.of_znum'_to_nat Num.ofZNum'_toNat

@[simp]
theorem ofZNum_toNat : ∀ n : ZNum, (ofZNum n : ℕ) = Int.toNat n
  | 0 => rfl
  | ZNum.pos p => show _ = Int.toNat p by rw [← PosNum.to_nat_to_int p]; rfl
  | ZNum.neg p =>
    (congr_arg fun x => Int.toNat (-x)) <|
      show ((p.pred' + 1 : ℕ) : ℤ) = p by rw [← succ'_to_nat]; simp
#align num.of_znum_to_nat Num.ofZNum_toNat

@[simp]
theorem cast_ofZNum [AddGroupWithOne α] (n : ZNum) : (ofZNum n : α) = Int.toNat n := by
  rw [← cast_to_nat, ofZNum_toNat]
#align num.cast_of_znum Num.cast_ofZNum

@[simp, norm_cast]
theorem sub_to_nat (m n) : ((m - n : Num) : ℕ) = m - n :=
  show (ofZNum _ : ℕ) = _ by
    rw [ofZNum_toNat, cast_sub', ← to_nat_to_int, ← to_nat_to_int, Int.toNat_sub]
#align num.sub_to_nat Num.sub_to_nat

end Num

namespace ZNum

variable {α : Type*}

@[simp, norm_cast]
theorem cast_add [AddGroupWithOne α] : ∀ m n, ((m + n : ZNum) : α) = m + n
  | 0, a => by cases a <;> exact (_root_.zero_add _).symm
  | b, 0 => by cases b <;> exact (_root_.add_zero _).symm
  | pos a, pos b => PosNum.cast_add _ _
  | pos a, neg b => by simpa only [sub_eq_add_neg] using PosNum.cast_sub' (α := α) _ _
  | neg a, pos b =>
    have : (↑b + -↑a : α) = -↑a + ↑b := by
      rw [← PosNum.cast_to_int a, ← PosNum.cast_to_int b, ← Int.cast_neg, ← Int.cast_add (-a)]
      simp [add_comm]
    (PosNum.cast_sub' _ _).trans <| (sub_eq_add_neg _ _).trans this
  | neg a, neg b =>
    show -(↑(a + b) : α) = -a + -b by
      rw [PosNum.cast_add, neg_eq_iff_eq_neg, neg_add_rev, neg_neg, neg_neg,
          ← PosNum.cast_to_int a, ← PosNum.cast_to_int b, ← Int.cast_add, ← Int.cast_add, add_comm]
#align znum.cast_add ZNum.cast_add

@[simp]
theorem cast_succ [AddGroupWithOne α] (n) : ((succ n : ZNum) : α) = n + 1 := by
  rw [← add_one, cast_add, cast_one]
#align znum.cast_succ ZNum.cast_succ

@[simp, norm_cast]
theorem mul_to_int : ∀ m n, ((m * n : ZNum) : ℤ) = m * n
  | 0, a => by cases a <;> exact (zero_mul _).symm
  | b, 0 => by cases b <;> exact (mul_zero _).symm
  | pos a, pos b => PosNum.cast_mul a b
  | pos a, neg b => show -↑(a * b) = ↑a * -↑b by rw [PosNum.cast_mul, neg_mul_eq_mul_neg]
  | neg a, pos b => show -↑(a * b) = -↑a * ↑b by rw [PosNum.cast_mul, neg_mul_eq_neg_mul]
  | neg a, neg b => show ↑(a * b) = -↑a * -↑b by rw [PosNum.cast_mul, neg_mul_neg]
#align znum.mul_to_int ZNum.mul_to_int

theorem cast_mul [Ring α] (m n) : ((m * n : ZNum) : α) = m * n := by
  rw [← cast_to_int, mul_to_int, Int.cast_mul, cast_to_int, cast_to_int]
#align znum.cast_mul ZNum.cast_mul

theorem ofInt'_neg : ∀ n : ℤ, ofInt' (-n) = -ofInt' n
  | -[n+1] => show ofInt' (n + 1 : ℕ) = _ by simp only [ofInt', Num.zneg_toZNumNeg]
  | 0 => show Num.toZNum (Num.ofNat' 0) = -Num.toZNum (Num.ofNat' 0) by rw [Num.ofNat'_zero]; rfl
  | (n + 1 : ℕ) => show Num.toZNumNeg _ = -Num.toZNum _ by rw [Num.zneg_toZNum]
#align znum.of_int'_neg ZNum.ofInt'_neg

-- Porting note: `erw [ofInt']` yields `match` so `dsimp` is required.
theorem of_to_int' : ∀ n : ZNum, ZNum.ofInt' n = n
  | 0 => by dsimp [ofInt', cast_zero]; erw [Num.ofNat'_zero, Num.toZNum]
  | pos a => by rw [cast_pos, ← PosNum.cast_to_nat, ← Num.ofInt'_toZNum, PosNum.of_to_nat]; rfl
  | neg a => by
    rw [cast_neg, ofInt'_neg, ← PosNum.cast_to_nat, ← Num.ofInt'_toZNum, PosNum.of_to_nat]; rfl
#align znum.of_to_int' ZNum.of_to_int'

theorem to_int_inj {m n : ZNum} : (m : ℤ) = n ↔ m = n :=
  ⟨fun h => Function.LeftInverse.injective of_to_int' h, congr_arg _⟩
#align znum.to_int_inj ZNum.to_int_inj

theorem cmp_to_int : ∀ m n, (Ordering.casesOn (cmp m n) ((m : ℤ) < n) (m = n) ((n : ℤ) < m) : Prop)
  | 0, 0 => rfl
  | pos a, pos b => by
    have := PosNum.cmp_to_nat a b; revert this; dsimp [cmp]
    cases PosNum.cmp a b <;> dsimp <;> [simp; exact congr_arg pos; simp [GT.gt]]
  | neg a, neg b => by
    have := PosNum.cmp_to_nat b a; revert this; dsimp [cmp]
    cases PosNum.cmp b a <;> dsimp <;> [simp; simp (config := { contextual := true }); simp [GT.gt]]
  | pos a, 0 => PosNum.cast_pos _
  | pos a, neg b => lt_trans (neg_lt_zero.2 <| PosNum.cast_pos _) (PosNum.cast_pos _)
  | 0, neg b => neg_lt_zero.2 <| PosNum.cast_pos _
  | neg a, 0 => neg_lt_zero.2 <| PosNum.cast_pos _
  | neg a, pos b => lt_trans (neg_lt_zero.2 <| PosNum.cast_pos _) (PosNum.cast_pos _)
  | 0, pos b => PosNum.cast_pos _
#align znum.cmp_to_int ZNum.cmp_to_int

@[norm_cast]
theorem lt_to_int {m n : ZNum} : (m : ℤ) < n ↔ m < n :=
  show (m : ℤ) < n ↔ cmp m n = Ordering.lt from
    match cmp m n, cmp_to_int m n with
    | Ordering.lt, h => by simp only at h; simp [h]
    | Ordering.eq, h => by simp only at h; simp [h, lt_irrefl]
    | Ordering.gt, h => by simp [not_lt_of_gt h]
#align znum.lt_to_int ZNum.lt_to_int

theorem le_to_int {m n : ZNum} : (m : ℤ) ≤ n ↔ m ≤ n := by
  rw [← not_lt]; exact not_congr lt_to_int
#align znum.le_to_int ZNum.le_to_int

@[simp, norm_cast]
theorem cast_lt [LinearOrderedRing α] {m n : ZNum} : (m : α) < n ↔ m < n := by
  rw [← cast_to_int m, ← cast_to_int n, Int.cast_lt, lt_to_int]
#align znum.cast_lt ZNum.cast_lt

@[simp, norm_cast]
theorem cast_le [LinearOrderedRing α] {m n : ZNum} : (m : α) ≤ n ↔ m ≤ n := by
  rw [← not_lt]; exact not_congr cast_lt
#align znum.cast_le ZNum.cast_le

@[simp, norm_cast]
theorem cast_inj [LinearOrderedRing α] {m n : ZNum} : (m : α) = n ↔ m = n := by
  rw [← cast_to_int m, ← cast_to_int n, Int.cast_inj (α := α), to_int_inj]
#align znum.cast_inj ZNum.cast_inj

/-- This tactic tries to turn an (in)equality about `ZNum`s to one about `Int`s by rewriting.
```lean
example (n : ZNum) (m : ZNum) : n ≤ n + m * m := by
  transfer_rw
  exact le_add_of_nonneg_right (mul_self_nonneg _)
```
-/
scoped macro (name := transfer_rw) "transfer_rw" : tactic => `(tactic|
    (repeat first | rw [← to_int_inj] | rw [← lt_to_int] | rw [← le_to_int]
     repeat first | rw [cast_add] | rw [mul_to_int] | rw [cast_one] | rw [cast_zero]))

/--
This tactic tries to prove (in)equalities about `ZNum`s by transferring them to the `Int` world and
then trying to call `simp`.
```lean
example (n : ZNum) (m : ZNum) : n ≤ n + m * m := by
  transfer
  exact mul_self_nonneg _
```
-/
scoped macro (name := transfer) "transfer" : tactic => `(tactic|
    (intros; transfer_rw; try simp [add_comm, add_left_comm, mul_comm, mul_left_comm]))

instance linearOrder : LinearOrder ZNum where
  lt := (· < ·)
  lt_iff_le_not_le := by
    intro a b
    transfer_rw
    apply lt_iff_le_not_le
  le := (· ≤ ·)
  le_refl := by transfer
  le_trans := by
    intro a b c
    transfer_rw
    apply le_trans
  le_antisymm := by
    intro a b
    transfer_rw
    apply le_antisymm
  le_total := by
    intro a b
    transfer_rw
    apply le_total
  -- This is relying on an automatically generated instance name, generated in a `deriving` handler.
  -- See https://github.com/leanprover/lean4/issues/2343
  decidableEq := instDecidableEqZNum
  decidableLE := ZNum.decidableLE
  decidableLT := ZNum.decidableLT
#align znum.linear_order ZNum.linearOrder

instance addMonoid : AddMonoid ZNum where
  add := (· + ·)
  add_assoc := by transfer
  zero := 0
  zero_add := zero_add
  add_zero := add_zero
  nsmul := nsmulRec

<<<<<<< HEAD
instance addCommGroup : AddCommGroup ZNum where
  add_comm := by transfer
  neg := Neg.neg
  add_left_neg := by transfer
=======
instance addCommGroup : AddCommGroup ZNum :=
  { ZNum.addMonoid with
    add_comm := by transfer
    neg := Neg.neg
    zsmul := zsmulRec
    add_left_neg := by transfer }
>>>>>>> a34346ed
#align znum.add_comm_group ZNum.addCommGroup

instance addMonoidWithOne : AddMonoidWithOne ZNum :=
  { natCast := fun n => ZNum.ofInt' n
    natCast_zero := show (Num.ofNat' 0).toZNum = 0 by rw [Num.ofNat'_zero]; rfl
    natCast_succ := fun n =>
      show (Num.ofNat' (n + 1)).toZNum = (Num.ofNat' n).toZNum + 1 by
        rw [Num.ofNat'_succ, Num.add_one, Num.toZNum_succ, ZNum.add_one] }
#align znum.add_monoid_with_one ZNum.addMonoidWithOne

-- Porting note: These theorems should be declared out of the instance, otherwise timeouts.

private theorem mul_comm : ∀ (a b : ZNum), a * b = b * a := by transfer

private theorem add_le_add_left : ∀ (a b : ZNum), a ≤ b → ∀ (c : ZNum), c + a ≤ c + b := by
  intro a b h c
  revert h
  transfer_rw
  exact fun h => _root_.add_le_add_left h c

instance commRing : CommRing ZNum :=
  { ZNum.addCommGroup, ZNum.addMonoidWithOne with
    mul_assoc := by transfer
    zero_mul := by transfer
    mul_zero := by transfer
    one_mul := by transfer
    mul_one := by transfer
    left_distrib := by
      transfer
      simp [mul_add]
    right_distrib := by
      transfer
      simp [mul_add, _root_.mul_comm]
    mul_comm := mul_comm }

instance linearOrderedCommRing : LinearOrderedCommRing ZNum :=
  { ZNum.linearOrder, ZNum.commRing with
    exists_pair_ne := ⟨0, 1, by decide⟩
    add_le_add_left := add_le_add_left
    mul_pos := fun a b =>
      show 0 < a → 0 < b → 0 < a * b by
        transfer_rw
        apply mul_pos
    zero_le_one := by decide }
#align znum.linear_ordered_comm_ring ZNum.linearOrderedCommRing

@[simp, norm_cast]
theorem cast_sub [Ring α] (m n) : ((m - n : ZNum) : α) = m - n := by simp [sub_eq_neg_add]
#align znum.cast_sub ZNum.cast_sub

@[norm_cast] -- @[simp] -- Porting note (#10618): simp can prove this
theorem neg_of_int : ∀ n, ((-n : ℤ) : ZNum) = -n
  | (n + 1 : ℕ) => rfl
  | 0 => by rw [Int.cast_neg]
  | -[n+1] => (zneg_zneg _).symm
#align znum.neg_of_int ZNum.neg_of_int

@[simp]
theorem ofInt'_eq : ∀ n : ℤ, ZNum.ofInt' n = n
  | (n : ℕ) => rfl
  | -[n+1] => by
    show Num.toZNumNeg (n + 1 : ℕ) = -(n + 1 : ℕ)
    rw [← neg_inj, neg_neg, Nat.cast_succ, Num.add_one, Num.zneg_toZNumNeg, Num.toZNum_succ,
      Nat.cast_succ, ZNum.add_one]
    rfl
#align znum.of_int'_eq ZNum.ofInt'_eq

@[simp]
theorem of_nat_toZNum (n : ℕ) : Num.toZNum n = n :=
  rfl
#align znum.of_nat_to_znum ZNum.of_nat_toZNum

-- Porting note: The priority should be `high`er than `cast_to_int`.
@[simp high, norm_cast]
theorem of_to_int (n : ZNum) : ((n : ℤ) : ZNum) = n := by rw [← ofInt'_eq, of_to_int']
#align znum.of_to_int ZNum.of_to_int

theorem to_of_int (n : ℤ) : ((n : ZNum) : ℤ) = n :=
  Int.inductionOn' n 0 (by simp) (by simp) (by simp)
#align znum.to_of_int ZNum.to_of_int

@[simp]
theorem of_nat_toZNumNeg (n : ℕ) : Num.toZNumNeg n = -n := by rw [← of_nat_toZNum, Num.zneg_toZNum]
#align znum.of_nat_to_znum_neg ZNum.of_nat_toZNumNeg

@[simp, norm_cast]
theorem of_intCast [AddGroupWithOne α] (n : ℤ) : ((n : ZNum) : α) = n := by
  rw [← cast_to_int, to_of_int]
#align znum.of_int_cast ZNum.of_intCast

@[deprecated (since := "2024-04-17")]
alias of_int_cast := of_intCast

@[simp, norm_cast]
theorem of_natCast [AddGroupWithOne α] (n : ℕ) : ((n : ZNum) : α) = n := by
  rw [← Int.cast_natCast, of_intCast, Int.cast_natCast]
#align znum.of_nat_cast ZNum.of_natCast

@[deprecated (since := "2024-04-17")]
alias of_nat_cast := of_natCast

@[simp, norm_cast]
theorem dvd_to_int (m n : ZNum) : (m : ℤ) ∣ n ↔ m ∣ n :=
  ⟨fun ⟨k, e⟩ => ⟨k, by rw [← of_to_int n, e]; simp⟩, fun ⟨k, e⟩ => ⟨k, by simp [e]⟩⟩
#align znum.dvd_to_int ZNum.dvd_to_int

end ZNum

namespace PosNum

theorem divMod_to_nat_aux {n d : PosNum} {q r : Num} (h₁ : (r : ℕ) + d * _root_.bit0 (q : ℕ) = n)
    (h₂ : (r : ℕ) < 2 * d) :
    ((divModAux d q r).2 + d * (divModAux d q r).1 : ℕ) = ↑n ∧ ((divModAux d q r).2 : ℕ) < d := by
  unfold divModAux
  have : ∀ {r₂}, Num.ofZNum' (Num.sub' r (Num.pos d)) = some r₂ ↔ (r : ℕ) = r₂ + d := by
    intro r₂
    apply Num.mem_ofZNum'.trans
    rw [← ZNum.to_int_inj, Num.cast_toZNum, Num.cast_sub', sub_eq_iff_eq_add, ← Int.natCast_inj]
    simp
  cases' e : Num.ofZNum' (Num.sub' r (Num.pos d)) with r₂ <;> simp [divModAux]
  · refine ⟨h₁, lt_of_not_ge fun h => ?_⟩
    cases' Nat.le.dest h with r₂ e'
    rw [← Num.to_of_nat r₂, add_comm] at e'
    cases e.symm.trans (this.2 e'.symm)
  · have := this.1 e
    constructor
    · rwa [_root_.bit1, add_comm _ 1, mul_add, mul_one, ← add_assoc, ← this]
    · rwa [this, two_mul, add_lt_add_iff_right] at h₂
#align pos_num.divmod_to_nat_aux PosNum.divMod_to_nat_aux

theorem divMod_to_nat (d n : PosNum) :
    (n / d : ℕ) = (divMod d n).1 ∧ (n % d : ℕ) = (divMod d n).2 := by
  rw [Nat.div_mod_unique (PosNum.cast_pos _)]
  induction' n with n IH n IH
  · exact
      divMod_to_nat_aux (by simp) (Nat.mul_le_mul_left 2 (PosNum.cast_pos d : (0 : ℕ) < d))
  · unfold divMod
    -- Porting note: `cases'` didn't rewrite at `this`, so `revert` & `intro` are required.
    revert IH; cases' divMod d n with q r; intro IH
    simp only [divMod] at IH ⊢
    apply divMod_to_nat_aux <;> simp
    · rw [_root_.bit1, _root_.bit1, add_right_comm, bit0_eq_two_mul (n : ℕ), ← IH.1, mul_add, ←
        bit0_eq_two_mul, mul_left_comm, ← bit0_eq_two_mul]
    · rw [← bit0_eq_two_mul]
      exact Nat.bit1_lt_bit0 IH.2
  · unfold divMod
    -- Porting note: `cases'` didn't rewrite at `this`, so `revert` & `intro` are required.
    revert IH; cases' divMod d n with q r; intro IH
    simp only [divMod] at IH ⊢
    apply divMod_to_nat_aux <;> simp
    · rw [bit0_eq_two_mul (n : ℕ), ← IH.1, mul_add, ← bit0_eq_two_mul, mul_left_comm, ←
        bit0_eq_two_mul]
    · rw [← bit0_eq_two_mul]
      exact Nat.bit0_lt IH.2
#align pos_num.divmod_to_nat PosNum.divMod_to_nat

@[simp]
theorem div'_to_nat (n d) : (div' n d : ℕ) = n / d :=
  (divMod_to_nat _ _).1.symm
#align pos_num.div'_to_nat PosNum.div'_to_nat

@[simp]
theorem mod'_to_nat (n d) : (mod' n d : ℕ) = n % d :=
  (divMod_to_nat _ _).2.symm
#align pos_num.mod'_to_nat PosNum.mod'_to_nat

end PosNum

namespace Num

@[simp]
protected theorem div_zero (n : Num) : n / 0 = 0 :=
  show n.div 0 = 0 by
    cases n
    · rfl
    · simp [Num.div]
#align num.div_zero Num.div_zero

@[simp, norm_cast]
theorem div_to_nat : ∀ n d, ((n / d : Num) : ℕ) = n / d
  | 0, 0 => by simp
  | 0, pos d => (Nat.zero_div _).symm
  | pos n, 0 => (Nat.div_zero _).symm
  | pos n, pos d => PosNum.div'_to_nat _ _
#align num.div_to_nat Num.div_to_nat

@[simp]
protected theorem mod_zero (n : Num) : n % 0 = n :=
  show n.mod 0 = n by
    cases n
    · rfl
    · simp [Num.mod]
#align num.mod_zero Num.mod_zero

@[simp, norm_cast]
theorem mod_to_nat : ∀ n d, ((n % d : Num) : ℕ) = n % d
  | 0, 0 => by simp
  | 0, pos d => (Nat.zero_mod _).symm
  | pos n, 0 => (Nat.mod_zero _).symm
  | pos n, pos d => PosNum.mod'_to_nat _ _
#align num.mod_to_nat Num.mod_to_nat

theorem gcd_to_nat_aux :
    ∀ {n} {a b : Num}, a ≤ b → (a * b).natSize ≤ n → (gcdAux n a b : ℕ) = Nat.gcd a b
  | 0, 0, b, _ab, _h => (Nat.gcd_zero_left _).symm
  | 0, pos a, 0, ab, _h => (not_lt_of_ge ab).elim rfl
  | 0, pos a, pos b, _ab, h => (not_lt_of_le h).elim <| PosNum.natSize_pos _
  | Nat.succ n, 0, b, _ab, _h => (Nat.gcd_zero_left _).symm
  | Nat.succ n, pos a, b, ab, h => by
    simp only [gcdAux, cast_pos]
    rw [Nat.gcd_rec, gcd_to_nat_aux, mod_to_nat]
    · rfl
    · rw [← le_to_nat, mod_to_nat]
      exact le_of_lt (Nat.mod_lt _ (PosNum.cast_pos _))
    rw [natSize_to_nat, mul_to_nat, Nat.size_le] at h ⊢
    rw [mod_to_nat, mul_comm]
    rw [pow_succ, ← Nat.mod_add_div b (pos a)] at h
    refine lt_of_mul_lt_mul_right (lt_of_le_of_lt ?_ h) (Nat.zero_le 2)
    rw [mul_two, mul_add]
    refine
      add_le_add_left
        (Nat.mul_le_mul_left _ (le_trans (le_of_lt (Nat.mod_lt _ (PosNum.cast_pos _))) ?_)) _
    suffices 1 ≤ _ by simpa using Nat.mul_le_mul_left (pos a) this
    rw [Nat.le_div_iff_mul_le a.cast_pos, one_mul]
    exact le_to_nat.2 ab
#align num.gcd_to_nat_aux Num.gcd_to_nat_aux

@[simp]
theorem gcd_to_nat : ∀ a b, (gcd a b : ℕ) = Nat.gcd a b := by
  have : ∀ a b : Num, (a * b).natSize ≤ a.natSize + b.natSize := by
    intros
    simp only [natSize_to_nat, cast_mul]
    rw [Nat.size_le, pow_add]
    exact mul_lt_mul'' (Nat.lt_size_self _) (Nat.lt_size_self _) (Nat.zero_le _) (Nat.zero_le _)
  intros
  unfold gcd
  split_ifs with h
  · exact gcd_to_nat_aux h (this _ _)
  · rw [Nat.gcd_comm]
    exact gcd_to_nat_aux (le_of_not_le h) (this _ _)
#align num.gcd_to_nat Num.gcd_to_nat

theorem dvd_iff_mod_eq_zero {m n : Num} : m ∣ n ↔ n % m = 0 := by
  rw [← dvd_to_nat, Nat.dvd_iff_mod_eq_zero, ← to_nat_inj, mod_to_nat]; rfl
#align num.dvd_iff_mod_eq_zero Num.dvd_iff_mod_eq_zero

instance decidableDvd : DecidableRel ((· ∣ ·) : Num → Num → Prop)
  | _a, _b => decidable_of_iff' _ dvd_iff_mod_eq_zero
#align num.decidable_dvd Num.decidableDvd

end Num

instance PosNum.decidableDvd : DecidableRel ((· ∣ ·) : PosNum → PosNum → Prop)
  | _a, _b => Num.decidableDvd _ _
#align pos_num.decidable_dvd PosNum.decidableDvd

namespace ZNum

@[simp]
protected theorem div_zero (n : ZNum) : n / 0 = 0 :=
  show n.div 0 = 0 by cases n <;> rfl
#align znum.div_zero ZNum.div_zero

@[simp, norm_cast]
theorem div_to_int : ∀ n d, ((n / d : ZNum) : ℤ) = n / d
  | 0, 0 => by simp [Int.ediv_zero]
  | 0, pos d => (Int.zero_ediv _).symm
  | 0, neg d => (Int.zero_ediv _).symm
  | pos n, 0 => (Int.ediv_zero _).symm
  | neg n, 0 => (Int.ediv_zero _).symm
  | pos n, pos d => (Num.cast_toZNum _).trans <| by rw [← Num.to_nat_to_int]; simp
  | pos n, neg d => (Num.cast_toZNumNeg _).trans <| by rw [← Num.to_nat_to_int]; simp
  | neg n, pos d =>
    show -_ = -_ / ↑d by
      rw [n.to_int_eq_succ_pred, d.to_int_eq_succ_pred, ← PosNum.to_nat_to_int, Num.succ'_to_nat,
        Num.div_to_nat]
      change -[n.pred' / ↑d+1] = -[n.pred' / (d.pred' + 1)+1]
      rw [d.to_nat_eq_succ_pred]
  | neg n, neg d =>
    show ↑(PosNum.pred' n / Num.pos d).succ' = -_ / -↑d by
      rw [n.to_int_eq_succ_pred, d.to_int_eq_succ_pred, ← PosNum.to_nat_to_int, Num.succ'_to_nat,
        Num.div_to_nat]
      change (Nat.succ (_ / d) : ℤ) = Nat.succ (n.pred' / (d.pred' + 1))
      rw [d.to_nat_eq_succ_pred]
#align znum.div_to_int ZNum.div_to_int

@[simp, norm_cast]
theorem mod_to_int : ∀ n d, ((n % d : ZNum) : ℤ) = n % d
  | 0, d => (Int.zero_emod _).symm
  | pos n, d =>
    (Num.cast_toZNum _).trans <| by
      rw [← Num.to_nat_to_int, cast_pos, Num.mod_to_nat, ← PosNum.to_nat_to_int, abs_to_nat]
      rfl
  | neg n, d =>
    (Num.cast_sub' _ _).trans <| by
      rw [← Num.to_nat_to_int, cast_neg, ← Num.to_nat_to_int, Num.succ_to_nat, Num.mod_to_nat,
          abs_to_nat, ← Int.subNatNat_eq_coe, n.to_int_eq_succ_pred]
      rfl
#align znum.mod_to_int ZNum.mod_to_int

@[simp]
theorem gcd_to_nat (a b) : (gcd a b : ℕ) = Int.gcd a b :=
  (Num.gcd_to_nat _ _).trans <| by simp only [abs_to_nat]; rfl
#align znum.gcd_to_nat ZNum.gcd_to_nat

theorem dvd_iff_mod_eq_zero {m n : ZNum} : m ∣ n ↔ n % m = 0 := by
  rw [← dvd_to_int, Int.dvd_iff_emod_eq_zero, ← to_int_inj, mod_to_int]; rfl
#align znum.dvd_iff_mod_eq_zero ZNum.dvd_iff_mod_eq_zero

instance decidableDvd : DecidableRel ((· ∣ ·) : ZNum → ZNum → Prop)
  | _a, _b => decidable_of_iff' _ dvd_iff_mod_eq_zero
#align znum.has_dvd.dvd.decidable_rel ZNum.decidableDvd

end ZNum

namespace Int

/-- Cast a `SNum` to the corresponding integer. -/
def ofSnum : SNum → ℤ :=
  SNum.rec' (fun a => cond a (-1) 0) fun a _p IH => cond a (bit1 IH) (bit0 IH)
#align int.of_snum Int.ofSnum

instance snumCoe : Coe SNum ℤ :=
  ⟨ofSnum⟩
#align int.snum_coe Int.snumCoe

end Int

instance SNum.lt : LT SNum :=
  ⟨fun a b => (a : ℤ) < b⟩
#align snum.has_lt SNum.lt

instance SNum.le : LE SNum :=
  ⟨fun a b => (a : ℤ) ≤ b⟩
#align snum.has_le SNum.le<|MERGE_RESOLUTION|>--- conflicted
+++ resolved
@@ -1449,19 +1449,12 @@
   add_zero := add_zero
   nsmul := nsmulRec
 
-<<<<<<< HEAD
-instance addCommGroup : AddCommGroup ZNum where
-  add_comm := by transfer
-  neg := Neg.neg
-  add_left_neg := by transfer
-=======
 instance addCommGroup : AddCommGroup ZNum :=
   { ZNum.addMonoid with
     add_comm := by transfer
     neg := Neg.neg
     zsmul := zsmulRec
     add_left_neg := by transfer }
->>>>>>> a34346ed
 #align znum.add_comm_group ZNum.addCommGroup
 
 instance addMonoidWithOne : AddMonoidWithOne ZNum :=
