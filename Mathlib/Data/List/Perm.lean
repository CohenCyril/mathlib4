--- conflicted
+++ resolved
@@ -850,8 +850,6 @@
       · simp [Nat.add_assoc, Nat.add_left_comm]
       · simp [Nat.add_left_comm, Nat.add_comm]
       · simpa [Nat.succ_add] using hn
-<<<<<<< HEAD
-=======
 #align list.nodup_permutations'_aux_iff List.nodup_permutations'Aux_iff
 
 set_option linter.deprecated false in
@@ -893,7 +891,6 @@
         rw [← hx, nthLe_insertNth_of_lt _ _ _ _ ht (ht.trans_le hn)]
         exact nthLe_mem _ _ _
 #align list.nodup_permutations List.nodup_permutations
->>>>>>> 94ad7bb9
 
 -- TODO: `nodup s.permutations ↔ nodup s`
 -- TODO: `count s s.permutations = (zip_with count s s.tails).prod`
