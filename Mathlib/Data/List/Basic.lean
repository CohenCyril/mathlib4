--- conflicted
+++ resolved
@@ -1454,11 +1454,7 @@
 #align list.remove_nth_eq_nth_tail List.eraseIdx_eq_modifyNthTail
 #align list.update_nth_eq_modify_nth List.set_eq_modifyNth
 
-<<<<<<< HEAD
-@[deprecated] alias removeNth_eq_nthTail := eraseIdx_eq_modifyNthTail -- 2024-05-04
-=======
 @[deprecated (since := "2024-05-04")] alias removeNth_eq_nthTail := eraseIdx_eq_modifyNthTail
->>>>>>> 628b2666
 
 theorem modifyNth_eq_set (f : α → α) :
     ∀ (n) (l : List α), modifyNth f n l = ((fun a => set l n (f a)) <$> get? l n).getD l
