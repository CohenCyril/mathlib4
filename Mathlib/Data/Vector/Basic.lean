--- conflicted
+++ resolved
@@ -560,22 +560,14 @@
   | _ => rfl
 #align vector.remove_nth_val Vector.eraseIdx_val
 
-<<<<<<< HEAD
-@[deprecated] alias removeNth_val := eraseIdx_val -- 2024-05-04
-=======
 @[deprecated (since := "2024-05-04")] alias removeNth_val := eraseIdx_val
->>>>>>> 628b2666
 
 theorem eraseIdx_insertNth {v : Vector α n} {i : Fin (n + 1)} :
     eraseIdx i (insertNth a i v) = v :=
   Subtype.eq <| List.eraseIdx_insertNth i.1 v.1
 #align vector.remove_nth_insert_nth Vector.eraseIdx_insertNth
 
-<<<<<<< HEAD
-@[deprecated] alias removeNth_insertNth := eraseIdx_insertNth -- 2024-05-04
-=======
 @[deprecated (since := "2024-05-04")] alias removeNth_insertNth := eraseIdx_insertNth
->>>>>>> 628b2666
 
 theorem eraseIdx_insertNth' {v : Vector α (n + 1)} :
     ∀ {i : Fin (n + 1)} {j : Fin (n + 2)},
@@ -598,11 +590,7 @@
       · simpa [not_lt] using hij
 #align vector.remove_nth_insert_nth' Vector.eraseIdx_insertNth'
 
-<<<<<<< HEAD
-@[deprecated] alias removeNth_insertNth' := eraseIdx_insertNth' -- 2024-05-04
-=======
 @[deprecated (since := "2024-05-04")] alias removeNth_insertNth' := eraseIdx_insertNth'
->>>>>>> 628b2666
 
 theorem insertNth_comm (a b : α) (i j : Fin (n + 1)) (h : i ≤ j) :
     ∀ v : Vector α n,
