--- conflicted
+++ resolved
@@ -92,17 +92,10 @@
   | zero => dsimp; omega
   | succ x =>
     rw [log]; split_ifs with h
-<<<<<<< HEAD
-    · have b_pos : 0 < b := zero_le_one.trans_lt hb
-      rw [add_le_add_iff_right, ←
-        ih (y / b) (div_lt_self hy.bot_lt hb) (Nat.div_pos h.1 b_pos).ne', le_div_iff_mul_le b_pos,
-        pow_succ', mul_comm]
-=======
     · have b_pos : 0 < b := lt_of_succ_lt hb
       rw [succ_eq_add_one, Nat.add_le_add_iff_right, ← ih (y / b) (div_lt_self
         (Nat.pos_iff_ne_zero.2 hy) hb) (Nat.div_pos h.1 b_pos).ne', le_div_iff_mul_le b_pos,
         pow_succ', Nat.mul_comm]
->>>>>>> b3744d54
     · exact iff_of_false (fun hby => h ⟨(le_self_pow x.succ_ne_zero _).trans hby, hb⟩)
         (not_succ_le_zero _)
 #align nat.pow_le_iff_le_log Nat.pow_le_iff_le_log
@@ -301,17 +294,10 @@
     exact clog_pos hb
   have b_pos : 0 < b := zero_lt_of_lt hb
   rw [clog]; split_ifs with h
-<<<<<<< HEAD
-  · rw [add_le_add_iff_right, ← ih ((x + b - 1) / b) (add_pred_div_lt hb h.2),
-      Nat.div_le_iff_le_mul_add_pred b_pos, mul_comm b, ← Nat.pow_succ,
-      add_tsub_assoc_of_le (Nat.succ_le_of_lt b_pos), add_le_add_iff_right]
-  · exact iff_of_true ((not_lt.1 (not_and.1 h hb)).trans <| succ_le_of_lt <| pow_pos b_pos _)
-=======
   · rw [succ_eq_add_one, Nat.add_le_add_iff_right, ← ih ((x + b - 1) / b) (add_pred_div_lt hb h.2),
       Nat.div_le_iff_le_mul_add_pred b_pos, Nat.mul_comm b, ← Nat.pow_succ,
       Nat.add_sub_assoc (Nat.succ_le_of_lt b_pos), Nat.add_le_add_iff_right]
   · exact iff_of_true ((not_lt.1 (not_and.1 h hb)).trans <| succ_le_of_lt <| Nat.pow_pos b_pos)
->>>>>>> b3744d54
       (zero_le _)
 #align nat.le_pow_iff_clog_le Nat.le_pow_iff_clog_le
 
