--- conflicted
+++ resolved
@@ -96,34 +96,25 @@
   ⟨fun n => ⟨n, coe_int_mem s n⟩⟩
 #align subring_class.to_has_int_cast SubringClass.toHasIntCast
 
--- Prefer subclasses of `Ring` over subclasses of `SubringClass`.
-/-- A subring of a ring inherits a `AddGroupWithOne` structure -/
-instance (priority := 75) toAddGroupWithOne : AddGroupWithOne s :=
-  { toHasIntCast _, NonAssocSemiring.toAddCommMonoidWithOne, AddCommGroup.toAddGroup with
-    intCast_ofNat := fun _ => Subtype.ext <| AddGroupWithOne.intCast_ofNat _
-    intCast_negSucc := fun _ => Subtype.ext <| AddGroupWithOne.intCast_negSucc _ }
+-- -- Prefer subclasses of `Ring` over subclasses of `SubringClass`.
+-- /-- A subring of a ring inherits a `AddGroupWithOne` structure -/
+-- instance (priority := 75) toAddGroupWithOne : AddGroupWithOne s :=
+--   { toHasIntCast _, NonAssocSemiring.toAddCommMonoidWithOne, AddCommGroup.toAddGroup with
+--     intCast_ofNat := fun _ => Subtype.ext <| AddGroupWithOne.intCast_ofNat _
+--     intCast_negSucc := fun _ => Subtype.ext <| AddGroupWithOne.intCast_negSucc _ }
 
 -- Prefer subclasses of `Ring` over subclasses of `SubringClass`.
 /-- A subring of a ring inherits a ring structure -/
 instance (priority := 75) toRing : Ring s :=
-<<<<<<< HEAD
   Subtype.coe_injective.ring' rfl (fun _ _ => rfl) (fun _ => rfl) (fun _ _ => rfl)
     (fun _ _ => rfl) (fun _ _ => rfl) (fun _ => rfl) fun _ => rfl
-=======
-  { SubsemiringClass.toSemiring _, AddSubgroupClass.toAddCommGroup _, toAddGroupWithOne _ with }
->>>>>>> 51da9688
 #align subring_class.to_ring SubringClass.toRing
 
 -- Prefer subclasses of `Ring` over subclasses of `SubringClass`.
 /-- A subring of a `CommRing` is a `CommRing`. -/
 instance (priority := 75) toCommRing {R} [CommRing R] [SetLike S R] [SubringClass S R] :
-<<<<<<< HEAD
     CommRing s :=
   Subtype.coe_injective.commRing' fun _ _ => rfl
-=======
-    CommRing s where
-  mul_comm := mul_comm
->>>>>>> 51da9688
 #align subring_class.to_comm_ring SubringClass.toCommRing
 
 -- Prefer subclasses of `Ring` over subclasses of `SubringClass`.
@@ -136,26 +127,14 @@
 /-- A subring of an `OrderedRing` is an `OrderedRing`. -/
 instance (priority := 75) toOrderedRing {R} [OrderedRing R] [SetLike S R] [SubringClass S R] :
     OrderedRing s :=
-<<<<<<< HEAD
   Subtype.coe_injective.orderedRing' rfl rfl (fun _ _ => rfl) (fun _ _ => rfl)
-=======
-  { toRing _, AddSubgroupClass.toOrderedAddCommGroup _ with
-    zero_le_one := zero_le_one
-    mul_nonneg := fun _ _ h₁ h₂ => OrderedRing.mul_nonneg _ _ h₁ h₂
-    add_le_add_left := fun _ _ h c =>  OrderedRing.add_le_add_left _ _ h c }
->>>>>>> 51da9688
 #align subring_class.to_ordered_ring SubringClass.toOrderedRing
 
 -- Prefer subclasses of `Ring` over subclasses of `SubringClass`.
 /-- A subring of an `OrderedCommRing` is an `OrderedCommRing`. -/
 instance (priority := 75) toOrderedCommRing {R} [OrderedCommRing R] [SetLike S R]
-<<<<<<< HEAD
     [SubringClass S R] : OrderedCommRing s :=
   Subtype.coe_injective.orderedCommRing' fun _ _ => rfl
-=======
-    [SubringClass S R] : OrderedCommRing s where
-  mul_comm := mul_comm
->>>>>>> 51da9688
 #align subring_class.to_ordered_comm_ring SubringClass.toOrderedCommRing
 
 -- Prefer subclasses of `Ring` over subclasses of `SubringClass`.
@@ -494,15 +473,6 @@
 instance {R} [Ring R] [Nontrivial R] (s : Subring R) : Nontrivial s :=
   s.toSubsemiring.nontrivial
 
-<<<<<<< HEAD
--- /-- A subring of a ring with no zero divisors has no zero divisors. -/
--- instance {R} [Ring R] [NoZeroDivisors R] (s : Subring R) : NoZeroDivisors s :=
---   s.toSubsemiring.noZeroDivisors
---
--- /-- A subring of a domain is a domain. -/
--- instance {R} [Ring R] [IsDomain R] (s : Subring R) : IsDomain s :=
---   NoZeroDivisors.to_isDomain _
-=======
 /-- A subring of a ring with no zero divisors has no zero divisors. -/
 instance (priority := 100) noZeroDivisors {R} [Ring R] [NoZeroDivisors R] (s : Subring R) :
     NoZeroDivisors s :=
@@ -511,17 +481,15 @@
 /-- A subring of a domain is a domain. -/
 instance (priority := 100) isDomain {R} [Ring R] [IsDomain R] (s : Subring R) : IsDomain s :=
   NoZeroDivisors.to_isDomain _
->>>>>>> 51da9688
 
 /-- A subring of an `OrderedRing` is an `OrderedRing`. -/
 instance (priority := 100) toOrderedRing {R} [OrderedRing R] (s : Subring R) : OrderedRing s :=
-  { s.toRing, s.toSubsemiring.toOrderedSemiring with
-    mul_nonneg := fun _ _ h₁ h₂ => OrderedRing.mul_nonneg _ _ h₁ h₂ }
+  Subtype.coe_injective.orderedRing' rfl rfl (fun _ _ => rfl) (fun _ _ => rfl)
 #align subring.to_ordered_ring Subring.toOrderedRing
 
 /-- A subring of an `OrderedCommRing` is an `OrderedCommRing`. -/
-instance toOrderedCommRing {R} [OrderedCommRing R] (s : Subring R) : OrderedCommRing s where
-  mul_comm := mul_comm
+instance toOrderedCommRing {R} [OrderedCommRing R] (s : Subring R) : OrderedCommRing s :=
+  Subtype.coe_injective.orderedCommRing' fun _ _ => rfl
 #align subring.to_ordered_comm_ring Subring.toOrderedCommRing
 
 /-- A subring of a `LinearOrderedRing` is a `LinearOrderedRing`. -/
