--- conflicted
+++ resolved
@@ -301,14 +301,7 @@
 
 variable {𝒜} {x}
 
-<<<<<<< HEAD
-/--
-Given `a, b ∈ A` of the same degree such that `b ∈ x`, we can construct a homogeneous fraction
-`a / b ∈ Aₓ`.
--/
-=======
 /-- Construct an element of `HomogeneousLocalization 𝒜 x` from a homogeneous fraction. -/
->>>>>>> f400f9b2
 abbrev mk (y : HomogeneousLocalization.NumDenSameDeg 𝒜 x) : HomogeneousLocalization 𝒜 x :=
   Quotient.mk'' y
 
