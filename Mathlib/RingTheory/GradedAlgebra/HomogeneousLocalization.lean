/-
Copyright (c) 2022 Jujian Zhang. All rights reserved.
Released under Apache 2.0 license as described in the file LICENSE.
Authors: Jujian Zhang, Eric Wieser
-/
import Mathlib.RingTheory.Localization.AtPrime
import Mathlib.RingTheory.GradedAlgebra.Basic

#align_import ring_theory.graded_algebra.homogeneous_localization from "leanprover-community/mathlib"@"831c494092374cfe9f50591ed0ac81a25efc5b86"

/-!
# Homogeneous Localization

## Notation
- `ι` is a commutative monoid;
- `R` is a commutative semiring;
- `A` is a commutative ring and an `R`-algebra;
- `𝒜 : ι → Submodule R A` is the grading of `A`;
- `x : Submonoid A` is a submonoid

## Main definitions and results

This file constructs the subring of `Aₓ` where the numerator and denominator have the same grading,
i.e. `{a/b ∈ Aₓ | ∃ (i : ι), a ∈ 𝒜ᵢ ∧ b ∈ 𝒜ᵢ}`.

* `HomogeneousLocalization.NumDenSameDeg`: a structure with a numerator and denominator field
  where they are required to have the same grading.

However `NumDenSameDeg 𝒜 x` cannot have a ring structure for many reasons, for example if `c`
is a `NumDenSameDeg`, then generally, `c + (-c)` is not necessarily `0` for degree reasons ---
`0` is considered to have grade zero (see `deg_zero`) but `c + (-c)` has the same degree as `c`. To
circumvent this, we quotient `NumDenSameDeg 𝒜 x` by the kernel of `c ↦ c.num / c.den`.

* `HomogeneousLocalization.NumDenSameDeg.embedding`: for `x : Submonoid A` and any
  `c : NumDenSameDeg 𝒜 x`, or equivalent a numerator and a denominator of the same degree,
  we get an element `c.num / c.den` of `Aₓ`.
* `HomogeneousLocalization`: `NumDenSameDeg 𝒜 x` quotiented by kernel of `embedding 𝒜 x`.
* `HomogeneousLocalization.val`: if `f : HomogeneousLocalization 𝒜 x`, then `f.val` is an element
  of `Aₓ`. In another word, one can view `HomogeneousLocalization 𝒜 x` as a subring of `Aₓ`
  through `HomogeneousLocalization.val`.
* `HomogeneousLocalization.num`: if `f : HomogeneousLocalization 𝒜 x`, then `f.num : A` is the
  numerator of `f`.
* `HomogeneousLocalization.den`: if `f : HomogeneousLocalization 𝒜 x`, then `f.den : A` is the
  denominator of `f`.
* `HomogeneousLocalization.deg`: if `f : HomogeneousLocalization 𝒜 x`, then `f.deg : ι` is the
  degree of `f` such that `f.num ∈ 𝒜 f.deg` and `f.den ∈ 𝒜 f.deg`
  (see `HomogeneousLocalization.num_mem_deg` and `HomogeneousLocalization.den_mem_deg`).
* `HomogeneousLocalization.num_mem_deg`: if `f : HomogeneousLocalization 𝒜 x`, then
  `f.num_mem_deg` is a proof that `f.num ∈ 𝒜 f.deg`.
* `HomogeneousLocalization.den_mem_deg`: if `f : HomogeneousLocalization 𝒜 x`, then
  `f.den_mem_deg` is a proof that `f.den ∈ 𝒜 f.deg`.
* `HomogeneousLocalization.eq_num_div_den`: if `f : HomogeneousLocalization 𝒜 x`, then
  `f.val : Aₓ` is equal to `f.num / f.den`.

* `HomogeneousLocalization.localRing`: `HomogeneousLocalization 𝒜 x` is a local ring when `x` is
  the complement of some prime ideals.

* `HomogeneousLocalization.map`: Let `A` and `B` be two graded rings and `g : A → B` a grading
  preserving ring map. If `P ≤ A` and `Q ≤ B` are submonoids such that `P ≤ g⁻¹(Q)`, then `g`
  induces a ring map between the homogeneous localization of `A` at `P` and the homogeneous
  localization of `B` at `Q`.

## References

* [Robin Hartshorne, *Algebraic Geometry*][Har77]


-/


noncomputable section

open DirectSum Pointwise

open DirectSum SetLike

variable {ι R A : Type*}
variable [AddCommMonoid ι] [DecidableEq ι]
variable [CommRing R] [CommRing A] [Algebra R A]
variable (𝒜 : ι → Submodule R A) [GradedAlgebra 𝒜]
variable (x : Submonoid A)

local notation "at " x => Localization x

namespace HomogeneousLocalization

section

/-- Let `x` be a submonoid of `A`, then `NumDenSameDeg 𝒜 x` is a structure with a numerator and a
denominator with same grading such that the denominator is contained in `x`.
-/
-- Porting note(#5171): this linter isn't ported yet.
-- @[nolint has_nonempty_instance]
structure NumDenSameDeg where
  deg : ι
  (num den : 𝒜 deg)
  den_mem : (den : A) ∈ x
#align homogeneous_localization.num_denom_same_deg HomogeneousLocalization.NumDenSameDeg

end

namespace NumDenSameDeg

open SetLike.GradedMonoid Submodule

variable {𝒜}

@[ext]
theorem ext {c1 c2 : NumDenSameDeg 𝒜 x} (hdeg : c1.deg = c2.deg) (hnum : (c1.num : A) = c2.num)
    (hden : (c1.den : A) = c2.den) : c1 = c2 := by
  rcases c1 with ⟨i1, ⟨n1, hn1⟩, ⟨d1, hd1⟩, h1⟩
  rcases c2 with ⟨i2, ⟨n2, hn2⟩, ⟨d2, hd2⟩, h2⟩
  dsimp only [Subtype.coe_mk] at *
  subst hdeg hnum hden
  congr
#align homogeneous_localization.num_denom_same_deg.ext HomogeneousLocalization.NumDenSameDeg.ext

instance : One (NumDenSameDeg 𝒜 x) where
  one :=
    { deg := 0
      -- Porting note: Changed `one_mem` to `GradedOne.one_mem`
      num := ⟨1, GradedOne.one_mem⟩
      den := ⟨1, GradedOne.one_mem⟩
      den_mem := Submonoid.one_mem _ }

@[simp]
theorem deg_one : (1 : NumDenSameDeg 𝒜 x).deg = 0 :=
  rfl
#align homogeneous_localization.num_denom_same_deg.deg_one HomogeneousLocalization.NumDenSameDeg.deg_one

@[simp]
theorem num_one : ((1 : NumDenSameDeg 𝒜 x).num : A) = 1 :=
  rfl
#align homogeneous_localization.num_denom_same_deg.num_one HomogeneousLocalization.NumDenSameDeg.num_one

@[simp]
theorem den_one : ((1 : NumDenSameDeg 𝒜 x).den : A) = 1 :=
  rfl
#align homogeneous_localization.num_denom_same_deg.denom_one HomogeneousLocalization.NumDenSameDeg.den_one

instance : Zero (NumDenSameDeg 𝒜 x) where
  zero := ⟨0, 0, ⟨1, GradedOne.one_mem⟩, Submonoid.one_mem _⟩

@[simp]
theorem deg_zero : (0 : NumDenSameDeg 𝒜 x).deg = 0 :=
  rfl
#align homogeneous_localization.num_denom_same_deg.deg_zero HomogeneousLocalization.NumDenSameDeg.deg_zero

@[simp]
theorem num_zero : (0 : NumDenSameDeg 𝒜 x).num = 0 :=
  rfl
#align homogeneous_localization.num_denom_same_deg.num_zero HomogeneousLocalization.NumDenSameDeg.num_zero

@[simp]
theorem den_zero : ((0 : NumDenSameDeg 𝒜 x).den : A) = 1 :=
  rfl
#align homogeneous_localization.num_denom_same_deg.denom_zero HomogeneousLocalization.NumDenSameDeg.den_zero

instance : Mul (NumDenSameDeg 𝒜 x) where
  mul p q :=
    { deg := p.deg + q.deg
      -- Porting note: Changed `mul_mem` to `GradedMul.mul_mem`
      num := ⟨p.num * q.num, GradedMul.mul_mem p.num.prop q.num.prop⟩
      den := ⟨p.den * q.den, GradedMul.mul_mem p.den.prop q.den.prop⟩
      den_mem := Submonoid.mul_mem _ p.den_mem q.den_mem }

@[simp]
theorem deg_mul (c1 c2 : NumDenSameDeg 𝒜 x) : (c1 * c2).deg = c1.deg + c2.deg :=
  rfl
#align homogeneous_localization.num_denom_same_deg.deg_mul HomogeneousLocalization.NumDenSameDeg.deg_mul

@[simp]
theorem num_mul (c1 c2 : NumDenSameDeg 𝒜 x) : ((c1 * c2).num : A) = c1.num * c2.num :=
  rfl
#align homogeneous_localization.num_denom_same_deg.num_mul HomogeneousLocalization.NumDenSameDeg.num_mul

@[simp]
theorem den_mul (c1 c2 : NumDenSameDeg 𝒜 x) : ((c1 * c2).den : A) = c1.den * c2.den :=
  rfl
#align homogeneous_localization.num_denom_same_deg.denom_mul HomogeneousLocalization.NumDenSameDeg.den_mul

instance : Add (NumDenSameDeg 𝒜 x) where
  add c1 c2 :=
    { deg := c1.deg + c2.deg
      num := ⟨c1.den * c2.num + c2.den * c1.num,
        add_mem (GradedMul.mul_mem c1.den.2 c2.num.2)
          (add_comm c2.deg c1.deg ▸ GradedMul.mul_mem c2.den.2 c1.num.2)⟩
      den := ⟨c1.den * c2.den, GradedMul.mul_mem c1.den.2 c2.den.2⟩
      den_mem := Submonoid.mul_mem _ c1.den_mem c2.den_mem }

@[simp]
theorem deg_add (c1 c2 : NumDenSameDeg 𝒜 x) : (c1 + c2).deg = c1.deg + c2.deg :=
  rfl
#align homogeneous_localization.num_denom_same_deg.deg_add HomogeneousLocalization.NumDenSameDeg.deg_add

@[simp]
theorem num_add (c1 c2 : NumDenSameDeg 𝒜 x) :
    ((c1 + c2).num : A) = c1.den * c2.num + c2.den * c1.num :=
  rfl
#align homogeneous_localization.num_denom_same_deg.num_add HomogeneousLocalization.NumDenSameDeg.num_add

@[simp]
theorem den_add (c1 c2 : NumDenSameDeg 𝒜 x) : ((c1 + c2).den : A) = c1.den * c2.den :=
  rfl
#align homogeneous_localization.num_denom_same_deg.denom_add HomogeneousLocalization.NumDenSameDeg.den_add

instance : Neg (NumDenSameDeg 𝒜 x) where
  neg c := ⟨c.deg, ⟨-c.num, neg_mem c.num.2⟩, c.den, c.den_mem⟩

@[simp]
theorem deg_neg (c : NumDenSameDeg 𝒜 x) : (-c).deg = c.deg :=
  rfl
#align homogeneous_localization.num_denom_same_deg.deg_neg HomogeneousLocalization.NumDenSameDeg.deg_neg

@[simp]
theorem num_neg (c : NumDenSameDeg 𝒜 x) : ((-c).num : A) = -c.num :=
  rfl
#align homogeneous_localization.num_denom_same_deg.num_neg HomogeneousLocalization.NumDenSameDeg.num_neg

@[simp]
theorem den_neg (c : NumDenSameDeg 𝒜 x) : ((-c).den : A) = c.den :=
  rfl
#align homogeneous_localization.num_denom_same_deg.denom_neg HomogeneousLocalization.NumDenSameDeg.den_neg

instance : CommMonoid (NumDenSameDeg 𝒜 x) where
  one := 1
  mul := (· * ·)
  mul_assoc c1 c2 c3 := ext _ (add_assoc _ _ _) (mul_assoc _ _ _) (mul_assoc _ _ _)
  one_mul c := ext _ (zero_add _) (one_mul _) (one_mul _)
  mul_one c := ext _ (add_zero _) (mul_one _) (mul_one _)
  mul_comm c1 c2 := ext _ (add_comm _ _) (mul_comm _ _) (mul_comm _ _)

instance : Pow (NumDenSameDeg 𝒜 x) ℕ where
  pow c n :=
    ⟨n • c.deg, @GradedMonoid.GMonoid.gnpow _ (fun i => ↥(𝒜 i)) _ _ n _ c.num,
      @GradedMonoid.GMonoid.gnpow _ (fun i => ↥(𝒜 i)) _ _ n _ c.den, by
        induction' n with n ih
        · simpa only [Nat.zero_eq, coe_gnpow, pow_zero] using Submonoid.one_mem _
        · simpa only [pow_succ, coe_gnpow] using x.mul_mem ih c.den_mem⟩

@[simp]
theorem deg_pow (c : NumDenSameDeg 𝒜 x) (n : ℕ) : (c ^ n).deg = n • c.deg :=
  rfl
#align homogeneous_localization.num_denom_same_deg.deg_pow HomogeneousLocalization.NumDenSameDeg.deg_pow

@[simp]
theorem num_pow (c : NumDenSameDeg 𝒜 x) (n : ℕ) : ((c ^ n).num : A) = (c.num : A) ^ n :=
  rfl
#align homogeneous_localization.num_denom_same_deg.num_pow HomogeneousLocalization.NumDenSameDeg.num_pow

@[simp]
theorem den_pow (c : NumDenSameDeg 𝒜 x) (n : ℕ) : ((c ^ n).den : A) = (c.den : A) ^ n :=
  rfl
#align homogeneous_localization.num_denom_same_deg.denom_pow HomogeneousLocalization.NumDenSameDeg.den_pow

section SMul

variable {α : Type*} [SMul α R] [SMul α A] [IsScalarTower α R A]

instance : SMul α (NumDenSameDeg 𝒜 x) where
  smul m c := ⟨c.deg, m • c.num, c.den, c.den_mem⟩

@[simp]
theorem deg_smul (c : NumDenSameDeg 𝒜 x) (m : α) : (m • c).deg = c.deg :=
  rfl
#align homogeneous_localization.num_denom_same_deg.deg_smul HomogeneousLocalization.NumDenSameDeg.deg_smul

@[simp]
theorem num_smul (c : NumDenSameDeg 𝒜 x) (m : α) : ((m • c).num : A) = m • c.num :=
  rfl
#align homogeneous_localization.num_denom_same_deg.num_smul HomogeneousLocalization.NumDenSameDeg.num_smul

@[simp]
theorem den_smul (c : NumDenSameDeg 𝒜 x) (m : α) : ((m • c).den : A) = c.den :=
  rfl
#align homogeneous_localization.num_denom_same_deg.denom_smul HomogeneousLocalization.NumDenSameDeg.den_smul

end SMul

variable (𝒜)

/-- For `x : prime ideal of A` and any `p : NumDenSameDeg 𝒜 x`, or equivalent a numerator and a
denominator of the same degree, we get an element `p.num / p.den` of `Aₓ`.
-/
def embedding (p : NumDenSameDeg 𝒜 x) : at x :=
  Localization.mk p.num ⟨p.den, p.den_mem⟩
#align homogeneous_localization.num_denom_same_deg.embedding HomogeneousLocalization.NumDenSameDeg.embedding

end NumDenSameDeg

end HomogeneousLocalization

/-- For `x : prime ideal of A`, `HomogeneousLocalization 𝒜 x` is `NumDenSameDeg 𝒜 x` modulo the
kernel of `embedding 𝒜 x`. This is essentially the subring of `Aₓ` where the numerator and
denominator share the same grading.
-/
-- Porting note(#5171): this linter isn't ported yet.
-- @[nolint has_nonempty_instance]
def HomogeneousLocalization : Type _ :=
  Quotient (Setoid.ker <| HomogeneousLocalization.NumDenSameDeg.embedding 𝒜 x)
#align homogeneous_localization HomogeneousLocalization

namespace HomogeneousLocalization

open HomogeneousLocalization HomogeneousLocalization.NumDenSameDeg

variable {𝒜} {x}

/-- Construct an element of `HomogeneousLocalization 𝒜 x` from a homogeneous fraction. -/
abbrev mk (y : HomogeneousLocalization.NumDenSameDeg 𝒜 x) : HomogeneousLocalization 𝒜 x :=
  Quotient.mk'' y

lemma mk_surjective : Function.Surjective (mk (𝒜 := 𝒜) (x := x)) :=
  Quotient.surjective_Quotient_mk''

/-- View an element of `HomogeneousLocalization 𝒜 x` as an element of `Aₓ` by forgetting that the
numerator and denominator are of the same grading.
-/
def val (y : HomogeneousLocalization 𝒜 x) : at x :=
  Quotient.liftOn' y (NumDenSameDeg.embedding 𝒜 x) fun _ _ => id
#align homogeneous_localization.val HomogeneousLocalization.val

@[simp]
theorem val_mk (i : NumDenSameDeg 𝒜 x) :
    val (mk i) = Localization.mk (i.num : A) ⟨i.den, i.den_mem⟩ :=
  rfl
#align homogeneous_localization.val_mk' HomogeneousLocalization.val_mk

variable (x)

@[ext]
theorem val_injective : Function.Injective (HomogeneousLocalization.val (𝒜 := 𝒜) (x := x)) :=
  fun a b => Quotient.recOnSubsingleton₂' a b fun _ _ h => Quotient.sound' h
#align homogeneous_localization.val_injective HomogeneousLocalization.val_injective

variable (𝒜) {x} in
lemma subsingleton (hx : 0 ∈ x) : Subsingleton (HomogeneousLocalization 𝒜 x) :=
  have := IsLocalization.subsingleton (S := at x) hx
  (HomogeneousLocalization.val_injective (𝒜 := 𝒜) (x := x)).subsingleton

instance hasPow : Pow (HomogeneousLocalization 𝒜 x) ℕ where
  pow z n :=
    (Quotient.map' (· ^ n) fun c1 c2 (h : Localization.mk _ _ = Localization.mk _ _) => by
          change Localization.mk _ _ = Localization.mk _ _
          simp only [num_pow, den_pow]
          convert congr_arg (fun z : at x => z ^ n) h <;> erw [Localization.mk_pow] <;> rfl :
        HomogeneousLocalization 𝒜 x → HomogeneousLocalization 𝒜 x)
      z
#align homogeneous_localization.has_pow HomogeneousLocalization.hasPow

@[simp] lemma mk_pow (i : NumDenSameDeg 𝒜 x) (n : ℕ) : mk (i ^ n) = mk i ^ n := rfl

section SMul

variable {α : Type*} [SMul α R] [SMul α A] [IsScalarTower α R A]
variable [IsScalarTower α A A]

instance : SMul α (HomogeneousLocalization 𝒜 x) where
  smul m := Quotient.map' (m • ·) fun c1 c2 (h : Localization.mk _ _ = Localization.mk _ _) => by
    change Localization.mk _ _ = Localization.mk _ _
    simp only [num_smul, den_smul]
    convert congr_arg (fun z : at x => m • z) h <;> rw [Localization.smul_mk]

@[simp] lemma mk_smul (i : NumDenSameDeg 𝒜 x) (m : α) : mk (m • i) = m • mk i := rfl

@[simp]
theorem val_smul (n : α) : ∀ y : HomogeneousLocalization 𝒜 x, (n • y).val = n • y.val :=
  Quotient.ind' fun _ ↦ by rw [← mk_smul, val_mk, val_mk, Localization.smul_mk]; rfl
#align homogeneous_localization.smul_val HomogeneousLocalization.val_smul

end SMul

instance : Neg (HomogeneousLocalization 𝒜 x) where
  neg := Quotient.map' Neg.neg fun c1 c2 (h : Localization.mk _ _ = Localization.mk _ _) => by
    change Localization.mk _ _ = Localization.mk _ _
    simp only [num_neg, den_neg, ← Localization.neg_mk]
    exact congr_arg Neg.neg h

@[simp] lemma mk_neg (i : NumDenSameDeg 𝒜 x) : mk (-i) = -mk i := rfl

instance : Add (HomogeneousLocalization 𝒜 x) where
  add :=
    Quotient.map₂' (· + ·)
      fun c1 c2 (h : Localization.mk _ _ = Localization.mk _ _) c3 c4
        (h' : Localization.mk _ _ = Localization.mk _ _) => by
      change Localization.mk _ _ = Localization.mk _ _
      simp only [num_add, den_add, ← Localization.add_mk]
      convert congr_arg₂ (· + ·) h h' <;> erw [Localization.add_mk] <;> rfl

@[simp] lemma mk_add (i j : NumDenSameDeg 𝒜 x) : mk (i + j) = mk i + mk j := rfl

instance : Sub (HomogeneousLocalization 𝒜 x) where sub z1 z2 := z1 + -z2

instance : Mul (HomogeneousLocalization 𝒜 x) where
  mul :=
    Quotient.map₂' (· * ·)
      fun c1 c2 (h : Localization.mk _ _ = Localization.mk _ _) c3 c4
        (h' : Localization.mk _ _ = Localization.mk _ _) => by
      change Localization.mk _ _ = Localization.mk _ _
      simp only [num_mul, den_mul]
      convert congr_arg₂ (· * ·) h h' <;> erw [Localization.mk_mul] <;> rfl

@[simp] lemma mk_mul (i j : NumDenSameDeg 𝒜 x) : mk (i * j) = mk i * mk j := rfl

instance : One (HomogeneousLocalization 𝒜 x) where one := Quotient.mk'' 1

@[simp] lemma mk_one : mk (1 : NumDenSameDeg 𝒜 x) = 1 := rfl

instance : Zero (HomogeneousLocalization 𝒜 x) where zero := Quotient.mk'' 0

@[simp] lemma mk_zero : mk (0 : NumDenSameDeg 𝒜 x) = 0 := rfl

theorem zero_eq : (0 : HomogeneousLocalization 𝒜 x) = Quotient.mk'' 0 :=
  rfl
#align homogeneous_localization.zero_eq HomogeneousLocalization.zero_eq

theorem one_eq : (1 : HomogeneousLocalization 𝒜 x) = Quotient.mk'' 1 :=
  rfl
#align homogeneous_localization.one_eq HomogeneousLocalization.one_eq

variable {x}

@[simp]
theorem val_zero : (0 : HomogeneousLocalization 𝒜 x).val = 0 :=
  Localization.mk_zero _
#align homogeneous_localization.zero_val HomogeneousLocalization.val_zero

@[simp]
theorem val_one : (1 : HomogeneousLocalization 𝒜 x).val = 1 :=
  Localization.mk_one
#align homogeneous_localization.one_val HomogeneousLocalization.val_one

@[simp]
theorem val_add : ∀ y1 y2 : HomogeneousLocalization 𝒜 x, (y1 + y2).val = y1.val + y2.val :=
  Quotient.ind₂' fun y1 y2 ↦ by rw [← mk_add, val_mk, val_mk, val_mk, Localization.add_mk]; rfl
#align homogeneous_localization.add_val HomogeneousLocalization.val_add

@[simp]
theorem val_mul : ∀ y1 y2 : HomogeneousLocalization 𝒜 x, (y1 * y2).val = y1.val * y2.val :=
  Quotient.ind₂' fun y1 y2 ↦ by rw [← mk_mul, val_mk, val_mk, val_mk, Localization.mk_mul]; rfl
#align homogeneous_localization.mul_val HomogeneousLocalization.val_mul

@[simp]
theorem val_neg : ∀ y : HomogeneousLocalization 𝒜 x, (-y).val = -y.val :=
  Quotient.ind' fun y ↦ by rw [← mk_neg, val_mk, val_mk, Localization.neg_mk]; rfl
#align homogeneous_localization.neg_val HomogeneousLocalization.val_neg

@[simp]
theorem val_sub (y1 y2 : HomogeneousLocalization 𝒜 x) : (y1 - y2).val = y1.val - y2.val := by
  rw [sub_eq_add_neg, ← val_neg, ← val_add]; rfl
#align homogeneous_localization.sub_val HomogeneousLocalization.val_sub

@[simp]
theorem val_pow : ∀ (y : HomogeneousLocalization 𝒜 x) (n : ℕ), (y ^ n).val = y.val ^ n :=
  Quotient.ind' fun y n ↦ by rw [← mk_pow, val_mk, val_mk, Localization.mk_pow]; rfl
#align homogeneous_localization.pow_val HomogeneousLocalization.val_pow

instance : NatCast (HomogeneousLocalization 𝒜 x) :=
  ⟨Nat.unaryCast⟩

instance : IntCast (HomogeneousLocalization 𝒜 x) :=
  ⟨Int.castDef⟩

@[simp]
theorem val_natCast (n : ℕ) : (n : HomogeneousLocalization 𝒜 x).val = n :=
  show val (Nat.unaryCast n) = _ by induction n <;> simp [Nat.unaryCast, *]
#align homogeneous_localization.nat_cast_val HomogeneousLocalization.val_natCast

@[simp]
theorem val_intCast (n : ℤ) : (n : HomogeneousLocalization 𝒜 x).val = n :=
  show val (Int.castDef n) = _ by cases n <;> simp [Int.castDef, *]
#align homogeneous_localization.int_cast_val HomogeneousLocalization.val_intCast

instance homogenousLocalizationCommRing : CommRing (HomogeneousLocalization 𝒜 x) :=
  (HomogeneousLocalization.val_injective x).commRing _ val_zero val_one val_add val_mul val_neg
    val_sub (val_smul x · ·) (val_smul x · ·) val_pow val_natCast val_intCast
#align homogeneous_localization.homogenous_localization_comm_ring HomogeneousLocalization.homogenousLocalizationCommRing

instance homogeneousLocalizationAlgebra :
    Algebra (HomogeneousLocalization 𝒜 x) (Localization x) where
  smul p q := p.val * q
  toFun := val
  map_one' := val_one
  map_mul' := val_mul
  map_zero' := val_zero
  map_add' := val_add
  commutes' _ _ := mul_comm _ _
  smul_def' _ _ := rfl
#align homogeneous_localization.homogeneous_localization_algebra HomogeneousLocalization.homogeneousLocalizationAlgebra

@[simp] lemma algebraMap_apply (y) :
    algebraMap (HomogeneousLocalization 𝒜 x) (Localization x) y = y.val := rfl

lemma mk_eq_zero_of_num (f : NumDenSameDeg 𝒜 x) (h : f.num = 0) : mk f = 0 := by
  apply val_injective
  simp only [val_mk, val_zero, h, ZeroMemClass.coe_zero, Localization.mk_zero]

lemma mk_eq_zero_of_den (f : NumDenSameDeg 𝒜 x) (h : f.den = 0) : mk f = 0 := by
  have := subsingleton 𝒜 (h ▸ f.den_mem)
  exact Subsingleton.elim _ _

end HomogeneousLocalization

namespace HomogeneousLocalization

open HomogeneousLocalization HomogeneousLocalization.NumDenSameDeg

variable {𝒜} {x}

/-- Numerator of an element in `HomogeneousLocalization x`. -/
def num (f : HomogeneousLocalization 𝒜 x) : A :=
  (Quotient.out' f).num
#align homogeneous_localization.num HomogeneousLocalization.num

/-- Denominator of an element in `HomogeneousLocalization x`. -/
def den (f : HomogeneousLocalization 𝒜 x) : A :=
  (Quotient.out' f).den
#align homogeneous_localization.denom HomogeneousLocalization.den

/-- For an element in `HomogeneousLocalization x`, degree is the natural number `i` such that
  `𝒜 i` contains both numerator and denominator. -/
def deg (f : HomogeneousLocalization 𝒜 x) : ι :=
  (Quotient.out' f).deg
#align homogeneous_localization.deg HomogeneousLocalization.deg

theorem den_mem (f : HomogeneousLocalization 𝒜 x) : f.den ∈ x :=
  (Quotient.out' f).den_mem
#align homogeneous_localization.denom_mem HomogeneousLocalization.den_mem

theorem num_mem_deg (f : HomogeneousLocalization 𝒜 x) : f.num ∈ 𝒜 f.deg :=
  (Quotient.out' f).num.2
#align homogeneous_localization.num_mem_deg HomogeneousLocalization.num_mem_deg

theorem den_mem_deg (f : HomogeneousLocalization 𝒜 x) : f.den ∈ 𝒜 f.deg :=
  (Quotient.out' f).den.2
#align homogeneous_localization.denom_mem_deg HomogeneousLocalization.den_mem_deg

theorem eq_num_div_den (f : HomogeneousLocalization 𝒜 x) :
    f.val = Localization.mk f.num ⟨f.den, f.den_mem⟩ :=
  congr_arg HomogeneousLocalization.val (Quotient.out_eq' f).symm
#align homogeneous_localization.eq_num_div_denom HomogeneousLocalization.eq_num_div_den

theorem den_smul_val (f : HomogeneousLocalization 𝒜 x) :
    f.den • f.val = algebraMap _ _ f.num := by
  rw [eq_num_div_den, Localization.mk_eq_mk', IsLocalization.smul_mk']
  exact IsLocalization.mk'_mul_cancel_left _ ⟨_, _⟩

theorem ext_iff_val (f g : HomogeneousLocalization 𝒜 x) : f = g ↔ f.val = g.val :=
  ⟨congr_arg val, fun e ↦ val_injective x e⟩
#align homogeneous_localization.ext_iff_val HomogeneousLocalization.ext_iff_val

section

variable (𝒜) (𝔭 : Ideal A) [Ideal.IsPrime 𝔭]

/-- Localizing a ring homogeneously at a prime ideal. -/
abbrev AtPrime :=
  HomogeneousLocalization 𝒜 𝔭.primeCompl
#align homogeneous_localization.at_prime HomogeneousLocalization.AtPrime

theorem isUnit_iff_isUnit_val (f : HomogeneousLocalization.AtPrime 𝒜 𝔭) :
    IsUnit f.val ↔ IsUnit f := by
  refine ⟨fun h1 ↦ ?_, IsUnit.map (algebraMap _ _)⟩
  rcases h1 with ⟨⟨a, b, eq0, eq1⟩, rfl : a = f.val⟩
  obtain ⟨f, rfl⟩ := mk_surjective f
  obtain ⟨b, s, rfl⟩ := IsLocalization.mk'_surjective 𝔭.primeCompl b
  rw [val_mk, Localization.mk_eq_mk', ← IsLocalization.mk'_mul, IsLocalization.mk'_eq_iff_eq_mul,
    one_mul, IsLocalization.eq_iff_exists (M := 𝔭.primeCompl)] at eq0
  obtain ⟨c, hc : _ = c.1 * (f.den.1 * s.1)⟩ := eq0
  have : f.num.1 ∉ 𝔭 := by
    exact fun h ↦ mul_mem c.2 (mul_mem f.den_mem s.2)
      (hc ▸ Ideal.mul_mem_left _ c.1 (Ideal.mul_mem_right b _ h))
  refine isUnit_of_mul_eq_one _ (Quotient.mk'' ⟨f.1, f.3, f.2, this⟩) ?_
  rw [← mk_mul, ext_iff_val, val_mk]
  simp [mul_comm f.den.1]
#align homogeneous_localization.is_unit_iff_is_unit_val HomogeneousLocalization.isUnit_iff_isUnit_val

instance : Nontrivial (HomogeneousLocalization.AtPrime 𝒜 𝔭) :=
  ⟨⟨0, 1, fun r => by simp [ext_iff_val, val_zero, val_one, zero_ne_one] at r⟩⟩

instance localRing : LocalRing (HomogeneousLocalization.AtPrime 𝒜 𝔭) :=
  LocalRing.of_isUnit_or_isUnit_one_sub_self fun a => by
    simpa only [← isUnit_iff_isUnit_val, val_sub, val_one]
      using LocalRing.isUnit_or_isUnit_one_sub_self _

end

section

variable (𝒜) (f : A)

/-- Localizing away from powers of `f` homogeneously. -/
abbrev Away :=
  HomogeneousLocalization 𝒜 (Submonoid.powers f)
#align homogeneous_localization.away HomogeneousLocalization.Away

variable {𝒜} {f}

theorem Away.eventually_smul_mem {m} (hf : f ∈ 𝒜 m) (z : Away 𝒜 f) :
    ∀ᶠ n in Filter.atTop, f ^ n • z.val ∈ algebraMap _ _ '' (𝒜 (n • m) : Set A) := by
  obtain ⟨k, hk : f ^ k = _⟩ := z.den_mem
  apply Filter.mem_of_superset (Filter.Ici_mem_atTop k)
  rintro k' (hk' : k ≤ k')
  simp only [Set.mem_image, SetLike.mem_coe, Set.mem_setOf_eq]
  by_cases hfk : f ^ k = 0
  · refine ⟨0, zero_mem _, ?_⟩
    rw [← tsub_add_cancel_of_le hk', map_zero, pow_add, hfk, mul_zero, zero_smul]
  rw [← tsub_add_cancel_of_le hk', pow_add, mul_smul, hk, den_smul_val,
    Algebra.smul_def, ← _root_.map_mul]
  rw [← smul_eq_mul, add_smul,
    DirectSum.degree_eq_of_mem_mem 𝒜 (SetLike.pow_mem_graded _ hf) (hk.symm ▸ z.den_mem_deg) hfk]
  exact ⟨_, SetLike.mul_mem_graded (SetLike.pow_mem_graded _ hf) z.num_mem_deg, rfl⟩

end

section

variable (𝒜)
<<<<<<< HEAD
variable {B C : Type*} [CommRing B] [Algebra R B]
variable (ℬ : ι → Submodule R B) [GradedAlgebra ℬ]
variable {P : Submonoid A} {Q : Submonoid B}
variable [CommRing C]
=======
variable {B : Type*} [CommRing B] [Algebra R B]
variable (ℬ : ι → Submodule R B) [GradedAlgebra ℬ]
variable {P : Submonoid A} {Q : Submonoid B}
>>>>>>> e512aa98

/--
Let `A, B` be two graded algebras with the same indexing set and `g : A → B` be a graded algebra
homomorphism (i.e. `g(Aₘ) ⊆ Bₘ`). Let `P ≤ A` be a submonoid and `Q ≤ B` be a submonoid such that
`P ≤ g⁻¹ Q`, then `g` induce a map from the homogeneous localizations `A⁰_P` to the homogeneous
localizations `B⁰_Q`.
-/
def map (g : A →+* B)
    (comap_le : P ≤ Q.comap g) (hg : ∀ i, ∀ a ∈ 𝒜 i, g a ∈ ℬ i) :
    HomogeneousLocalization 𝒜 P →+* HomogeneousLocalization ℬ Q where
  toFun := Quotient.map'
    (fun x ↦ ⟨x.1, ⟨_, hg _ _ x.2.2⟩, ⟨_, hg _ _ x.3.2⟩, comap_le x.4⟩)
    fun x y (e : x.embedding = y.embedding) ↦ by
      apply_fun IsLocalization.map (Localization Q) g comap_le at e
      simp_rw [HomogeneousLocalization.NumDenSameDeg.embedding, Localization.mk_eq_mk',
        IsLocalization.map_mk', ← Localization.mk_eq_mk'] at e
      exact e
  map_add' := Quotient.ind₂' fun x y ↦ by
    simp only [← mk_add, Quotient.map'_mk'', num_add, map_add, map_mul, den_add]; rfl
  map_mul' := Quotient.ind₂' fun x y ↦ by
    simp only [← mk_mul, Quotient.map'_mk'', num_mul, map_mul, den_mul]; rfl
  map_zero' := by simp only [← mk_zero (𝒜 := 𝒜), Quotient.map'_mk'', deg_zero,
    num_zero, ZeroMemClass.coe_zero, map_zero, den_zero, map_one]; rfl
  map_one' := by simp only [← mk_one (𝒜 := 𝒜), Quotient.map'_mk'', deg_zero,
    num_one, ZeroMemClass.coe_zero, map_zero, den_one, map_one]; rfl

/--
Let `A` be a graded algebra and `P ≤ Q` be two submonoids, then the homogeneous localization of `A`
at `P` embedds into the homogeneous localization of `A` at `Q`.
-/
abbrev mapId {P Q : Submonoid A} (h : P ≤ Q) :
    HomogeneousLocalization 𝒜 P →+* HomogeneousLocalization 𝒜 Q :=
  map 𝒜 𝒜 (RingHom.id _) h (fun _ _ ↦ id)

lemma map_mk (g : A →+* B)
    (comap_le : P ≤ Q.comap g) (hg : ∀ i, ∀ a ∈ 𝒜 i, g a ∈ ℬ i) (x) :
    map 𝒜 ℬ g comap_le hg (mk x) =
    mk ⟨x.1, ⟨_, hg _ _ x.2.2⟩, ⟨_, hg _ _ x.3.2⟩, comap_le x.4⟩ :=
  rfl

end

end HomogeneousLocalization<|MERGE_RESOLUTION|>--- conflicted
+++ resolved
@@ -616,16 +616,9 @@
 section
 
 variable (𝒜)
-<<<<<<< HEAD
-variable {B C : Type*} [CommRing B] [Algebra R B]
-variable (ℬ : ι → Submodule R B) [GradedAlgebra ℬ]
-variable {P : Submonoid A} {Q : Submonoid B}
-variable [CommRing C]
-=======
 variable {B : Type*} [CommRing B] [Algebra R B]
 variable (ℬ : ι → Submodule R B) [GradedAlgebra ℬ]
 variable {P : Submonoid A} {Q : Submonoid B}
->>>>>>> e512aa98
 
 /--
 Let `A, B` be two graded algebras with the same indexing set and `g : A → B` be a graded algebra
