/-
Copyright (c) 2019 Kenny Lau. All rights reserved.
Released under Apache 2.0 license as described in the file LICENSE.
Authors: Kenny Lau
-/
import Mathlib.Algebra.CharP.Basic
import Mathlib.Algebra.GeomSum
import Mathlib.Data.MvPolynomial.CommRing
import Mathlib.Data.MvPolynomial.Equiv
import Mathlib.RingTheory.Polynomial.Content
import Mathlib.RingTheory.UniqueFactorizationDomain
import Mathlib.RingTheory.Ideal.QuotientOperations

#align_import ring_theory.polynomial.basic from "leanprover-community/mathlib"@"da420a8c6dd5bdfb85c4ced85c34388f633bc6ff"

/-!
# Ring-theoretic supplement of Data.Polynomial.

## Main results
* `MvPolynomial.isDomain`:
  If a ring is an integral domain, then so is its polynomial ring over finitely many variables.
* `Polynomial.isNoetherianRing`:
  Hilbert basis theorem, that if a ring is noetherian then so is its polynomial ring.
* `Polynomial.wfDvdMonoid`:
  If an integral domain is a `WFDvdMonoid`, then so is its polynomial ring.
* `Polynomial.uniqueFactorizationMonoid`, `MvPolynomial.uniqueFactorizationMonoid`:
  If an integral domain is a `UniqueFactorizationMonoid`, then so is its polynomial ring (of any
  number of variables).
-/

noncomputable section

open BigOperators Polynomial

open Finset

universe u v w

variable {R : Type u} {S : Type*}

namespace Polynomial

section Semiring

variable [Semiring R]

instance instCharP (p : ℕ) [h : CharP R p] : CharP R[X] p :=
  let ⟨h⟩ := h
  ⟨fun n => by rw [← map_natCast C, ← C_0, C_inj, h]⟩

variable (R)

/-- The `R`-submodule of `R[X]` consisting of polynomials of degree ≤ `n`. -/
def degreeLE (n : WithBot ℕ) : Submodule R R[X] :=
  ⨅ k : ℕ, ⨅ _ : ↑k > n, LinearMap.ker (lcoeff R k)
#align polynomial.degree_le Polynomial.degreeLE

/-- The `R`-submodule of `R[X]` consisting of polynomials of degree < `n`. -/
def degreeLT (n : ℕ) : Submodule R R[X] :=
  ⨅ k : ℕ, ⨅ (_ : k ≥ n), LinearMap.ker (lcoeff R k)
#align polynomial.degree_lt Polynomial.degreeLT

variable {R}

theorem mem_degreeLE {n : WithBot ℕ} {f : R[X]} : f ∈ degreeLE R n ↔ degree f ≤ n := by
  simp only [degreeLE, Submodule.mem_iInf, degree_le_iff_coeff_zero, LinearMap.mem_ker]; rfl
#align polynomial.mem_degree_le Polynomial.mem_degreeLE

@[mono]
theorem degreeLE_mono {m n : WithBot ℕ} (H : m ≤ n) : degreeLE R m ≤ degreeLE R n := fun _ hf =>
  mem_degreeLE.2 (le_trans (mem_degreeLE.1 hf) H)
#align polynomial.degree_le_mono Polynomial.degreeLE_mono

theorem degreeLE_eq_span_X_pow [DecidableEq R] {n : ℕ} :
    degreeLE R n = Submodule.span R ↑((Finset.range (n + 1)).image fun n => (X : R[X]) ^ n) := by
  apply le_antisymm
  · intro p hp
    replace hp := mem_degreeLE.1 hp
    rw [← Polynomial.sum_monomial_eq p, Polynomial.sum]
    refine' Submodule.sum_mem _ fun k hk => _
    have := WithBot.coe_le_coe.1 (Finset.sup_le_iff.1 hp k hk)
    rw [← C_mul_X_pow_eq_monomial, C_mul']
    refine'
      Submodule.smul_mem _ _
        (Submodule.subset_span <|
          Finset.mem_coe.2 <|
            Finset.mem_image.2 ⟨_, Finset.mem_range.2 (Nat.lt_succ_of_le this), rfl⟩)
  rw [Submodule.span_le, Finset.coe_image, Set.image_subset_iff]
  intro k hk
  apply mem_degreeLE.2
  exact
    (degree_X_pow_le _).trans (WithBot.coe_le_coe.2 <| Nat.le_of_lt_succ <| Finset.mem_range.1 hk)
set_option linter.uppercaseLean3 false in
#align polynomial.degree_le_eq_span_X_pow Polynomial.degreeLE_eq_span_X_pow

theorem mem_degreeLT {n : ℕ} {f : R[X]} : f ∈ degreeLT R n ↔ degree f < n := by
  rw [degreeLT, Submodule.mem_iInf]
  conv_lhs => intro i; rw [Submodule.mem_iInf]
  rw [degree, Finset.max_eq_sup_coe]
  rw [Finset.sup_lt_iff ?_]
  rotate_left
  apply WithBot.bot_lt_coe
  conv_rhs =>
    simp only [mem_support_iff]
    intro b
    rw [Nat.cast_withBot, WithBot.coe_lt_coe, lt_iff_not_le, Ne, not_imp_not]
#align polynomial.mem_degree_lt Polynomial.mem_degreeLT

@[mono]
theorem degreeLT_mono {m n : ℕ} (H : m ≤ n) : degreeLT R m ≤ degreeLT R n := fun _ hf =>
  mem_degreeLT.2 (lt_of_lt_of_le (mem_degreeLT.1 hf) <| WithBot.coe_le_coe.2 H)
#align polynomial.degree_lt_mono Polynomial.degreeLT_mono

theorem degreeLT_eq_span_X_pow [DecidableEq R] {n : ℕ} :
    degreeLT R n = Submodule.span R ↑((Finset.range n).image fun n => X ^ n : Finset R[X]) := by
  apply le_antisymm
  · intro p hp
    replace hp := mem_degreeLT.1 hp
    rw [← Polynomial.sum_monomial_eq p, Polynomial.sum]
    refine' Submodule.sum_mem _ fun k hk => _
    have := WithBot.coe_lt_coe.1 ((Finset.sup_lt_iff <| WithBot.bot_lt_coe n).1 hp k hk)
    rw [← C_mul_X_pow_eq_monomial, C_mul']
    refine'
      Submodule.smul_mem _ _
        (Submodule.subset_span <|
          Finset.mem_coe.2 <| Finset.mem_image.2 ⟨_, Finset.mem_range.2 this, rfl⟩)
  rw [Submodule.span_le, Finset.coe_image, Set.image_subset_iff]
  intro k hk
  apply mem_degreeLT.2
  exact lt_of_le_of_lt (degree_X_pow_le _) (WithBot.coe_lt_coe.2 <| Finset.mem_range.1 hk)
set_option linter.uppercaseLean3 false in
#align polynomial.degree_lt_eq_span_X_pow Polynomial.degreeLT_eq_span_X_pow

/-- The first `n` coefficients on `degreeLT n` form a linear equivalence with `Fin n → R`. -/
def degreeLTEquiv (R) [Semiring R] (n : ℕ) : degreeLT R n ≃ₗ[R] Fin n → R where
  toFun p n := (↑p : R[X]).coeff n
  invFun f :=
    ⟨∑ i : Fin n, monomial i (f i),
      (degreeLT R n).sum_mem fun i _ =>
        mem_degreeLT.mpr
          (lt_of_le_of_lt (degree_monomial_le i (f i)) (WithBot.coe_lt_coe.mpr i.is_lt))⟩
  map_add' p q := by
    ext
    dsimp
    rw [coeff_add]
  map_smul' x p := by
    ext
    dsimp
    rw [coeff_smul]
    rfl
  left_inv := by
    rintro ⟨p, hp⟩
    ext1
    simp only [Submodule.coe_mk]
    by_cases hp0 : p = 0
    · subst hp0
      simp only [coeff_zero, LinearMap.map_zero, Finset.sum_const_zero]
    rw [mem_degreeLT, degree_eq_natDegree hp0, Nat.cast_lt] at hp
    conv_rhs => rw [p.as_sum_range' n hp, ← Fin.sum_univ_eq_sum_range]
  right_inv f := by
    ext i
    simp only [finset_sum_coeff, Submodule.coe_mk]
    rw [Finset.sum_eq_single i, coeff_monomial, if_pos rfl]
    · rintro j - hji
      rw [coeff_monomial, if_neg]
      rwa [← Fin.ext_iff]
    · intro h
      exact (h (Finset.mem_univ _)).elim
#align polynomial.degree_lt_equiv Polynomial.degreeLTEquiv

-- Porting note: removed @[simp] as simp can prove this
theorem degreeLTEquiv_eq_zero_iff_eq_zero {n : ℕ} {p : R[X]} (hp : p ∈ degreeLT R n) :
    degreeLTEquiv _ _ ⟨p, hp⟩ = 0 ↔ p = 0 := by
  rw [LinearEquiv.map_eq_zero_iff, Submodule.mk_eq_zero]
#align polynomial.degree_lt_equiv_eq_zero_iff_eq_zero Polynomial.degreeLTEquiv_eq_zero_iff_eq_zero

theorem eval_eq_sum_degreeLTEquiv {n : ℕ} {p : R[X]} (hp : p ∈ degreeLT R n) (x : R) :
    p.eval x = ∑ i, degreeLTEquiv _ _ ⟨p, hp⟩ i * x ^ (i : ℕ) := by
  simp_rw [eval_eq_sum]
  exact (sum_fin _ (by simp_rw [zero_mul, forall_const]) (mem_degreeLT.mp hp)).symm
#align polynomial.eval_eq_sum_degree_lt_equiv Polynomial.eval_eq_sum_degreeLTEquiv

theorem degreeLT_eq_degreeLE {n : ℕ} : degreeLT R (n + 1) = degreeLE R n := by
  ext x
  by_cases x_zero : x = 0
  · simp_rw [x_zero, Submodule.zero_mem]
  · rw [mem_degreeLT, mem_degreeLE, ← natDegree_lt_iff_degree_lt (by rwa [ne_eq]),
      ← natDegree_le_iff_degree_le, Nat.lt_succ]

/-- For every polynomial `p` in the span of a set `s : K[X]`, there exists a polynomial of `p' ∈ s`
  with higher degree. See also `degree_span'` -/
theorem degree_span {s : Set R[X]} {p : R[X]} (hs : s.Nonempty) (hp : p ∈ Submodule.span R s) :
    ∃ p' ∈ s, degree p ≤ degree p' := by
  by_contra! h
  by_cases hp_zero : p = 0
  · rw [hp_zero, degree_zero] at h
    rcases hs with ⟨x,hx⟩
    exact not_lt_bot (h x hx)
  · have : p ∈ degreeLT R (natDegree p) := by
      refine (Submodule.span_le.mpr fun p' p'_mem => ?_) hp
      rw [SetLike.mem_coe, mem_degreeLT, Nat.cast_withBot]
      exact lt_of_lt_of_le (h p' p'_mem) degree_le_natDegree
    rwa [mem_degreeLT, Nat.cast_withBot, degree_eq_natDegree hp_zero,
      Nat.cast_withBot, lt_self_iff_false] at this

/-- A stronger version of `degree_span` under the assumption that the set `s : R[X]` is finite.
  There exists a polynomial `p' ∈ s` whose degree dominates the degree of every element of
  `p ∈ span R s`-/
theorem degree_span' {s : Set R[X]} (s_fin : s.Finite) (hs : s.Nonempty) :
    ∃ p' ∈ s, ∀ (p : R[X]), p ∈ Submodule.span R s → degree p ≤ degree p' := by
  rcases Set.Finite.exists_maximal_wrt degree s s_fin hs with ⟨a, has, hmax⟩
  refine ⟨a, has, fun p hp => ?_⟩
  rcases degree_span hs hp with ⟨p', hp'⟩
  have p'max := hmax p' hp'.left
  by_cases h : degree a ≤ degree p'
  · rw [← p'max h] at hp'; exact hp'.right
  · exact le_trans hp'.right (not_le.mp h).le

/-- The span of every finite set of polynomials is contained in a `degreeLE n` for some `n`. -/
theorem span_of_finite_le_degreeLE {s : Set R[X]} (s_fin : s.Finite) :
    ∃ n : ℕ, Submodule.span R s ≤ degreeLE R n := by
  by_cases s_emp : s.Nonempty
<<<<<<< HEAD
  · by_contra!
    rcases degree_span' s_fin s_emp with ⟨p', _, hp'max⟩
    rcases SetLike.not_le_iff_exists.mp (this (natDegree p' + 1)) with ⟨p, hp, hp2⟩
    apply hp2
    rw [mem_degreeLE, Nat.cast_add, Nat.cast_one, ← Nat.cast_succ]
    refine le_trans (le_trans (hp'max p hp) degree_le_natDegree) ?_
    exact Nat.cast_le.mpr (Nat.le_succ (natDegree p'))
=======
  · rcases degree_span' s_fin s_emp with ⟨p', _, hp'max⟩
    exact ⟨natDegree p', fun p hp => mem_degreeLE.mpr ((hp'max _ hp).trans degree_le_natDegree)⟩
>>>>>>> 076c7a1c
  · rw [Set.not_nonempty_iff_eq_empty] at s_emp
    rw [s_emp, Submodule.span_empty]
    exact ⟨0, bot_le⟩

/-- The span of every finite set of polynomials is contained in a `degreeLT n` for some `n`. -/
theorem span_of_finite_le_degreeLT {s : Set R[X]} (s_fin : s.Finite) :
    ∃ n : ℕ, Submodule.span R s ≤ degreeLT R n := by
<<<<<<< HEAD
  rcases span_of_finite_le_degreeLE s_fin with ⟨n,_⟩
  exact ⟨n+1, by rwa [degreeLT_eq_degreeLE]⟩
=======
  rcases span_of_finite_le_degreeLE s_fin with ⟨n, _⟩
  exact ⟨n + 1, by rwa [degreeLT_eq_degreeLE]⟩

/-- If `R` is a nontrivial ring, the polynomials `R[X]` are not finite as an `R`-module. When `R` is
a field, this is equivalent to `R[X]` being an infinite-dimensional vector space over `R`.  -/
theorem not_finite [Nontrivial R] : ¬ Module.Finite R R[X] := by
  rw [Module.finite_def, Submodule.fg_def]
  push_neg
  intro s hs contra
  rcases span_of_finite_le_degreeLE hs with ⟨n,hn⟩
  have : ((X : R[X]) ^ (n + 1)) ∈ Polynomial.degreeLE R ↑n := by
    rw [contra] at hn
    exact hn Submodule.mem_top
  rw [mem_degreeLE, degree_X_pow, Nat.cast_le, add_le_iff_nonpos_right, nonpos_iff_eq_zero] at this
  exact one_ne_zero this
>>>>>>> 076c7a1c

/-- The finset of nonzero coefficients of a polynomial. -/
def frange (p : R[X]) : Finset R :=
  letI := Classical.decEq R
  Finset.image (fun n => p.coeff n) p.support
#align polynomial.frange Polynomial.frange

theorem frange_zero : frange (0 : R[X]) = ∅ :=
  rfl
#align polynomial.frange_zero Polynomial.frange_zero

theorem mem_frange_iff {p : R[X]} {c : R} : c ∈ p.frange ↔ ∃ n ∈ p.support, c = p.coeff n := by
  simp [frange, eq_comm, (Finset.mem_image)]
#align polynomial.mem_frange_iff Polynomial.mem_frange_iff

theorem frange_one : frange (1 : R[X]) ⊆ {1} := by
  classical
  simp only [frange]
  rw [Finset.image_subset_iff]
  simp only [mem_support_iff, ne_eq, mem_singleton, ← C_1, coeff_C]
  intro n hn
  simp only [exists_prop, ite_eq_right_iff, not_forall] at hn
  simp [hn]
#align polynomial.frange_one Polynomial.frange_one

theorem coeff_mem_frange (p : R[X]) (n : ℕ) (h : p.coeff n ≠ 0) : p.coeff n ∈ p.frange := by
  classical
  simp only [frange, exists_prop, mem_support_iff, (Finset.mem_image), Ne.def]
  exact ⟨n, h, rfl⟩
#align polynomial.coeff_mem_frange Polynomial.coeff_mem_frange

theorem geom_sum_X_comp_X_add_one_eq_sum (n : ℕ) :
    (∑ i in range n, (X : R[X]) ^ i).comp (X + 1) =
      (Finset.range n).sum fun i : ℕ => (n.choose (i + 1) : R[X]) * X ^ i := by
  ext i
  trans (n.choose (i + 1) : R); swap
  · simp only [finset_sum_coeff, ← C_eq_nat_cast, coeff_C_mul_X_pow]
    rw [Finset.sum_eq_single i, if_pos rfl]
    · simp (config := { contextual := true }) only [@eq_comm _ i, if_false, eq_self_iff_true,
        imp_true_iff]
    · simp (config := { contextual := true }) only [Nat.lt_add_one_iff, Nat.choose_eq_zero_of_lt,
        Nat.cast_zero, Finset.mem_range, not_lt, eq_self_iff_true, if_true, imp_true_iff]
  induction' n with n ih generalizing i
  · dsimp; simp only [zero_comp, coeff_zero, Nat.cast_zero]
  · simp only [geom_sum_succ', ih, add_comp, X_pow_comp, coeff_add, Nat.choose_succ_succ,
    Nat.cast_add, coeff_X_add_one_pow]
set_option linter.uppercaseLean3 false in
#align polynomial.geom_sum_X_comp_X_add_one_eq_sum Polynomial.geom_sum_X_comp_X_add_one_eq_sum

theorem Monic.geom_sum {P : R[X]} (hP : P.Monic) (hdeg : 0 < P.natDegree) {n : ℕ} (hn : n ≠ 0) :
    (∑ i in range n, P ^ i).Monic := by
  nontriviality R
  obtain ⟨n, rfl⟩ := Nat.exists_eq_succ_of_ne_zero hn
  rw [geom_sum_succ']
  refine' (hP.pow _).add_of_left _
  refine' lt_of_le_of_lt (degree_sum_le _ _) _
  rw [Finset.sup_lt_iff]
  · simp only [Finset.mem_range, degree_eq_natDegree (hP.pow _).ne_zero]
    simp only [Nat.cast_lt, hP.natDegree_pow]
    intro k
    exact nsmul_lt_nsmul hdeg
  · rw [bot_lt_iff_ne_bot, Ne.def, degree_eq_bot]
    exact (hP.pow _).ne_zero
#align polynomial.monic.geom_sum Polynomial.Monic.geom_sum

theorem Monic.geom_sum' {P : R[X]} (hP : P.Monic) (hdeg : 0 < P.degree) {n : ℕ} (hn : n ≠ 0) :
    (∑ i in range n, P ^ i).Monic :=
  hP.geom_sum (natDegree_pos_iff_degree_pos.2 hdeg) hn
#align polynomial.monic.geom_sum' Polynomial.Monic.geom_sum'

theorem monic_geom_sum_X {n : ℕ} (hn : n ≠ 0) : (∑ i in range n, (X : R[X]) ^ i).Monic := by
  nontriviality R
  apply monic_X.geom_sum _ hn
  simp only [natDegree_X, zero_lt_one]
set_option linter.uppercaseLean3 false in
#align polynomial.monic_geom_sum_X Polynomial.monic_geom_sum_X

end Semiring

section Ring

variable [Ring R]

/-- Given a polynomial, return the polynomial whose coefficients are in
the ring closure of the original coefficients. -/
def restriction (p : R[X]) : Polynomial (Subring.closure (↑p.frange : Set R)) :=
  ∑ i in p.support,
    monomial i
      (⟨p.coeff i,
          letI := Classical.decEq R
          if H : p.coeff i = 0 then H.symm ▸ (Subring.closure _).zero_mem
          else Subring.subset_closure (p.coeff_mem_frange _ H)⟩ :
        Subring.closure (↑p.frange : Set R))
#align polynomial.restriction Polynomial.restriction

@[simp]
theorem coeff_restriction {p : R[X]} {n : ℕ} : ↑(coeff (restriction p) n) = coeff p n := by
  classical
  simp only [restriction, coeff_monomial, finset_sum_coeff, mem_support_iff, Finset.sum_ite_eq',
    Ne.def, ite_not]
  split_ifs with h
  · rw [h]
    rfl
  · rfl
#align polynomial.coeff_restriction Polynomial.coeff_restriction

-- Porting note: removed @[simp] as simp can prove this
theorem coeff_restriction' {p : R[X]} {n : ℕ} : (coeff (restriction p) n).1 = coeff p n :=
  coeff_restriction
#align polynomial.coeff_restriction' Polynomial.coeff_restriction'

@[simp]
theorem support_restriction (p : R[X]) : support (restriction p) = support p := by
  ext i
  simp only [mem_support_iff, not_iff_not, Ne.def]
  conv_rhs => rw [← coeff_restriction]
  exact ⟨fun H => by rw [H, ZeroMemClass.coe_zero], fun H => Subtype.coe_injective H⟩
#align polynomial.support_restriction Polynomial.support_restriction

@[simp]
theorem map_restriction {R : Type u} [CommRing R] (p : R[X]) :
    p.restriction.map (algebraMap _ _) = p :=
  ext fun n => by rw [coeff_map, Algebra.algebraMap_ofSubring_apply, coeff_restriction]
#align polynomial.map_restriction Polynomial.map_restriction

@[simp]
theorem degree_restriction {p : R[X]} : (restriction p).degree = p.degree := by simp [degree]
#align polynomial.degree_restriction Polynomial.degree_restriction

@[simp]
theorem natDegree_restriction {p : R[X]} : (restriction p).natDegree = p.natDegree := by
  simp [natDegree]
#align polynomial.nat_degree_restriction Polynomial.natDegree_restriction

@[simp]
theorem monic_restriction {p : R[X]} : Monic (restriction p) ↔ Monic p := by
  simp only [Monic, leadingCoeff, natDegree_restriction]
  rw [← @coeff_restriction _ _ p]
  exact ⟨fun H => by rw [H, OneMemClass.coe_one], fun H => Subtype.coe_injective H⟩
#align polynomial.monic_restriction Polynomial.monic_restriction

@[simp]
theorem restriction_zero : restriction (0 : R[X]) = 0 := by
  simp only [restriction, Finset.sum_empty, support_zero]
#align polynomial.restriction_zero Polynomial.restriction_zero

@[simp]
theorem restriction_one : restriction (1 : R[X]) = 1 :=
  ext fun i => Subtype.eq <| by rw [coeff_restriction', coeff_one, coeff_one]; split_ifs <;> rfl
#align polynomial.restriction_one Polynomial.restriction_one

variable [Semiring S] {f : R →+* S} {x : S}

theorem eval₂_restriction {p : R[X]} :
    eval₂ f x p =
      eval₂ (f.comp (Subring.subtype (Subring.closure (p.frange : Set R)))) x p.restriction := by
  simp only [eval₂_eq_sum, sum, support_restriction, ← @coeff_restriction _ _ p, RingHom.comp_apply,
    Subring.coeSubtype]
#align polynomial.eval₂_restriction Polynomial.eval₂_restriction

section ToSubring

variable (p : R[X]) (T : Subring R)

/-- Given a polynomial `p` and a subring `T` that contains the coefficients of `p`,
return the corresponding polynomial whose coefficients are in `T`. -/
def toSubring (hp : (↑p.frange : Set R) ⊆ T) : T[X] :=
  ∑ i in p.support,
    monomial i
      (⟨p.coeff i,
        letI := Classical.decEq R
        if H : p.coeff i = 0 then H.symm ▸ T.zero_mem else hp (p.coeff_mem_frange _ H)⟩ : T)
#align polynomial.to_subring Polynomial.toSubring

variable (hp : (↑p.frange : Set R) ⊆ T)

@[simp]
theorem coeff_toSubring {n : ℕ} : ↑(coeff (toSubring p T hp) n) = coeff p n := by
  classical
  simp only [toSubring, coeff_monomial, finset_sum_coeff, mem_support_iff, Finset.sum_ite_eq',
    Ne.def, ite_not]
  split_ifs with h
  · rw [h]
    rfl
  · rfl
#align polynomial.coeff_to_subring Polynomial.coeff_toSubring

-- Porting note: removed @[simp] as simp can prove this
theorem coeff_toSubring' {n : ℕ} : (coeff (toSubring p T hp) n).1 = coeff p n :=
  coeff_toSubring _ _ hp
#align polynomial.coeff_to_subring' Polynomial.coeff_toSubring'

@[simp]
theorem support_toSubring : support (toSubring p T hp) = support p := by
  ext i
  simp only [mem_support_iff, not_iff_not, Ne.def]
  conv_rhs => rw [← coeff_toSubring p T hp]
  exact ⟨fun H => by rw [H, ZeroMemClass.coe_zero], fun H => Subtype.coe_injective H⟩
#align polynomial.support_to_subring Polynomial.support_toSubring

@[simp]
theorem degree_toSubring : (toSubring p T hp).degree = p.degree := by simp [degree]
#align polynomial.degree_to_subring Polynomial.degree_toSubring

@[simp]
theorem natDegree_toSubring : (toSubring p T hp).natDegree = p.natDegree := by simp [natDegree]
#align polynomial.nat_degree_to_subring Polynomial.natDegree_toSubring

@[simp]
theorem monic_toSubring : Monic (toSubring p T hp) ↔ Monic p := by
  simp_rw [Monic, leadingCoeff, natDegree_toSubring, ← coeff_toSubring p T hp]
  exact ⟨fun H => by rw [H, OneMemClass.coe_one], fun H => Subtype.coe_injective H⟩
#align polynomial.monic_to_subring Polynomial.monic_toSubring

@[simp]
theorem toSubring_zero : toSubring (0 : R[X]) T (by simp [frange_zero]) = 0 := by
  ext i
  simp
#align polynomial.to_subring_zero Polynomial.toSubring_zero

@[simp]
theorem toSubring_one :
    toSubring (1 : R[X]) T
        (Set.Subset.trans frange_one <| Finset.singleton_subset_set_iff.2 T.one_mem) =
      1 :=
  ext fun i => Subtype.eq <| by
    rw [coeff_toSubring', coeff_one, coeff_one, apply_ite Subtype.val, ZeroMemClass.coe_zero,
      OneMemClass.coe_one]
#align polynomial.to_subring_one Polynomial.toSubring_one

@[simp]
theorem map_toSubring : (p.toSubring T hp).map (Subring.subtype T) = p := by
  ext n
  simp [coeff_map]
#align polynomial.map_to_subring Polynomial.map_toSubring

end ToSubring

variable (T : Subring R)

/-- Given a polynomial whose coefficients are in some subring, return
the corresponding polynomial whose coefficients are in the ambient ring. -/
def ofSubring (p : T[X]) : R[X] :=
  ∑ i in p.support, monomial i (p.coeff i : R)
#align polynomial.of_subring Polynomial.ofSubring

theorem coeff_ofSubring (p : T[X]) (n : ℕ) : coeff (ofSubring T p) n = (coeff p n : T) := by
  simp only [ofSubring, coeff_monomial, finset_sum_coeff, mem_support_iff, Finset.sum_ite_eq',
    ite_eq_right_iff, Ne.def, ite_not, Classical.not_not, ite_eq_left_iff]
  intro h
  rw [h, ZeroMemClass.coe_zero]
#align polynomial.coeff_of_subring Polynomial.coeff_ofSubring

@[simp]
theorem frange_ofSubring {p : T[X]} : (↑(p.ofSubring T).frange : Set R) ⊆ T := by
  classical
  intro i hi
  simp only [frange, Set.mem_image, mem_support_iff, Ne.def, Finset.mem_coe,
    (Finset.coe_image)] at hi
  rcases hi with ⟨n, _, h'n⟩
  rw [← h'n, coeff_ofSubring]
  exact Subtype.mem (coeff p n : T)
#align polynomial.frange_of_subring Polynomial.frange_ofSubring

end Ring

section CommRing

variable [CommRing R]

section ModByMonic

variable {q : R[X]}

theorem mem_ker_modByMonic (hq : q.Monic) {p : R[X]} :
    p ∈ LinearMap.ker (modByMonicHom q) ↔ q ∣ p :=
  LinearMap.mem_ker.trans (dvd_iff_modByMonic_eq_zero hq)
#align polynomial.mem_ker_mod_by_monic Polynomial.mem_ker_modByMonic

@[simp]
theorem ker_modByMonicHom (hq : q.Monic) :
    LinearMap.ker (Polynomial.modByMonicHom q) = (Ideal.span {q}).restrictScalars R :=
  Submodule.ext fun _ => (mem_ker_modByMonic hq).trans Ideal.mem_span_singleton.symm
#align polynomial.ker_mod_by_monic_hom Polynomial.ker_modByMonicHom

end ModByMonic

end CommRing

end Polynomial

namespace Ideal

open Polynomial

section Semiring

variable [Semiring R]

/-- Transport an ideal of `R[X]` to an `R`-submodule of `R[X]`. -/
def ofPolynomial (I : Ideal R[X]) : Submodule R R[X] where
  carrier := I.carrier
  zero_mem' := I.zero_mem
  add_mem' := I.add_mem
  smul_mem' c x H := by
    rw [← C_mul']
    exact I.mul_mem_left _ H
#align ideal.of_polynomial Ideal.ofPolynomial

variable {I : Ideal R[X]}

theorem mem_ofPolynomial (x) : x ∈ I.ofPolynomial ↔ x ∈ I :=
  Iff.rfl
#align ideal.mem_of_polynomial Ideal.mem_ofPolynomial

variable (I)

/-- Given an ideal `I` of `R[X]`, make the `R`-submodule of `I`
consisting of polynomials of degree ≤ `n`. -/
def degreeLE (n : WithBot ℕ) : Submodule R R[X] :=
  Polynomial.degreeLE R n ⊓ I.ofPolynomial
#align ideal.degree_le Ideal.degreeLE

/-- Given an ideal `I` of `R[X]`, make the ideal in `R` of
leading coefficients of polynomials in `I` with degree ≤ `n`. -/
def leadingCoeffNth (n : ℕ) : Ideal R :=
  (I.degreeLE n).map <| lcoeff R n
#align ideal.leading_coeff_nth Ideal.leadingCoeffNth

/-- Given an ideal `I` in `R[X]`, make the ideal in `R` of the
leading coefficients in `I`. -/
def leadingCoeff : Ideal R :=
  ⨆ n : ℕ, I.leadingCoeffNth n
#align ideal.leading_coeff Ideal.leadingCoeff

end Semiring

section CommSemiring

variable [CommSemiring R] [Semiring S]

/-- If every coefficient of a polynomial is in an ideal `I`, then so is the polynomial itself -/
theorem polynomial_mem_ideal_of_coeff_mem_ideal (I : Ideal R[X]) (p : R[X])
    (hp : ∀ n : ℕ, p.coeff n ∈ I.comap (C : R →+* R[X])) : p ∈ I :=
  sum_C_mul_X_pow_eq p ▸ Submodule.sum_mem I fun n _ => I.mul_mem_right _ (hp n)
#align ideal.polynomial_mem_ideal_of_coeff_mem_ideal Ideal.polynomial_mem_ideal_of_coeff_mem_ideal

/-- The push-forward of an ideal `I` of `R` to `R[X]` via inclusion
 is exactly the set of polynomials whose coefficients are in `I` -/
theorem mem_map_C_iff {I : Ideal R} {f : R[X]} :
    f ∈ (Ideal.map (C : R →+* R[X]) I : Ideal R[X]) ↔ ∀ n : ℕ, f.coeff n ∈ I := by
  constructor
  · intro hf
    apply @Submodule.span_induction _ _ _ _ _ f _ _ hf
    · intro f hf n
      cases' (Set.mem_image _ _ _).mp hf with x hx
      rw [← hx.right, coeff_C]
      by_cases h : n = 0
      · simpa [h] using hx.left
      · simp [h]
    · simp
    · exact fun f g hf hg n => by simp [I.add_mem (hf n) (hg n)]
    · refine' fun f g hg n => _
      rw [smul_eq_mul, coeff_mul]
      exact I.sum_mem fun c _ => I.mul_mem_left (f.coeff c.fst) (hg c.snd)
  · intro hf
    rw [← sum_monomial_eq f]
    refine' (I.map C : Ideal R[X]).sum_mem fun n _ => _
    simp only [← C_mul_X_pow_eq_monomial, ne_eq]
    rw [mul_comm]
    exact (I.map C : Ideal R[X]).mul_mem_left _ (mem_map_of_mem _ (hf n))
set_option linter.uppercaseLean3 false in
#align ideal.mem_map_C_iff Ideal.mem_map_C_iff

theorem _root_.Polynomial.ker_mapRingHom (f : R →+* S) :
    LinearMap.ker (Polynomial.mapRingHom f).toSemilinearMap = f.ker.map (C : R →+* R[X]) := by
  ext
  simp only [LinearMap.mem_ker, RingHom.toSemilinearMap_apply, coe_mapRingHom]
  rw [mem_map_C_iff, Polynomial.ext_iff]
  simp_rw [RingHom.mem_ker f]
  simp
#align polynomial.ker_map_ring_hom Polynomial.ker_mapRingHom

variable (I : Ideal R[X])

theorem mem_leadingCoeffNth (n : ℕ) (x) :
    x ∈ I.leadingCoeffNth n ↔ ∃ p ∈ I, degree p ≤ n ∧ p.leadingCoeff = x := by
  simp only [leadingCoeffNth, degreeLE, Submodule.mem_map, lcoeff_apply, Submodule.mem_inf,
    mem_degreeLE]
  constructor
  · rintro ⟨p, ⟨hpdeg, hpI⟩, rfl⟩
    cases' lt_or_eq_of_le hpdeg with hpdeg hpdeg
    · refine' ⟨0, I.zero_mem, bot_le, _⟩
      rw [leadingCoeff_zero, eq_comm]
      exact coeff_eq_zero_of_degree_lt hpdeg
    · refine' ⟨p, hpI, le_of_eq hpdeg, _⟩
      rw [Polynomial.leadingCoeff, natDegree, hpdeg, Nat.cast_withBot, WithBot.unbot'_coe]
  · rintro ⟨p, hpI, hpdeg, rfl⟩
    have : natDegree p + (n - natDegree p) = n :=
      add_tsub_cancel_of_le (natDegree_le_of_degree_le hpdeg)
    refine' ⟨p * X ^ (n - natDegree p), ⟨_, I.mul_mem_right _ hpI⟩, _⟩
    · apply le_trans (degree_mul_le _ _) _
      apply le_trans (add_le_add degree_le_natDegree (degree_X_pow_le _)) _
      rw [← Nat.cast_add, this]
    · rw [Polynomial.leadingCoeff, ← coeff_mul_X_pow p (n - natDegree p), this]
#align ideal.mem_leading_coeff_nth Ideal.mem_leadingCoeffNth

theorem mem_leadingCoeffNth_zero (x) : x ∈ I.leadingCoeffNth 0 ↔ C x ∈ I :=
  (mem_leadingCoeffNth _ _ _).trans
    ⟨fun ⟨p, hpI, hpdeg, hpx⟩ => by
      rwa [← hpx, Polynomial.leadingCoeff,
        Nat.eq_zero_of_le_zero (natDegree_le_of_degree_le hpdeg), ← eq_C_of_degree_le_zero hpdeg],
      fun hx => ⟨C x, hx, degree_C_le, leadingCoeff_C x⟩⟩
#align ideal.mem_leading_coeff_nth_zero Ideal.mem_leadingCoeffNth_zero

theorem leadingCoeffNth_mono {m n : ℕ} (H : m ≤ n) : I.leadingCoeffNth m ≤ I.leadingCoeffNth n := by
  intro r hr
  simp only [SetLike.mem_coe, mem_leadingCoeffNth] at hr ⊢
  rcases hr with ⟨p, hpI, hpdeg, rfl⟩
  refine' ⟨p * X ^ (n - m), I.mul_mem_right _ hpI, _, leadingCoeff_mul_X_pow⟩
  refine' le_trans (degree_mul_le _ _) _
  refine' le_trans (add_le_add hpdeg (degree_X_pow_le _)) _
  rw [← Nat.cast_add, add_tsub_cancel_of_le H]
#align ideal.leading_coeff_nth_mono Ideal.leadingCoeffNth_mono

theorem mem_leadingCoeff (x) : x ∈ I.leadingCoeff ↔ ∃ p ∈ I, Polynomial.leadingCoeff p = x := by
  rw [leadingCoeff, Submodule.mem_iSup_of_directed]
  simp only [mem_leadingCoeffNth]
  · constructor
    · rintro ⟨i, p, hpI, _, rfl⟩
      exact ⟨p, hpI, rfl⟩
    rintro ⟨p, hpI, rfl⟩
    exact ⟨natDegree p, p, hpI, degree_le_natDegree, rfl⟩
  intro i j
  exact
    ⟨i + j, I.leadingCoeffNth_mono (Nat.le_add_right _ _),
      I.leadingCoeffNth_mono (Nat.le_add_left _ _)⟩
#align ideal.mem_leading_coeff Ideal.mem_leadingCoeff

/-- If `I` is an ideal, and `pᵢ` is a finite family of polynomials each satisfying
`∀ k, (pᵢ)ₖ ∈ Iⁿⁱ⁻ᵏ` for some `nᵢ`, then `p = ∏ pᵢ` also satisfies `∀ k, pₖ ∈ Iⁿ⁻ᵏ` with `n = ∑ nᵢ`.
-/
theorem _root_.Polynomial.coeff_prod_mem_ideal_pow_tsub {ι : Type*} (s : Finset ι) (f : ι → R[X])
    (I : Ideal R) (n : ι → ℕ) (h : ∀ i ∈ s, ∀ (k), (f i).coeff k ∈ I ^ (n i - k)) (k : ℕ) :
    (s.prod f).coeff k ∈ I ^ (s.sum n - k) := by
  classical
    induction' s using Finset.induction with a s ha hs generalizing k
    · rw [sum_empty, prod_empty, coeff_one, zero_tsub, pow_zero, Ideal.one_eq_top]
      exact Submodule.mem_top
    · rw [sum_insert ha, prod_insert ha, coeff_mul]
      apply sum_mem
      rintro ⟨i, j⟩ e
      obtain rfl : i + j = k := mem_antidiagonal.mp e
      apply Ideal.pow_le_pow add_tsub_add_le_tsub_add_tsub
      rw [pow_add]
      exact
        Ideal.mul_mem_mul (h _ (Finset.mem_insert.mpr <| Or.inl rfl) _)
          (hs (fun i hi k => h _ (Finset.mem_insert.mpr <| Or.inr hi) _) j)
#align polynomial.coeff_prod_mem_ideal_pow_tsub Polynomial.coeff_prod_mem_ideal_pow_tsub

end CommSemiring

section Semiring

/-- If `R` is a nontrivial ring, the polynomials `R[X]` are not finite as an `R`-module. When `R` is
a field, this is equivalent to `R[X]` being an infinite-dimensional vector space over `R`.  -/
theorem polynomial_not_module_finite {R : Type u} [Semiring R] [Nontrivial R]:
    ¬ (Module.Finite R R[X]) := by
  rw [Module.finite_def, Submodule.fg_def]
  push_neg
  intro s hs contra
  rcases span_of_finite_le_degreeLE hs with ⟨n,hn⟩
  have : ((X : R[X]) ^ (n + 1)) ∈ Polynomial.degreeLE R ↑n := by
    rw [contra] at hn
    exact hn Submodule.mem_top
  rw [mem_degreeLE, degree_X_pow, Nat.cast_le, add_le_iff_nonpos_right, nonpos_iff_eq_zero] at this
  exact one_ne_zero this
end Semiring

section Ring

variable [Ring R]

/-- `R[X]` is never a field for any ring `R`. -/
theorem polynomial_not_isField : ¬IsField R[X] := by
  nontriviality R
  intro hR
  obtain ⟨p, hp⟩ := hR.mul_inv_cancel X_ne_zero
  have hp0 : p ≠ 0 := right_ne_zero_of_mul_eq_one hp
  have := degree_lt_degree_mul_X hp0
  rw [← X_mul, congr_arg degree hp, degree_one, Nat.WithBot.lt_zero_iff, degree_eq_bot] at this
  exact hp0 this
#align ideal.polynomial_not_is_field Ideal.polynomial_not_isField

/-- The only constant in a maximal ideal over a field is `0`. -/
theorem eq_zero_of_constant_mem_of_maximal (hR : IsField R) (I : Ideal R[X]) [hI : I.IsMaximal]
    (x : R) (hx : C x ∈ I) : x = 0 := by
  refine' Classical.by_contradiction fun hx0 => hI.ne_top ((eq_top_iff_one I).2 _)
  obtain ⟨y, hy⟩ := hR.mul_inv_cancel hx0
  convert I.mul_mem_left (C y) hx
  rw [← C.map_mul, hR.mul_comm y x, hy, RingHom.map_one]
#align ideal.eq_zero_of_constant_mem_of_maximal Ideal.eq_zero_of_constant_mem_of_maximal

end Ring

section CommRing

variable [CommRing R]

/-- If `P` is a prime ideal of `R`, then `P.R[x]` is a prime ideal of `R[x]`. -/
theorem isPrime_map_C_iff_isPrime (P : Ideal R) :
    IsPrime (map (C : R →+* R[X]) P : Ideal R[X]) ↔ IsPrime P := by
  -- Porting note: the following proof avoids quotient rings
  -- It can be golfed substantially by using something like
  -- `(Quotient.isDomain_iff_prime (map C P : Ideal R[X]))`
  constructor
  · intro H
    have := @comap_isPrime R R[X] (R →+* R[X]) _ _ _ C (map C P) H
    convert this using 1
    ext x
    simp only [mem_comap, mem_map_C_iff]
    constructor
    · rintro h (- | n)
      · rwa [coeff_C_zero]
      · simp only [coeff_C_ne_zero (Nat.succ_ne_zero _), Submodule.zero_mem]
    · intro h
      simpa only [coeff_C_zero] using h 0
  · intro h
    constructor
    · rw [Ne.def, eq_top_iff_one, mem_map_C_iff, not_forall]
      use 0
      rw [coeff_one_zero, ← eq_top_iff_one]
      exact h.1
    · intro f g
      simp only [mem_map_C_iff]
      contrapose!
      rintro ⟨hf, hg⟩
      classical
        let m := Nat.find hf
        let n := Nat.find hg
        refine' ⟨m + n, _⟩
        rw [coeff_mul, ← Finset.insert_erase ((Finset.mem_antidiagonal (a := (m,n))).mpr rfl),
          Finset.sum_insert (Finset.not_mem_erase _ _), (P.add_mem_iff_left _).not]
        · apply mt h.2
          rw [not_or]
          exact ⟨Nat.find_spec hf, Nat.find_spec hg⟩
        apply P.sum_mem
        rintro ⟨i, j⟩ hij
        rw [Finset.mem_erase, Finset.mem_antidiagonal] at hij
        simp only [Ne.def, Prod.mk.inj_iff, not_and_or] at hij
        obtain hi | hj : i < m ∨ j < n := by
          rw [or_iff_not_imp_left, not_lt, le_iff_lt_or_eq]
          rintro (hmi | rfl)
          · rw [← not_le]
            intro hnj
            exact (add_lt_add_of_lt_of_le hmi hnj).ne hij.2.symm
          · simp only [eq_self_iff_true, not_true, false_or_iff, add_right_inj,
              not_and_self_iff] at hij
        · rw [mul_comm]
          apply P.mul_mem_left
          exact Classical.not_not.1 (Nat.find_min hf hi)
        · apply P.mul_mem_left
          exact Classical.not_not.1 (Nat.find_min hg hj)
set_option linter.uppercaseLean3 false in
#align ideal.is_prime_map_C_iff_is_prime Ideal.isPrime_map_C_iff_isPrime

/-- If `P` is a prime ideal of `R`, then `P.R[x]` is a prime ideal of `R[x]`. -/
theorem isPrime_map_C_of_isPrime {P : Ideal R} (H : IsPrime P) :
    IsPrime (map (C : R →+* R[X]) P : Ideal R[X]) :=
  (isPrime_map_C_iff_isPrime P).mpr H
set_option linter.uppercaseLean3 false in
#align ideal.is_prime_map_C_of_is_prime Ideal.isPrime_map_C_of_isPrime

theorem is_fg_degreeLE [IsNoetherianRing R] (I : Ideal R[X]) (n : ℕ) :
    Submodule.FG (I.degreeLE n) :=
  letI := Classical.decEq R
  isNoetherian_submodule_left.1
    -- porting note: times out without explicit `R`.
    (isNoetherian_of_fg_of_noetherian _ ⟨_, (degreeLE_eq_span_X_pow (R := R)).symm⟩) _
#align ideal.is_fg_degree_le Ideal.is_fg_degreeLE

end CommRing

end Ideal

variable {σ : Type v} {M : Type w}

variable [CommRing R] [CommRing S] [AddCommGroup M] [Module R M]

section Prime

variable (σ) {r : R}

namespace Polynomial

-- Porting note: this ordering of the argument dramatically speeds up lean
theorem prime_C_iff : Prime (C r) ↔ Prime r :=
  ⟨comap_prime C (evalRingHom (0 : R)) fun r => eval_C, by
    intro hr
    have := hr.1
    rw [← Ideal.span_singleton_prime] at hr ⊢
    · rw [← Set.image_singleton, ← Ideal.map_span]
      apply Ideal.isPrime_map_C_of_isPrime hr
    · intro h; apply (this (C_eq_zero.mp h))
    · assumption⟩
set_option linter.uppercaseLean3 false in
#align polynomial.prime_C_iff Polynomial.prime_C_iff

end Polynomial

namespace MvPolynomial

/- Porting note: had to move the heavy inference outside the convert call to stop timeouts.
Also, many @'s. etaExperiment caused more time outs-/
private theorem prime_C_iff_of_fintype {R : Type u} (σ : Type v) {r : R} [CommRing R] [Fintype σ] :
    Prime (C r : MvPolynomial σ R) ↔ Prime r := by
  let f (d : ℕ) := (finSuccEquiv R d).symm.toMulEquiv
  let _coe' (d : ℕ) : CoeFun ((MvPolynomial (Fin d) R)[X] ≃* MvPolynomial (Fin (d + 1)) R)
    (fun _ => (MvPolynomial (Fin d) R)[X] → MvPolynomial (Fin (d + 1)) R) := inferInstance
  have that (d : ℕ) : @C R (Fin (d+1)) _ r = (f d) (Polynomial.C (@C R (Fin d) _ r)) := by
    rw [← finSuccEquiv_comp_C_eq_C]; rfl
  rw [(renameEquiv R (Fintype.equivFin σ)).toMulEquiv.prime_iff]
  convert_to Prime (C r) ↔ _
  · congr!
    apply rename_C
  · symm
    induction' Fintype.card σ with d hd
    · exact (isEmptyAlgEquiv R (Fin 0)).toMulEquiv.symm.prime_iff
    · rw [hd, ← Polynomial.prime_C_iff]
      rw [that d]
      -- Porting note: change ?_ to _ and watch it time out
      refine @MulEquiv.prime_iff (MvPolynomial (Fin d) R)[X] (MvPolynomial (Fin (d + 1)) R)
        ?_ ?_ (Polynomial.C (C r)) ?_

-- Porting note: @'s help with multiple timeouts. It seems like there are too many things to unify
theorem prime_C_iff : Prime (C r : MvPolynomial σ R) ↔ Prime r :=
  ⟨comap_prime C constantCoeff (constantCoeff_C _), fun hr =>
    ⟨fun h =>
      hr.1 <| by
        rw [← C_inj, h]
        simp,
      fun h =>
      hr.2.1 <| by
        rw [← constantCoeff_C _ r]
        exact h.map _,
      fun a b hd => by
      obtain ⟨s, a', b', rfl, rfl⟩ := exists_finset_rename₂ a b
      rw [← algebraMap_eq] at hd
      have := (@killCompl s σ R _ ((↑) : s → σ) Subtype.coe_injective).toRingHom.map_dvd hd
      have : algebraMap R _ r ∣ a' * b' := by convert this <;> simp
      rw [← rename_C ((↑) : s → σ)]
      let f := @AlgHom.toRingHom R (MvPolynomial s R)
        (MvPolynomial σ R) _ _ _ _ _ (@rename _ _ R _ ((↑) : s → σ))
      exact (((prime_C_iff_of_fintype s).2 hr).2.2 a' b' this).imp f.map_dvd f.map_dvd⟩⟩
set_option linter.uppercaseLean3 false in
#align mv_polynomial.prime_C_iff MvPolynomial.prime_C_iff

variable {σ}

theorem prime_rename_iff (s : Set σ) {p : MvPolynomial s R} :
    Prime (rename ((↑) : s → σ) p) ↔ Prime (p : MvPolynomial s R) := by
  classical
    symm
    let eqv :=
      (sumAlgEquiv R (↥sᶜ) s).symm.trans
        (renameEquiv R <| (Equiv.sumComm (↥sᶜ) s).trans <| Equiv.Set.sumCompl s)
    have : (rename (↑)).toRingHom = eqv.toAlgHom.toRingHom.comp C := by
      apply ringHom_ext
      · intro
        dsimp
        erw [iterToSum_C_C, rename_C, rename_C]
      · intro
        dsimp
        erw [iterToSum_C_X, rename_X, rename_X]
        rfl
    rw [← @prime_C_iff (MvPolynomial s R) (↥sᶜ) instCommRingMvPolynomial p]
    rw [@MulEquiv.prime_iff (MvPolynomial ↑sᶜ (MvPolynomial ↑s R)) (MvPolynomial σ R) (_) (_)]
    rotate_left
    exact eqv.toMulEquiv
    convert Iff.rfl
    apply RingHom.congr_fun this p
#align mv_polynomial.prime_rename_iff MvPolynomial.prime_rename_iff

end MvPolynomial

end Prime

namespace Polynomial

instance (priority := 100) wfDvdMonoid {R : Type*} [CommRing R] [IsDomain R] [WfDvdMonoid R] :
    WfDvdMonoid R[X] where
  wellFounded_dvdNotUnit := by
    classical
      refine'
        RelHomClass.wellFounded
          (⟨fun p : R[X] =>
              ((if p = 0 then ⊤ else ↑p.degree : WithTop (WithBot ℕ)), p.leadingCoeff), _⟩ :
            DvdNotUnit →r Prod.Lex (· < ·) DvdNotUnit)
          (wellFounded_lt.prod_lex ‹WfDvdMonoid R›.wellFounded_dvdNotUnit)
      rintro a b ⟨ane0, ⟨c, ⟨not_unit_c, rfl⟩⟩⟩
      dsimp
      rw [Polynomial.degree_mul, if_neg ane0]
      split_ifs with hac
      · rw [hac, Polynomial.leadingCoeff_zero]
        apply Prod.Lex.left
        exact lt_of_le_of_ne le_top WithTop.coe_ne_top
      have cne0 : c ≠ 0 := right_ne_zero_of_mul hac
      simp only [cne0, ane0, Polynomial.leadingCoeff_mul]
      by_cases hdeg : c.degree = 0
      · simp only [hdeg, add_zero]
        refine' Prod.Lex.right _ ⟨_, ⟨c.leadingCoeff, fun unit_c => not_unit_c _, rfl⟩⟩
        · rwa [Ne, Polynomial.leadingCoeff_eq_zero]
        rw [Polynomial.isUnit_iff, Polynomial.eq_C_of_degree_eq_zero hdeg]
        use c.leadingCoeff, unit_c
        rw [Polynomial.leadingCoeff, Polynomial.natDegree_eq_of_degree_eq_some hdeg]; rfl
      · apply Prod.Lex.left
        rw [Polynomial.degree_eq_natDegree cne0] at *
        rw [WithTop.coe_lt_coe, Polynomial.degree_eq_natDegree ane0, ← Nat.cast_add, Nat.cast_lt]
        exact lt_add_of_pos_right _ (Nat.pos_of_ne_zero fun h => hdeg (h.symm ▸ WithBot.coe_zero))

end Polynomial

/-- Hilbert basis theorem: a polynomial ring over a noetherian ring is a noetherian ring. -/
protected theorem Polynomial.isNoetherianRing [inst : IsNoetherianRing R] : IsNoetherianRing R[X] :=
  isNoetherianRing_iff.2
    ⟨fun I : Ideal R[X] =>
      let M :=
        WellFounded.min (isNoetherian_iff_wellFounded.1 (by infer_instance))
          (Set.range I.leadingCoeffNth) ⟨_, ⟨0, rfl⟩⟩
      have hm : M ∈ Set.range I.leadingCoeffNth := WellFounded.min_mem _ _ _
      let ⟨N, HN⟩ := hm
      let ⟨s, hs⟩ := I.is_fg_degreeLE N
      have hm2 : ∀ k, I.leadingCoeffNth k ≤ M := fun k =>
        Or.casesOn (le_or_lt k N) (fun h => HN ▸ I.leadingCoeffNth_mono h) fun h x hx =>
          Classical.by_contradiction fun hxm =>
            haveI : IsNoetherian R R := inst
            have : ¬M < I.leadingCoeffNth k := by
              refine' WellFounded.not_lt_min (wellFounded_submodule_gt R R) _ _ _; exact ⟨k, rfl⟩
            this ⟨HN ▸ I.leadingCoeffNth_mono (le_of_lt h), fun H => hxm (H hx)⟩
      have hs2 : ∀ {x}, x ∈ I.degreeLE N → x ∈ Ideal.span (↑s : Set R[X]) :=
        hs ▸ fun hx =>
          Submodule.span_induction hx (fun _ hx => Ideal.subset_span hx) (Ideal.zero_mem _)
            (fun _ _ => Ideal.add_mem _) fun c f hf => f.C_mul' c ▸ Ideal.mul_mem_left _ _ hf
      ⟨s, le_antisymm (Ideal.span_le.2 fun x hx =>
          have : x ∈ I.degreeLE N := hs ▸ Submodule.subset_span hx
          this.2) <| by
        have : Submodule.span R[X] ↑s = Ideal.span ↑s := rfl
        rw [this]
        intro p hp
        generalize hn : p.natDegree = k
        induction' k using Nat.strong_induction_on with k ih generalizing p
        cases' le_or_lt k N with h h
        · subst k
          refine' hs2 ⟨Polynomial.mem_degreeLE.2
            (le_trans Polynomial.degree_le_natDegree <| WithBot.coe_le_coe.2 h), hp⟩
        · have hp0 : p ≠ 0 := by
            rintro rfl
            cases hn
            exact Nat.not_lt_zero _ h
          have : (0 : R) ≠ 1 := by
            intro h
            apply hp0
            ext i
            refine' (mul_one _).symm.trans _
            rw [← h, mul_zero]
            rfl
          haveI : Nontrivial R := ⟨⟨0, 1, this⟩⟩
          have : p.leadingCoeff ∈ I.leadingCoeffNth N := by
            rw [HN]
            exact hm2 k ((I.mem_leadingCoeffNth _ _).2
              ⟨_, hp, hn ▸ Polynomial.degree_le_natDegree, rfl⟩)
          rw [I.mem_leadingCoeffNth] at this
          rcases this with ⟨q, hq, hdq, hlqp⟩
          have hq0 : q ≠ 0 := by
            intro H
            rw [← Polynomial.leadingCoeff_eq_zero] at H
            rw [hlqp, Polynomial.leadingCoeff_eq_zero] at H
            exact hp0 H
          have h1 : p.degree = (q * Polynomial.X ^ (k - q.natDegree)).degree := by
            rw [Polynomial.degree_mul', Polynomial.degree_X_pow]
            rw [Polynomial.degree_eq_natDegree hp0, Polynomial.degree_eq_natDegree hq0]
            rw [← Nat.cast_add, add_tsub_cancel_of_le, hn]
            · refine' le_trans (Polynomial.natDegree_le_of_degree_le hdq) (le_of_lt h)
            rw [Polynomial.leadingCoeff_X_pow, mul_one]
            exact mt Polynomial.leadingCoeff_eq_zero.1 hq0
          have h2 : p.leadingCoeff = (q * Polynomial.X ^ (k - q.natDegree)).leadingCoeff := by
            rw [← hlqp, Polynomial.leadingCoeff_mul_X_pow]
          have := Polynomial.degree_sub_lt h1 hp0 h2
          rw [Polynomial.degree_eq_natDegree hp0] at this
          rw [← sub_add_cancel p (q * Polynomial.X ^ (k - q.natDegree))]
          refine' (Ideal.span ↑s).add_mem _ ((Ideal.span ↑s).mul_mem_right _ _)
          · by_cases hpq : p - q * Polynomial.X ^ (k - q.natDegree) = 0
            · rw [hpq]
              exact Ideal.zero_mem _
            refine' ih _ _ (I.sub_mem hp (I.mul_mem_right _ hq)) rfl
            rwa [Polynomial.degree_eq_natDegree hpq, Nat.cast_lt, hn] at this
          exact hs2 ⟨Polynomial.mem_degreeLE.2 hdq, hq⟩⟩⟩
#align polynomial.is_noetherian_ring Polynomial.isNoetherianRing

attribute [instance] Polynomial.isNoetherianRing

namespace Polynomial

theorem exists_irreducible_of_degree_pos {R : Type u} [CommRing R] [IsDomain R] [WfDvdMonoid R]
    {f : R[X]} (hf : 0 < f.degree) : ∃ g, Irreducible g ∧ g ∣ f :=
  WfDvdMonoid.exists_irreducible_factor (fun huf => ne_of_gt hf <| degree_eq_zero_of_isUnit huf)
    fun hf0 => not_lt_of_lt hf <| hf0.symm ▸ (@degree_zero R _).symm ▸ WithBot.bot_lt_coe _
#align polynomial.exists_irreducible_of_degree_pos Polynomial.exists_irreducible_of_degree_pos

theorem exists_irreducible_of_natDegree_pos {R : Type u} [CommRing R] [IsDomain R] [WfDvdMonoid R]
    {f : R[X]} (hf : 0 < f.natDegree) : ∃ g, Irreducible g ∧ g ∣ f :=
  exists_irreducible_of_degree_pos <| by
    contrapose! hf
    exact natDegree_le_of_degree_le hf
#align polynomial.exists_irreducible_of_nat_degree_pos Polynomial.exists_irreducible_of_natDegree_pos

theorem exists_irreducible_of_natDegree_ne_zero {R : Type u} [CommRing R] [IsDomain R]
    [WfDvdMonoid R] {f : R[X]} (hf : f.natDegree ≠ 0) : ∃ g, Irreducible g ∧ g ∣ f :=
  exists_irreducible_of_natDegree_pos <| Nat.pos_of_ne_zero hf
#align polynomial.exists_irreducible_of_nat_degree_ne_zero Polynomial.exists_irreducible_of_natDegree_ne_zero

theorem linearIndependent_powers_iff_aeval (f : M →ₗ[R] M) (v : M) :
    (LinearIndependent R fun n : ℕ => (f ^ n) v) ↔ ∀ p : R[X], aeval f p v = 0 → p = 0 := by
  rw [linearIndependent_iff]
  simp only [Finsupp.total_apply, aeval_endomorphism, forall_iff_forall_finsupp, Sum, support,
    coeff, ofFinsupp_eq_zero]
  exact Iff.rfl
#align polynomial.linear_independent_powers_iff_aeval Polynomial.linearIndependent_powers_iff_aeval

attribute [-instance] Ring.toNonAssocRing

theorem disjoint_ker_aeval_of_coprime (f : M →ₗ[R] M) {p q : R[X]} (hpq : IsCoprime p q) :
    Disjoint (LinearMap.ker (aeval f p)) (LinearMap.ker (aeval f q)) := by
  rw [disjoint_iff_inf_le]
  intro v hv
  rcases hpq with ⟨p', q', hpq'⟩
  simpa [LinearMap.mem_ker.1 (Submodule.mem_inf.1 hv).1,
    LinearMap.mem_ker.1 (Submodule.mem_inf.1 hv).2] using
    congr_arg (fun p : R[X] => aeval f p v) hpq'.symm
#align polynomial.disjoint_ker_aeval_of_coprime Polynomial.disjoint_ker_aeval_of_coprime

theorem sup_aeval_range_eq_top_of_coprime (f : M →ₗ[R] M) {p q : R[X]} (hpq : IsCoprime p q) :
    LinearMap.range (aeval f p) ⊔ LinearMap.range (aeval f q) = ⊤ := by
  rw [eq_top_iff]
  intro v _
  rw [Submodule.mem_sup]
  rcases hpq with ⟨p', q', hpq'⟩
  use aeval f (p * p') v
  use LinearMap.mem_range.2 ⟨aeval f p' v, by simp only [LinearMap.mul_apply, aeval_mul]⟩
  use aeval f (q * q') v
  use LinearMap.mem_range.2 ⟨aeval f q' v, by simp only [LinearMap.mul_apply, aeval_mul]⟩
  simpa only [mul_comm p p', mul_comm q q', aeval_one, aeval_add] using
    congr_arg (fun p : R[X] => aeval f p v) hpq'
#align polynomial.sup_aeval_range_eq_top_of_coprime Polynomial.sup_aeval_range_eq_top_of_coprime

theorem sup_ker_aeval_le_ker_aeval_mul {f : M →ₗ[R] M} {p q : R[X]} :
    LinearMap.ker (aeval f p) ⊔ LinearMap.ker (aeval f q) ≤ LinearMap.ker (aeval f (p * q)) := by
  intro v hv
  rcases Submodule.mem_sup.1 hv with ⟨x, hx, y, hy, hxy⟩
  have h_eval_x : aeval f (p * q) x = 0 := by
    rw [mul_comm, aeval_mul, LinearMap.mul_apply, LinearMap.mem_ker.1 hx, LinearMap.map_zero]
  have h_eval_y : aeval f (p * q) y = 0 := by
    rw [aeval_mul, LinearMap.mul_apply, LinearMap.mem_ker.1 hy, LinearMap.map_zero]
  rw [LinearMap.mem_ker, ← hxy, LinearMap.map_add, h_eval_x, h_eval_y, add_zero]
#align polynomial.sup_ker_aeval_le_ker_aeval_mul Polynomial.sup_ker_aeval_le_ker_aeval_mul

theorem sup_ker_aeval_eq_ker_aeval_mul_of_coprime (f : M →ₗ[R] M) {p q : R[X]}
    (hpq : IsCoprime p q) :
    LinearMap.ker (aeval f p) ⊔ LinearMap.ker (aeval f q) = LinearMap.ker (aeval f (p * q)) := by
  apply le_antisymm sup_ker_aeval_le_ker_aeval_mul
  intro v hv
  rw [Submodule.mem_sup]
  rcases hpq with ⟨p', q', hpq'⟩
  have h_eval₂_qpp' :=
    calc
      aeval f (q * (p * p')) v = aeval f (p' * (p * q)) v := by
        rw [mul_comm, mul_assoc, mul_comm, mul_assoc, mul_comm q p]
      _ = 0 := by rw [aeval_mul, LinearMap.mul_apply, LinearMap.mem_ker.1 hv, LinearMap.map_zero]

  have h_eval₂_pqq' :=
    calc
      aeval f (p * (q * q')) v = aeval f (q' * (p * q)) v := by rw [← mul_assoc, mul_comm]
      _ = 0 := by rw [aeval_mul, LinearMap.mul_apply, LinearMap.mem_ker.1 hv, LinearMap.map_zero]

  rw [aeval_mul] at h_eval₂_qpp' h_eval₂_pqq'
  refine'
    ⟨aeval f (q * q') v, LinearMap.mem_ker.1 h_eval₂_pqq', aeval f (p * p') v,
      LinearMap.mem_ker.1 h_eval₂_qpp', _⟩
  rw [add_comm, mul_comm p p', mul_comm q q']
  simpa only [map_add, map_mul, aeval_one] using congr_arg (fun p : R[X] => aeval f p v) hpq'
#align polynomial.sup_ker_aeval_eq_ker_aeval_mul_of_coprime Polynomial.sup_ker_aeval_eq_ker_aeval_mul_of_coprime

end Polynomial

namespace MvPolynomial

theorem isNoetherianRing_fin_0 [IsNoetherianRing R] :
    IsNoetherianRing (MvPolynomial (Fin 0) R) := by
  apply isNoetherianRing_of_ringEquiv R
  symm; apply MvPolynomial.isEmptyRingEquiv R (Fin 0)
#align mv_polynomial.is_noetherian_ring_fin_0 MvPolynomial.isNoetherianRing_fin_0

theorem isNoetherianRing_fin [IsNoetherianRing R] :
    ∀ {n : ℕ}, IsNoetherianRing (MvPolynomial (Fin n) R)
  | 0 => isNoetherianRing_fin_0
  | n + 1 =>
    @isNoetherianRing_of_ringEquiv (Polynomial (MvPolynomial (Fin n) R)) _ _ _
      (MvPolynomial.finSuccEquiv _ n).toRingEquiv.symm
      (@Polynomial.isNoetherianRing (MvPolynomial (Fin n) R) _ isNoetherianRing_fin)
#align mv_polynomial.is_noetherian_ring_fin MvPolynomial.isNoetherianRing_fin

/-- The multivariate polynomial ring in finitely many variables over a noetherian ring
is itself a noetherian ring. -/
instance isNoetherianRing [Finite σ] [IsNoetherianRing R] :
    IsNoetherianRing (MvPolynomial σ R) := by
  cases nonempty_fintype σ
  exact
    @isNoetherianRing_of_ringEquiv (MvPolynomial (Fin (Fintype.card σ)) R) _ _ _
      (renameEquiv R (Fintype.equivFin σ).symm).toRingEquiv isNoetherianRing_fin
#align mv_polynomial.is_noetherian_ring MvPolynomial.isNoetherianRing

/-- Auxiliary lemma:
Multivariate polynomials over an integral domain
with variables indexed by `Fin n` form an integral domain.
This fact is proven inductively,
and then used to prove the general case without any finiteness hypotheses.
See `MvPolynomial.noZeroDivisors` for the general case. -/
theorem noZeroDivisors_fin (R : Type u) [CommSemiring R] [NoZeroDivisors R] :
    ∀ n : ℕ, NoZeroDivisors (MvPolynomial (Fin n) R)
  | 0 => (MvPolynomial.isEmptyAlgEquiv R _).injective.noZeroDivisors _ (map_zero _) (map_mul _)
  | n + 1 =>
    haveI := noZeroDivisors_fin R n
    (MvPolynomial.finSuccEquiv R n).injective.noZeroDivisors _ (map_zero _) (map_mul _)
#align mv_polynomial.no_zero_divisors_fin MvPolynomial.noZeroDivisors_fin

/-- Auxiliary definition:
Multivariate polynomials in finitely many variables over an integral domain form an integral domain.
This fact is proven by transport of structure from the `MvPolynomial.noZeroDivisors_fin`,
and then used to prove the general case without finiteness hypotheses.
See `MvPolynomial.noZeroDivisors` for the general case. -/
theorem noZeroDivisors_of_finite (R : Type u) (σ : Type v) [CommSemiring R] [Finite σ]
    [NoZeroDivisors R] : NoZeroDivisors (MvPolynomial σ R) := by
  cases nonempty_fintype σ
  haveI := noZeroDivisors_fin R (Fintype.card σ)
  exact (renameEquiv R (Fintype.equivFin σ)).injective.noZeroDivisors _ (map_zero _) (map_mul _)
#align mv_polynomial.no_zero_divisors_of_finite MvPolynomial.noZeroDivisors_of_finite

instance {R : Type u} [CommSemiring R] [NoZeroDivisors R] {σ : Type v} :
    NoZeroDivisors (MvPolynomial σ R) :=
  ⟨fun {p} {q} h => by
    classical
    obtain ⟨s, p, rfl⟩ := exists_finset_rename p
    obtain ⟨t, q, rfl⟩ := exists_finset_rename q
    have :
        rename (Subtype.map id (Finset.subset_union_left s t) :
          { x // x ∈ s } → { x // x ∈ s ∪ t }) p *
        rename (Subtype.map id (Finset.subset_union_right s t) :
          { x // x ∈ t } → { x // x ∈ s ∪ t }) q =
        0 := by
      apply rename_injective _ Subtype.val_injective
      simpa using h
    letI that := MvPolynomial.noZeroDivisors_of_finite R { x // x ∈ s ∪ t }
    rw [mul_eq_zero] at this
    apply this.imp <;> intro that <;> simpa using congr_arg (rename Subtype.val) that⟩

/-- The multivariate polynomial ring over an integral domain is an integral domain. -/
instance isDomain {R : Type u} {σ : Type v} [CommRing R] [IsDomain R] :
    IsDomain (MvPolynomial σ R) := by
  apply @NoZeroDivisors.to_isDomain (MvPolynomial σ R) _ ?_ _
  apply AddMonoidAlgebra.nontrivial

-- instance {R : Type u} {σ : Type v} [CommRing R] [IsDomain R] :
--     IsDomain (MvPolynomial σ R)[X] := inferInstance

theorem map_mvPolynomial_eq_eval₂ {S : Type*} [CommRing S] [Finite σ] (ϕ : MvPolynomial σ R →+* S)
    (p : MvPolynomial σ R) :
    ϕ p = MvPolynomial.eval₂ (ϕ.comp MvPolynomial.C) (fun s => ϕ (MvPolynomial.X s)) p := by
  cases nonempty_fintype σ
  refine' Trans.trans (congr_arg ϕ (MvPolynomial.as_sum p)) _
  rw [MvPolynomial.eval₂_eq', ϕ.map_sum]
  congr
  ext
  simp only [monomial_eq, ϕ.map_pow, ϕ.map_prod, ϕ.comp_apply, ϕ.map_mul, Finsupp.prod_pow]
#align mv_polynomial.map_mv_polynomial_eq_eval₂ MvPolynomial.map_mvPolynomial_eq_eval₂

/-- If every coefficient of a polynomial is in an ideal `I`, then so is the polynomial itself,
multivariate version. -/
theorem mem_ideal_of_coeff_mem_ideal (I : Ideal (MvPolynomial σ R)) (p : MvPolynomial σ R)
    (hcoe : ∀ m : σ →₀ ℕ, p.coeff m ∈ I.comap (C : R →+* MvPolynomial σ R)) : p ∈ I := by
  rw [as_sum p]
  suffices ∀ m ∈ p.support, monomial m (MvPolynomial.coeff m p) ∈ I by
    exact Submodule.sum_mem I this
  intro m _
  rw [← mul_one (coeff m p), ← C_mul_monomial]
  suffices C (coeff m p) ∈ I by exact I.mul_mem_right (monomial m 1) this
  simpa [Ideal.mem_comap] using hcoe m
#align mv_polynomial.mem_ideal_of_coeff_mem_ideal MvPolynomial.mem_ideal_of_coeff_mem_ideal

/-- The push-forward of an ideal `I` of `R` to `MvPolynomial σ R` via inclusion
 is exactly the set of polynomials whose coefficients are in `I` -/
theorem mem_map_C_iff {I : Ideal R} {f : MvPolynomial σ R} :
    f ∈ (Ideal.map (C : R →+* MvPolynomial σ R) I : Ideal (MvPolynomial σ R)) ↔
      ∀ m : σ →₀ ℕ, f.coeff m ∈ I := by
  classical
  constructor
  · intro hf
    apply @Submodule.span_induction _ _ _ _ Semiring.toModule f _ _ hf
    · intro f hf n
      cases' (Set.mem_image _ _ _).mp hf with x hx
      rw [← hx.right, coeff_C]
      by_cases h : n = 0
      · simpa [h] using hx.left
      · simp [Ne.symm h]
    · simp
    · exact fun f g hf hg n => by simp [I.add_mem (hf n) (hg n)]
    · refine' fun f g hg n => _
      rw [smul_eq_mul, coeff_mul]
      exact I.sum_mem fun c _ => I.mul_mem_left (f.coeff c.fst) (hg c.snd)
  · intro hf
    rw [as_sum f]
    suffices ∀ m ∈ f.support, monomial m (coeff m f) ∈ (Ideal.map C I : Ideal (MvPolynomial σ R)) by
      exact Submodule.sum_mem _ this
    intro m _
    rw [← mul_one (coeff m f), ← C_mul_monomial]
    suffices C (coeff m f) ∈ (Ideal.map C I : Ideal (MvPolynomial σ R)) by
      exact Ideal.mul_mem_right _ _ this
    apply Ideal.mem_map_of_mem _
    exact hf m
set_option linter.uppercaseLean3 false in
#align mv_polynomial.mem_map_C_iff MvPolynomial.mem_map_C_iff

attribute [-instance] Ring.toNonAssocRing in
theorem ker_map (f : R →+* S) :
    RingHom.ker (map f : MvPolynomial σ R →+* MvPolynomial σ S) =
    Ideal.map (C : R →+* MvPolynomial σ R) (RingHom.ker f) := by
  ext
  rw [MvPolynomial.mem_map_C_iff, RingHom.mem_ker, MvPolynomial.ext_iff]
  simp_rw [coeff_map, coeff_zero, RingHom.mem_ker]
#align mv_polynomial.ker_map MvPolynomial.ker_map

end MvPolynomial

section UniqueFactorizationDomain

variable {D : Type u} [CommRing D] [IsDomain D] [UniqueFactorizationMonoid D] (σ)

open UniqueFactorizationMonoid

namespace Polynomial

attribute [-instance] Ring.toSemiring in
instance (priority := 100) uniqueFactorizationMonoid : UniqueFactorizationMonoid D[X] := by
  letI := Classical.decEq (Associates D)
  letI := Classical.decEq D
  haveI : NormalizationMonoid D := Inhabited.default
  haveI := toNormalizedGCDMonoid D
  exact ufm_of_gcd_of_wfDvdMonoid
#align polynomial.unique_factorization_monoid Polynomial.uniqueFactorizationMonoid

/-- If `D` is a unique factorization domain, `f` is a non-zero polynomial in `D[X]`, then `f` has
only finitely many monic factors.
(Note that its factors up to unit may be more than monic factors.)
See also `UniqueFactorizationMonoid.fintypeSubtypeDvd`. -/
noncomputable def fintypeSubtypeMonicDvd (f : D[X]) (hf : f ≠ 0) :
    Fintype { g : D[X] // g.Monic ∧ g ∣ f } := by
  set G := { g : D[X] // g.Monic ∧ g ∣ f }
  let y : Associates D[X] := Associates.mk f
  have hy : y ≠ 0 := Associates.mk_ne_zero.mpr hf
  let H := { x : Associates D[X] // x ∣ y }
  let hfin : Fintype H := UniqueFactorizationMonoid.fintypeSubtypeDvd y hy
  let i : G → H := fun x ↦ ⟨Associates.mk x.1, Associates.mk_dvd_mk.2 x.2.2⟩
  refine Fintype.ofInjective i fun x y heq ↦ ?_
  rw [Subtype.mk.injEq] at heq ⊢
  exact eq_of_monic_of_associated x.2.1 y.2.1 (Associates.mk_eq_mk_iff_associated.mp heq)

end Polynomial

namespace MvPolynomial
variable (d : ℕ)

/- Porting note: lean can come up with this instance in infinite time by resolving
the diamond with CommSemiring.toSemiring. I don't know how to inline this
attribute for a haveI in the proof of the uniqueFactorizationMonoid_of_fintype.
The proof times out if we remove these from instance graph for all of
uniqueFactorizationMonoid_of_fintype. -/
attribute [-instance] Polynomial.semiring Polynomial.commSemiring in
private instance : CancelCommMonoidWithZero (MvPolynomial (Fin d) D)[X] := by
  apply IsDomain.toCancelCommMonoidWithZero

/- Porting note: this can probably be cleaned up a little -/
private theorem uniqueFactorizationMonoid_of_fintype [Fintype σ] :
    UniqueFactorizationMonoid (MvPolynomial σ D) :=
  (renameEquiv D (Fintype.equivFin σ)).toMulEquiv.symm.uniqueFactorizationMonoid <| by
    induction' Fintype.card σ with d hd
    · apply (isEmptyAlgEquiv D (Fin 0)).toMulEquiv.symm.uniqueFactorizationMonoid
      infer_instance
    · rw [Nat.succ_eq_add_one d]
      apply @MulEquiv.uniqueFactorizationMonoid _ _ (_) (_)
      · exact (finSuccEquiv D d).toMulEquiv.symm
      · apply @Polynomial.uniqueFactorizationMonoid (MvPolynomial (Fin d) D) _ _ ?_
        assumption

instance (priority := 100) uniqueFactorizationMonoid :
    UniqueFactorizationMonoid (MvPolynomial σ D) := by
  rw [iff_exists_prime_factors]
  intro a ha; obtain ⟨s, a', rfl⟩ := exists_finset_rename a
  obtain ⟨w, h, u, hw⟩ :=
    iff_exists_prime_factors.1 (uniqueFactorizationMonoid_of_fintype s) a' fun h =>
      ha <| by simp [h]
  exact
    ⟨w.map (rename (↑)), fun b hb =>
      let ⟨b', hb', he⟩ := Multiset.mem_map.1 hb
      he ▸ (prime_rename_iff ↑s).2 (h b' hb'),
      Units.map (@rename s σ D _ (↑)).toRingHom.toMonoidHom u, by
      erw [Multiset.prod_hom, ← map_mul, hw]⟩

end MvPolynomial

end UniqueFactorizationDomain<|MERGE_RESOLUTION|>--- conflicted
+++ resolved
@@ -220,18 +220,8 @@
 theorem span_of_finite_le_degreeLE {s : Set R[X]} (s_fin : s.Finite) :
     ∃ n : ℕ, Submodule.span R s ≤ degreeLE R n := by
   by_cases s_emp : s.Nonempty
-<<<<<<< HEAD
-  · by_contra!
-    rcases degree_span' s_fin s_emp with ⟨p', _, hp'max⟩
-    rcases SetLike.not_le_iff_exists.mp (this (natDegree p' + 1)) with ⟨p, hp, hp2⟩
-    apply hp2
-    rw [mem_degreeLE, Nat.cast_add, Nat.cast_one, ← Nat.cast_succ]
-    refine le_trans (le_trans (hp'max p hp) degree_le_natDegree) ?_
-    exact Nat.cast_le.mpr (Nat.le_succ (natDegree p'))
-=======
   · rcases degree_span' s_fin s_emp with ⟨p', _, hp'max⟩
     exact ⟨natDegree p', fun p hp => mem_degreeLE.mpr ((hp'max _ hp).trans degree_le_natDegree)⟩
->>>>>>> 076c7a1c
   · rw [Set.not_nonempty_iff_eq_empty] at s_emp
     rw [s_emp, Submodule.span_empty]
     exact ⟨0, bot_le⟩
@@ -239,10 +229,6 @@
 /-- The span of every finite set of polynomials is contained in a `degreeLT n` for some `n`. -/
 theorem span_of_finite_le_degreeLT {s : Set R[X]} (s_fin : s.Finite) :
     ∃ n : ℕ, Submodule.span R s ≤ degreeLT R n := by
-<<<<<<< HEAD
-  rcases span_of_finite_le_degreeLE s_fin with ⟨n,_⟩
-  exact ⟨n+1, by rwa [degreeLT_eq_degreeLE]⟩
-=======
   rcases span_of_finite_le_degreeLE s_fin with ⟨n, _⟩
   exact ⟨n + 1, by rwa [degreeLT_eq_degreeLE]⟩
 
@@ -258,7 +244,6 @@
     exact hn Submodule.mem_top
   rw [mem_degreeLE, degree_X_pow, Nat.cast_le, add_le_iff_nonpos_right, nonpos_iff_eq_zero] at this
   exact one_ne_zero this
->>>>>>> 076c7a1c
 
 /-- The finset of nonzero coefficients of a polynomial. -/
 def frange (p : R[X]) : Finset R :=
