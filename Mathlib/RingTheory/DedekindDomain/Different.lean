--- conflicted
+++ resolved
@@ -47,13 +47,8 @@
 def Submodule.traceDual (I : Submodule B L) : Submodule B L where
   __ := (traceForm K L).toBilin.dualSubmodule (I.restrictScalars A)
   smul_mem' c x hx a ha := by
-<<<<<<< HEAD
-    rw [LinearMap.toBilin_apply, traceForm_apply, smul_mul_assoc, mul_comm, ← smul_mul_assoc,
-      mul_comm]
-=======
     simp only [BilinForm.toLin_apply]
     rw [traceForm_apply, smul_mul_assoc, mul_comm, ← smul_mul_assoc, mul_comm]
->>>>>>> 16e7d1e6
     exact hx _ (Submodule.smul_mem _ c ha)
 
 variable {A K}
@@ -182,13 +177,8 @@
   simp only [restrictScalars_mem, traceForm_apply, AlgEquiv.toEquiv_eq_coe,
     EquivLike.coe_coe, mem_comap, AlgEquiv.toLinearMap_apply, AlgEquiv.symm_apply_apply]
   refine fun {y} ↦ (forall_congr' fun hy ↦ ?_)
-<<<<<<< HEAD
-  rw [LinearMap.toBilin_apply, traceForm_apply, mem_one,
-    Algebra.trace_eq_of_equiv_equiv (FractionRing.algEquiv A K).toRingEquiv
-=======
   simp only [BilinForm.toLin_apply, traceForm_apply, mem_one]
   rw [Algebra.trace_eq_of_equiv_equiv (FractionRing.algEquiv A K).toRingEquiv
->>>>>>> 16e7d1e6
     (FractionRing.algEquiv B L).toRingEquiv]
   swap
   · apply IsLocalization.ringHom_ext (M := A⁰); ext
