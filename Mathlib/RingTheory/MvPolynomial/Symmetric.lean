/-
Copyright (c) 2020 Hanting Zhang. All rights reserved.
Released under Apache 2.0 license as described in the file LICENSE.
Authors: Hanting Zhang, Johan Commelin
-/

import Mathlib.Algebra.Algebra.Subalgebra.Basic
import Mathlib.Algebra.MvPolynomial.CommRing
import Mathlib.Combinatorics.Enumerative.Partition

#align_import ring_theory.mv_polynomial.symmetric from "leanprover-community/mathlib"@"2f5b500a507264de86d666a5f87ddb976e2d8de4"

/-!
# Symmetric Polynomials and Elementary Symmetric Polynomials

This file defines symmetric `MvPolynomial`s and the bases of elementary, complete homogeneous,
power sum, and monomial symmetric `MvPolynomial`s. We also prove some basic facts about them.

## Main declarations

* `MvPolynomial.IsSymmetric`

* `MvPolynomial.symmetricSubalgebra`

* `MvPolynomial.esymm`

* `MvPolynomial.hsymm`

* `MvPolynomial.psum`

* `MvPolynomial.msymm`

## Notation

+ `esymm σ R n` is the `n`th elementary symmetric polynomial in `MvPolynomial σ R`.

+ `hsymm σ R n` is the `n`th complete homogeneous symmetric polynomial in `MvPolynomial σ R`.

+ `psum σ R n` is the degree-`n` power sum in `MvPolynomial σ R`, i.e. the sum of monomials
  `(X i)^n` over `i ∈ σ`.

+ `msymm σ R μ` is the monomial symmetric polynomial whose exponents set are the parts
  of `μ ⊢ n` in `MvPolynomial σ R`.

As in other polynomial files, we typically use the notation:

+ `σ τ : Type*` (indexing the variables)

+ `R S : Type*` `[CommSemiring R]` `[CommSemiring S]` (the coefficients)

+ `r : R` elements of the coefficient ring

+ `i : σ`, with corresponding monomial `X i`, often denoted `X_i` by mathematicians

+ `φ ψ : MvPolynomial σ R`

-/


open Equiv (Perm)

noncomputable section

namespace Multiset

variable {R : Type*} [CommSemiring R]

/-- The `n`th elementary symmetric function evaluated at the elements of `s` -/
def esymm (s : Multiset R) (n : ℕ) : R :=
  ((s.powersetCard n).map Multiset.prod).sum
#align multiset.esymm Multiset.esymm

theorem _root_.Finset.esymm_map_val {σ} (f : σ → R) (s : Finset σ) (n : ℕ) :
    (s.val.map f).esymm n = (s.powersetCard n).sum fun t => t.prod f := by
  simp only [esymm, powersetCard_map, ← Finset.map_val_val_powersetCard, map_map]
  rfl
#align finset.esymm_map_val Finset.esymm_map_val

end Multiset

namespace MvPolynomial

variable (n : ℕ) {σ τ : Type*} {R S : Type*}

/-- A `MvPolynomial φ` is symmetric if it is invariant under
permutations of its variables by the `rename` operation -/
def IsSymmetric [CommSemiring R] (φ : MvPolynomial σ R) : Prop :=
  ∀ e : Perm σ, rename e φ = φ
#align mv_polynomial.is_symmetric MvPolynomial.IsSymmetric

variable (σ R)

/-- The subalgebra of symmetric `MvPolynomial`s. -/
def symmetricSubalgebra [CommSemiring R] : Subalgebra R (MvPolynomial σ R) where
  carrier := setOf IsSymmetric
  algebraMap_mem' r e := rename_C e r
  mul_mem' ha hb e := by rw [AlgHom.map_mul, ha, hb]
  add_mem' ha hb e := by rw [AlgHom.map_add, ha, hb]
#align mv_polynomial.symmetric_subalgebra MvPolynomial.symmetricSubalgebra

variable {σ R}

@[simp]
theorem mem_symmetricSubalgebra [CommSemiring R] (p : MvPolynomial σ R) :
    p ∈ symmetricSubalgebra σ R ↔ p.IsSymmetric :=
  Iff.rfl
#align mv_polynomial.mem_symmetric_subalgebra MvPolynomial.mem_symmetricSubalgebra

namespace IsSymmetric

section CommSemiring

variable [CommSemiring R] [CommSemiring S] {φ ψ : MvPolynomial σ R}

@[simp]
theorem C (r : R) : IsSymmetric (C r : MvPolynomial σ R) :=
  (symmetricSubalgebra σ R).algebraMap_mem r
set_option linter.uppercaseLean3 false in
#align mv_polynomial.is_symmetric.C MvPolynomial.IsSymmetric.C

@[simp]
theorem zero : IsSymmetric (0 : MvPolynomial σ R) :=
  (symmetricSubalgebra σ R).zero_mem
#align mv_polynomial.is_symmetric.zero MvPolynomial.IsSymmetric.zero

@[simp]
theorem one : IsSymmetric (1 : MvPolynomial σ R) :=
  (symmetricSubalgebra σ R).one_mem
#align mv_polynomial.is_symmetric.one MvPolynomial.IsSymmetric.one

theorem add (hφ : IsSymmetric φ) (hψ : IsSymmetric ψ) : IsSymmetric (φ + ψ) :=
  (symmetricSubalgebra σ R).add_mem hφ hψ
#align mv_polynomial.is_symmetric.add MvPolynomial.IsSymmetric.add

theorem mul (hφ : IsSymmetric φ) (hψ : IsSymmetric ψ) : IsSymmetric (φ * ψ) :=
  (symmetricSubalgebra σ R).mul_mem hφ hψ
#align mv_polynomial.is_symmetric.mul MvPolynomial.IsSymmetric.mul

theorem smul (r : R) (hφ : IsSymmetric φ) : IsSymmetric (r • φ) :=
  (symmetricSubalgebra σ R).smul_mem hφ r
#align mv_polynomial.is_symmetric.smul MvPolynomial.IsSymmetric.smul

@[simp]
theorem map (hφ : IsSymmetric φ) (f : R →+* S) : IsSymmetric (map f φ) := fun e => by
  rw [← map_rename, hφ]
#align mv_polynomial.is_symmetric.map MvPolynomial.IsSymmetric.map

protected theorem rename (hφ : φ.IsSymmetric) (e : σ ≃ τ) : (rename e φ).IsSymmetric := fun _ => by
  apply rename_injective _ e.symm.injective
  simp_rw [rename_rename, ← Equiv.coe_trans, Equiv.self_trans_symm, Equiv.coe_refl, rename_id]
  rw [hφ]

@[simp]
theorem _root_.MvPolynomial.isSymmetric_rename {e : σ ≃ τ} :
    (MvPolynomial.rename e φ).IsSymmetric ↔ φ.IsSymmetric :=
  ⟨fun h => by simpa using (IsSymmetric.rename (R := R) h e.symm), (IsSymmetric.rename · e)⟩

end CommSemiring

section CommRing

variable [CommRing R] {φ ψ : MvPolynomial σ R}

theorem neg (hφ : IsSymmetric φ) : IsSymmetric (-φ) :=
  (symmetricSubalgebra σ R).neg_mem hφ
#align mv_polynomial.is_symmetric.neg MvPolynomial.IsSymmetric.neg

theorem sub (hφ : IsSymmetric φ) (hψ : IsSymmetric ψ) : IsSymmetric (φ - ψ) :=
  (symmetricSubalgebra σ R).sub_mem hφ hψ
#align mv_polynomial.is_symmetric.sub MvPolynomial.IsSymmetric.sub

end CommRing

end IsSymmetric

/-- `MvPolynomial.rename` induces an isomorphism between the symmetric subalgebras. -/
@[simps!]
def renameSymmetricSubalgebra [CommSemiring R] (e : σ ≃ τ) :
    symmetricSubalgebra σ R ≃ₐ[R] symmetricSubalgebra τ R :=
  AlgEquiv.ofAlgHom
    (((rename e).comp (symmetricSubalgebra σ R).val).codRestrict _ <| fun x => x.2.rename e)
    (((rename e.symm).comp <| Subalgebra.val _).codRestrict _ <| fun x => x.2.rename e.symm)
    (AlgHom.ext <| fun p => Subtype.ext <| by simp)
    (AlgHom.ext <| fun p => Subtype.ext <| by simp)

variable (σ R : Type*) [CommSemiring R] [CommSemiring S] [Fintype σ] [Fintype τ]

section Partitions

/-! ### Multiplicativity on partitions -/

variable (f : ℕ → MvPolynomial σ R)

/-- Given a sequence of `MvPolynomial` functions `f` and a partition `μ` of size `n`,
`muProduct` computes the product of applying each function in `f` to the parts of `μ`. -/
def muProduct {n : ℕ} (μ : n.Partition) : MvPolynomial σ R :=
  (μ.parts.map f).prod

lemma muProduct_def (μ : n.Partition) :
    muProduct σ R f μ = (μ.parts.map f).prod := rfl

@[simp]
theorem muProduct_indiscrete_zero :
    muProduct σ R f (Nat.Partition.indiscrete 0) = 1 := by simp [muProduct]

@[simp]
theorem muProduct_indiscrete_of_pos (npos : n > 0) :
    muProduct σ R f (Nat.Partition.indiscrete n) = f n := by
  rw [muProduct, Nat.Partition.indiscrete_parts, Multiset.map_singleton, Multiset.prod_singleton]
  linarith

end Partitions

section ElementarySymmetric

open Finset

variable (n : ℕ)

/-- The `n`th elementary symmetric `MvPolynomial σ R`. -/
<<<<<<< HEAD
def esymm: MvPolynomial σ R :=
  ∑ t in powersetCard n univ, ∏ i in t, X i
=======
def esymm (n : ℕ) : MvPolynomial σ R :=
  ∑ t ∈ powersetCard n univ, ∏ i ∈ t, X i
>>>>>>> f6c43c61
#align mv_polynomial.esymm MvPolynomial.esymm

lemma esymm_def : esymm σ R n = ∑ t in powersetCard n univ, ∏ i in t, X i := rfl

/--
`esymmMu` is the product of the symmetric polynomials `esymm μᵢ`,
where `μ = (μ₁, μ₂, ...)` is a partition.
-/
def esymmMu {n : ℕ} (μ : n.Partition) : MvPolynomial σ R :=
  muProduct σ R (esymm σ R) μ

/-- The `n`th elementary symmetric `MvPolynomial σ R` is obtained by evaluating the
`n`th elementary symmetric at the `Multiset` of the monomials -/
theorem esymm_eq_multiset_esymm : esymm σ R = (univ.val.map X).esymm := by
  exact funext fun n => (esymm_map_val X _ n).symm
#align mv_polynomial.esymm_eq_multiset_esymm MvPolynomial.esymm_eq_multiset_esymm

theorem aeval_esymm_eq_multiset_esymm [Algebra R S] (f : σ → S) :
    aeval f (esymm σ R n) = (univ.val.map f).esymm n := by
  simp_rw [esymm, aeval_sum, aeval_prod, aeval_X, esymm_map_val]
#align mv_polynomial.aeval_esymm_eq_multiset_esymm MvPolynomial.aeval_esymm_eq_multiset_esymm

/-- We can define `esymm σ R n` by summing over a subtype instead of over `powerset_len`. -/
<<<<<<< HEAD
theorem esymm_eq_sum_subtype :
    esymm σ R n = ∑ t : { s : Finset σ // s.card = n }, ∏ i in (t : Finset σ), X i :=
=======
theorem esymm_eq_sum_subtype (n : ℕ) :
    esymm σ R n = ∑ t : { s : Finset σ // s.card = n }, ∏ i ∈ (t : Finset σ), X i :=
>>>>>>> f6c43c61
  sum_subtype _ (fun _ => mem_powersetCard_univ) _
#align mv_polynomial.esymm_eq_sum_subtype MvPolynomial.esymm_eq_sum_subtype

/-- We can define `esymm σ R n` as a sum over explicit monomials -/
<<<<<<< HEAD
theorem esymm_eq_sum_monomial :
    esymm σ R n = ∑ t in powersetCard n univ, monomial (∑ i in t, Finsupp.single i 1) 1 := by
=======
theorem esymm_eq_sum_monomial (n : ℕ) :
    esymm σ R n = ∑ t ∈ powersetCard n univ, monomial (∑ i ∈ t, Finsupp.single i 1) 1 := by
>>>>>>> f6c43c61
  simp_rw [monomial_sum_one]
  rfl
#align mv_polynomial.esymm_eq_sum_monomial MvPolynomial.esymm_eq_sum_monomial

@[simp]
theorem esymm_zero : esymm σ R 0 = 1 := by simp [esymm]
#align mv_polynomial.esymm_zero MvPolynomial.esymm_zero

@[simp]
theorem esymm_one : esymm σ R 1 = ∑ i, X i := by simp [esymm, powersetCard_one]

theorem esymmMu_zero : esymmMu σ R (Nat.Partition.indiscrete 0) = 1 := by simp [esymmMu]

@[simp]
theorem esymmMu_onePart : esymmMu σ R (Nat.Partition.indiscrete n) = esymm σ R n := by
  cases n <;> simp [esymmMu]

theorem map_esymm (f : R →+* S) : map f (esymm σ R n) = esymm σ S n := by
  simp_rw [esymm, map_sum, map_prod, map_X]
#align mv_polynomial.map_esymm MvPolynomial.map_esymm

theorem rename_esymm (e : σ ≃ τ) : rename e (esymm σ R n) = esymm τ R n :=
  calc
    rename e (esymm σ R n) = ∑ x ∈ powersetCard n univ, ∏ i ∈ x, X (e i) := by
      simp_rw [esymm, map_sum, map_prod, rename_X]
    _ = ∑ t ∈ powersetCard n (univ.map e.toEmbedding), ∏ i ∈ t, X i := by
      simp [powersetCard_map, -map_univ_equiv]
      -- Porting note: Why did `mapEmbedding_apply` not work?
      dsimp [mapEmbedding, OrderEmbedding.ofMapLEIff]
      simp
    _ = ∑ t ∈ powersetCard n univ, ∏ i ∈ t, X i := by rw [map_univ_equiv]
#align mv_polynomial.rename_esymm MvPolynomial.rename_esymm

theorem esymm_isSymmetric : IsSymmetric (esymm σ R n) := rename_esymm _ _ n
#align mv_polynomial.esymm_is_symmetric MvPolynomial.esymm_isSymmetric

theorem support_esymm'' [DecidableEq σ] [Nontrivial R] :
    (esymm σ R n).support =
      (powersetCard n (univ : Finset σ)).biUnion fun t =>
        (Finsupp.single (∑ i ∈ t, Finsupp.single i 1) (1 : R)).support := by
  rw [esymm_eq_sum_monomial]
  simp only [← single_eq_monomial]
  refine Finsupp.support_sum_eq_biUnion (powersetCard n (univ : Finset σ)) ?_
  intro s t hst
  rw [disjoint_left, Finsupp.support_single_ne_zero _ one_ne_zero]
  rw [Finsupp.support_single_ne_zero _ one_ne_zero]
  simp only [one_ne_zero, mem_singleton, Finsupp.mem_support_iff]
  rintro a h rfl
  have := congr_arg Finsupp.support h
  rw [Finsupp.support_sum_eq_biUnion, Finsupp.support_sum_eq_biUnion] at this
  · have hsingle : ∀ s : Finset σ, ∀ x : σ, x ∈ s → (Finsupp.single x 1).support = {x} := by
      intros _ x _
      rw [Finsupp.support_single_ne_zero x one_ne_zero]
    have hs := biUnion_congr (of_eq_true (eq_self s)) (hsingle s)
    have ht := biUnion_congr (of_eq_true (eq_self t)) (hsingle t)
    rw [hs, ht] at this
    · simp only [biUnion_singleton_eq_self] at this
      exact absurd this hst.symm
  all_goals intro x y; simp [Finsupp.support_single_disjoint]
#align mv_polynomial.support_esymm'' MvPolynomial.support_esymm''

theorem support_esymm' [DecidableEq σ] [Nontrivial R] :
    (esymm σ R n).support =
      (powersetCard n (univ : Finset σ)).biUnion fun t => {∑ i ∈ t, Finsupp.single i 1} := by
  rw [support_esymm'']
  congr
  funext
  exact Finsupp.support_single_ne_zero _ one_ne_zero
#align mv_polynomial.support_esymm' MvPolynomial.support_esymm'

theorem support_esymm [DecidableEq σ] [Nontrivial R] :
    (esymm σ R n).support =
      (powersetCard n (univ : Finset σ)).image fun t => ∑ i ∈ t, Finsupp.single i 1 := by
  rw [support_esymm']
  exact biUnion_singleton
#align mv_polynomial.support_esymm MvPolynomial.support_esymm

theorem degrees_esymm [Nontrivial R] (hpos : 0 < n) (hn : n ≤ Fintype.card σ) :
    (esymm σ R n).degrees = (univ : Finset σ).val := by
  classical
    have :
      (Finsupp.toMultiset ∘ fun t : Finset σ => ∑ i ∈ t, Finsupp.single i 1) = val := by
      funext
      simp [Finsupp.toMultiset_sum_single]
    rw [degrees_def, support_esymm, sup_image, this]
    have : ((powersetCard n univ).sup (fun (x : Finset σ) => x)).val
        = sup (powersetCard n univ) val := by
      refine comp_sup_eq_sup_comp _ ?_ ?_
      · intros
        simp only [union_val, sup_eq_union]
        congr
      · rfl
    rw [← this]
    obtain ⟨k, rfl⟩ := Nat.exists_eq_succ_of_ne_zero hpos.ne'
    simpa using powersetCard_sup _ _ (Nat.lt_of_succ_le hn)
#align mv_polynomial.degrees_esymm MvPolynomial.degrees_esymm

end ElementarySymmetric

section CompleteHomogeneousSymmetric

open Finset Multiset Sym

variable [DecidableEq σ] [DecidableEq τ] (n : ℕ)

/-- The `n`th complete homogeneous symmetric `MvPolynomial σ R`. -/
def hsymm : MvPolynomial σ R := ∑ s : Sym σ n, (s.1.map X).prod

lemma hsymm_def : hsymm σ R n = ∑ s : Sym σ n, (s.1.map X).prod := rfl

/-- `hsymmMu` is the product of the symmetric polynomials `hsymm μᵢ`,
where `μ = (μ₁, μ₂, ...)` is a partition. -/
def hsymmMu {n : ℕ} (μ : n.Partition) : MvPolynomial σ R := muProduct σ R (hsymm σ R) μ

lemma hsymmMu_def {n : ℕ} (μ : n.Partition) : hsymmMu σ R μ = (μ.parts.map (hsymm σ R)).prod := rfl

@[simp]
theorem hsymm_zero : hsymm σ R 0 = 1 := by simp [hsymm, eq_nil_of_card_zero]

@[simp]
theorem hsymm_one : hsymm σ R 1 = ∑ i, X i := by
  symm
  apply Fintype.sum_equiv oneEquiv
  simp only [oneEquiv_apply, Multiset.map_singleton, Multiset.prod_singleton, implies_true]

theorem hsymmMu_zero : hsymmMu σ R (Nat.Partition.indiscrete 0) = 1 := by simp [hsymmMu]

@[simp]
theorem hsymmMu_onePart : hsymmMu σ R (Nat.Partition.indiscrete n) = hsymm σ R n := by
  cases n <;> simp [hsymmMu]

theorem map_hsymm (f : R →+* S) : map f (hsymm σ R n) = hsymm σ S n := by
  simp [hsymm, ← Multiset.prod_hom']

theorem rename_hsymm (e : σ ≃ τ) : rename e (hsymm σ R n) = hsymm τ R n := by
  simp_rw [hsymm, map_sum, ← prod_hom', rename_X]
  apply Fintype.sum_equiv (equivCongr e)
  simp

theorem hsymm_isSymmetric : IsSymmetric (hsymm σ R n) := rename_hsymm _ _ n

end CompleteHomogeneousSymmetric

section PowerSum

open Finset

variable (n : ℕ)

/-- The degree-`n` power sum -/
def psum : MvPolynomial σ R := ∑ i, X i ^ n

lemma psum_def : psum σ R n = ∑ i, X i ^ n := rfl

/-- `psumMu` is the product of the symmetric polynomials `psum μᵢ`,
where `μ = (μ₁, μ₂, ...)` is a partition. -/
def psumMu {n : ℕ} (μ : n.Partition) : MvPolynomial σ R :=
  muProduct σ R (psum σ R) μ

lemma psumMu_def {n : ℕ} (μ : n.Partition) : psumMu σ R μ =
    (μ.parts.map (psum σ R)).prod := rfl

@[simp]
theorem psum_zero : psum σ R 0 = Fintype.card σ := by simp [psum]

@[simp]
theorem psum_one : psum σ R 1 = ∑ i, X i := by simp [psum]

@[simp]
theorem psumMu_zero : psumMu σ R (Nat.Partition.indiscrete 0) = 1 := by
  rw [psumMu, muProduct_indiscrete_zero]

@[simp]
theorem psumMu_onePart {n : ℕ} (npos : n > 0) :
    psumMu σ R (Nat.Partition.indiscrete n) = psum σ R n := by simp [psumMu, npos]

@[simp]
theorem rename_psum (e : σ ≃ τ) : rename e (psum σ R n) = psum τ R n := by
  simp_rw [psum, map_sum, map_pow, rename_X, e.sum_comp (X · ^ n)]

theorem psum_isSymmetric : IsSymmetric (psum σ R n) := rename_psum _ _ n

end PowerSum

section MonomialSymmetric

open Nat.Partition

variable [DecidableEq σ] [DecidableEq τ] {n : ℕ} (μ : n.Partition)

/-- The monomial symmetric `MvPolynomial σ R` with exponent set μ. -/
def msymm : MvPolynomial σ R :=
  ∑ s : {a : Sym σ n // ofSym a = μ},  (s.1.1.map X).prod

lemma msymm_def : msymm σ R μ =
    ∑ s : {a : Sym σ n // ofSym a = μ}, (s.1.1.map X).prod := rfl

@[simp]
theorem msymm_zero : msymm σ R (indiscrete 0) = 1 := by
  rw [msymm, Fintype.sum_subsingleton _ ⟨(Sym.nil : Sym σ 0), by rfl⟩]
  simp

@[simp]
theorem msymm_one : msymm σ R (indiscrete 1) = ∑ i, X i := by
  symm
  apply Fintype.sum_equiv (ofSym_equiv_onePart σ)
  simp

@[simp]
theorem rename_msymm (e : σ ≃ τ) :
    rename e (msymm σ R μ) = msymm τ R μ := by
  rw [msymm, map_sum]
  apply Fintype.sum_equiv (ofSym_shape_equiv μ e)
  intro
  rw [← Multiset.prod_hom, Multiset.map_map, ofSym_shape_equiv]
  simp

theorem msymm_isSymmetric : IsSymmetric (msymm σ R μ) :=
  rename_msymm _ _ μ

end MonomialSymmetric

end MvPolynomial<|MERGE_RESOLUTION|>--- conflicted
+++ resolved
@@ -218,13 +218,8 @@
 variable (n : ℕ)
 
 /-- The `n`th elementary symmetric `MvPolynomial σ R`. -/
-<<<<<<< HEAD
-def esymm: MvPolynomial σ R :=
-  ∑ t in powersetCard n univ, ∏ i in t, X i
-=======
 def esymm (n : ℕ) : MvPolynomial σ R :=
   ∑ t ∈ powersetCard n univ, ∏ i ∈ t, X i
->>>>>>> f6c43c61
 #align mv_polynomial.esymm MvPolynomial.esymm
 
 lemma esymm_def : esymm σ R n = ∑ t in powersetCard n univ, ∏ i in t, X i := rfl
@@ -248,24 +243,14 @@
 #align mv_polynomial.aeval_esymm_eq_multiset_esymm MvPolynomial.aeval_esymm_eq_multiset_esymm
 
 /-- We can define `esymm σ R n` by summing over a subtype instead of over `powerset_len`. -/
-<<<<<<< HEAD
-theorem esymm_eq_sum_subtype :
-    esymm σ R n = ∑ t : { s : Finset σ // s.card = n }, ∏ i in (t : Finset σ), X i :=
-=======
 theorem esymm_eq_sum_subtype (n : ℕ) :
     esymm σ R n = ∑ t : { s : Finset σ // s.card = n }, ∏ i ∈ (t : Finset σ), X i :=
->>>>>>> f6c43c61
   sum_subtype _ (fun _ => mem_powersetCard_univ) _
 #align mv_polynomial.esymm_eq_sum_subtype MvPolynomial.esymm_eq_sum_subtype
 
 /-- We can define `esymm σ R n` as a sum over explicit monomials -/
-<<<<<<< HEAD
-theorem esymm_eq_sum_monomial :
-    esymm σ R n = ∑ t in powersetCard n univ, monomial (∑ i in t, Finsupp.single i 1) 1 := by
-=======
 theorem esymm_eq_sum_monomial (n : ℕ) :
     esymm σ R n = ∑ t ∈ powersetCard n univ, monomial (∑ i ∈ t, Finsupp.single i 1) 1 := by
->>>>>>> f6c43c61
   simp_rw [monomial_sum_one]
   rfl
 #align mv_polynomial.esymm_eq_sum_monomial MvPolynomial.esymm_eq_sum_monomial
