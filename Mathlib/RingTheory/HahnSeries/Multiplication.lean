--- conflicted
+++ resolved
@@ -372,7 +372,6 @@
   { inferInstanceAs (Mul (HahnSeries Γ R)),
     inferInstanceAs (Add (HahnSeries Γ R)) with
     left_distrib := fun x y z => by
-<<<<<<< HEAD
       simp only [← of_symm_smul_of_eq_mul]
       exact HahnModule.smul_add x y z
     right_distrib := fun x y z => by
@@ -380,29 +379,6 @@
       refine HahnModule.add_smul ?_
       simp only [smul_eq_mul]
       exact add_mul }
-=======
-      ext a
-      have hwf := y.isPWO_support.union z.isPWO_support
-      rw [mul_coeff_right' hwf, add_coeff, mul_coeff_right' hwf Set.subset_union_right,
-        mul_coeff_right' hwf Set.subset_union_left]
-      · simp only [add_coeff, mul_add, sum_add_distrib]
-      · intro b
-        simp only [add_coeff, Ne, Set.mem_union, Set.mem_setOf_eq, mem_support]
-        contrapose!
-        intro h
-        rw [h.1, h.2, add_zero]
-    right_distrib := fun x y z => by
-      ext a
-      have hwf := x.isPWO_support.union y.isPWO_support
-      rw [mul_coeff_left' hwf, add_coeff, mul_coeff_left' hwf Set.subset_union_right,
-        mul_coeff_left' hwf Set.subset_union_left]
-      · simp only [add_coeff, add_mul, sum_add_distrib]
-      · intro b
-        simp only [add_coeff, Ne, Set.mem_union, Set.mem_setOf_eq, mem_support]
-        contrapose!
-        intro h
-        rw [h.1, h.2, add_zero] }
->>>>>>> d9fb4896
 
 theorem single_mul_coeff_add [NonUnitalNonAssocSemiring R] {r : R} {x : HahnSeries Γ R} {a : Γ}
     {b : Γ} : (single b r * x).coeff (a + b) = r * x.coeff a := by
