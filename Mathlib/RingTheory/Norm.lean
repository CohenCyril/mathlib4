--- conflicted
+++ resolved
@@ -274,19 +274,6 @@
   haveI : FiniteDimensional L F := FiniteDimensional.right K L F
   haveI : IsSeparable L F := isSeparable_tower_top_of_isSeparable K L F
   letI : Fintype (L →ₐ[K] E) := PowerBasis.AlgHom.fintype pb
-<<<<<<< HEAD
-  letI : ∀ f : L →ₐ[K] E, Fintype (@AlgHom L F E _ _ _ _ f.toRingHom.toAlgebra) := ?_
-  · rw [Fintype.prod_equiv algHomEquivSigma (fun σ : F →ₐ[K] E => _) fun σ => σ.1 pb.gen,
-      ← Finset.univ_sigma_univ, Finset.prod_sigma, ← Finset.prod_pow]
-    · refine Finset.prod_congr rfl fun σ _ => ?_
-      · letI : Algebra L E := σ.toRingHom.toAlgebra
-        simp_rw [Finset.prod_const]
-        congr
-        exact AlgHom.card L F E
-    · intro σ
-      simp only [algHomEquivSigma, Equiv.coe_fn_mk, AlgHom.restrictDomain, AlgHom.comp_apply,
-        IsScalarTower.coe_toAlgHom']
-=======
   rw [Fintype.prod_equiv algHomEquivSigma (fun σ : F →ₐ[K] E => _) fun σ => σ.1 pb.gen,
     ← Finset.univ_sigma_univ, Finset.prod_sigma, ← Finset.prod_pow]
   · refine Finset.prod_congr rfl fun σ _ => ?_
@@ -297,7 +284,6 @@
   · intro σ
     simp only [algHomEquivSigma, Equiv.coe_fn_mk, AlgHom.restrictDomain, AlgHom.comp_apply,
       IsScalarTower.coe_toAlgHom']
->>>>>>> a41b81fd
 #align algebra.prod_embeddings_eq_finrank_pow Algebra.prod_embeddings_eq_finrank_pow
 
 variable (K)
