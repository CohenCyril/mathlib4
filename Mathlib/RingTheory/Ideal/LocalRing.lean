/-
Copyright (c) 2018 Kenny Lau. All rights reserved.
Released under Apache 2.0 license as described in the file LICENSE.
Authors: Kenny Lau, Chris Hughes, Mario Carneiro
-/
import Mathlib.Algebra.Algebra.Basic
import Mathlib.RingTheory.Ideal.Operations
import Mathlib.RingTheory.JacobsonIdeal
import Mathlib.Logic.Equiv.TransferInstance
import Mathlib.Tactic.TFAE

#align_import ring_theory.ideal.local_ring from "leanprover-community/mathlib"@"ec1c7d810034d4202b0dd239112d1792be9f6fdc"

/-!

# Local rings

Define local rings as commutative rings having a unique maximal ideal.

## Main definitions

* `LocalRing`: A predicate on commutative semirings, stating that for any pair of elements that
  adds up to `1`, one of them is a unit. This is shown to be equivalent to the condition that there
  exists a unique maximal ideal.
* `LocalRing.maximalIdeal`: The unique maximal ideal for a local rings. Its carrier set is the
  set of non units.
* `LocalRing.ResidueField`: The quotient of a local ring by its maximal ideal.

-/


universe u v w u'

variable {R : Type u} {S : Type v} {T : Type w} {K : Type u'} {F : Type*}

/-- A semiring is local if it is nontrivial and `a` or `b` is a unit whenever `a + b = 1`.
Note that `LocalRing` is a predicate. -/
class LocalRing (R : Type u) [Semiring R] extends Nontrivial R : Prop where
  of_is_unit_or_is_unit_of_add_one ::
  /-- in a local ring `R`, if `a + b = 1`, then either `a` is a unit or `b` is a unit. In another
    word, for every `a : R`, either `a` is a unit or `1 - a` is a unit. -/
  isUnit_or_isUnit_of_add_one {a b : R} (h : a + b = 1) : IsUnit a ∨ IsUnit b
#align local_ring LocalRing

section CommSemiring

variable [CommSemiring R]

namespace LocalRing

theorem of_isUnit_or_isUnit_of_isUnit_add [Nontrivial R]
    (h : ∀ a b : R, IsUnit (a + b) → IsUnit a ∨ IsUnit b) : LocalRing R :=
  ⟨fun {a b} hab => h a b <| hab.symm ▸ isUnit_one⟩
#align local_ring.of_is_unit_or_is_unit_of_is_unit_add LocalRing.of_isUnit_or_isUnit_of_isUnit_add

/-- A semiring is local if it is nontrivial and the set of nonunits is closed under the addition. -/
theorem of_nonunits_add [Nontrivial R]
    (h : ∀ a b : R, a ∈ nonunits R → b ∈ nonunits R → a + b ∈ nonunits R) : LocalRing R :=
  ⟨fun {a b} hab => or_iff_not_and_not.2 fun H => h a b H.1 H.2 <| hab.symm ▸ isUnit_one⟩
#align local_ring.of_nonunits_add LocalRing.of_nonunits_add

/-- A semiring is local if it has a unique maximal ideal. -/
theorem of_unique_max_ideal (h : ∃! I : Ideal R, I.IsMaximal) : LocalRing R :=
  @of_nonunits_add _ _
    (nontrivial_of_ne (0 : R) 1 <|
      let ⟨I, Imax, _⟩ := h
      fun H : 0 = 1 => Imax.1.1 <| I.eq_top_iff_one.2 <| H ▸ I.zero_mem)
    fun x y hx hy H =>
    let ⟨I, Imax, Iuniq⟩ := h
    let ⟨Ix, Ixmax, Hx⟩ := exists_max_ideal_of_mem_nonunits hx
    let ⟨Iy, Iymax, Hy⟩ := exists_max_ideal_of_mem_nonunits hy
    have xmemI : x ∈ I := Iuniq Ix Ixmax ▸ Hx
    have ymemI : y ∈ I := Iuniq Iy Iymax ▸ Hy
    Imax.1.1 <| I.eq_top_of_isUnit_mem (I.add_mem xmemI ymemI) H
#align local_ring.of_unique_max_ideal LocalRing.of_unique_max_ideal

theorem of_unique_nonzero_prime (h : ∃! P : Ideal R, P ≠ ⊥ ∧ Ideal.IsPrime P) : LocalRing R :=
  of_unique_max_ideal
    (by
      rcases h with ⟨P, ⟨hPnonzero, hPnot_top, _⟩, hPunique⟩
      refine' ⟨P, ⟨⟨hPnot_top, _⟩⟩, fun M hM => hPunique _ ⟨_, Ideal.IsMaximal.isPrime hM⟩⟩
      · refine' Ideal.maximal_of_no_maximal fun M hPM hM => ne_of_lt hPM _
        exact (hPunique _ ⟨ne_bot_of_gt hPM, Ideal.IsMaximal.isPrime hM⟩).symm
      · rintro rfl
        exact hPnot_top (hM.1.2 P (bot_lt_iff_ne_bot.2 hPnonzero)))
#align local_ring.of_unique_nonzero_prime LocalRing.of_unique_nonzero_prime

variable [LocalRing R]

theorem isUnit_or_isUnit_of_isUnit_add {a b : R} (h : IsUnit (a + b)) : IsUnit a ∨ IsUnit b := by
  rcases h with ⟨u, hu⟩
  rw [← Units.inv_mul_eq_one, mul_add] at hu
  apply Or.imp _ _ (isUnit_or_isUnit_of_add_one hu) <;> exact isUnit_of_mul_isUnit_right
#align local_ring.is_unit_or_is_unit_of_is_unit_add LocalRing.isUnit_or_isUnit_of_isUnit_add

theorem nonunits_add {a b : R} (ha : a ∈ nonunits R) (hb : b ∈ nonunits R) : a + b ∈ nonunits R :=
  fun H => not_or_of_not ha hb (isUnit_or_isUnit_of_isUnit_add H)
#align local_ring.nonunits_add LocalRing.nonunits_add

variable (R)

/-- The ideal of elements that are not units. -/
def maximalIdeal : Ideal R where
  carrier := nonunits R
  zero_mem' := zero_mem_nonunits.2 <| zero_ne_one
  add_mem' {_ _} hx hy := nonunits_add hx hy
  smul_mem' _ _ := mul_mem_nonunits_right
#align local_ring.maximal_ideal LocalRing.maximalIdeal

instance maximalIdeal.isMaximal : (maximalIdeal R).IsMaximal := by
  rw [Ideal.isMaximal_iff]
  constructor
  · intro h
    apply h
    exact isUnit_one
  · intro I x _ hx H
    erw [Classical.not_not] at hx
    rcases hx with ⟨u, rfl⟩
    simpa using I.mul_mem_left (↑u⁻¹) H
#align local_ring.maximal_ideal.is_maximal LocalRing.maximalIdeal.isMaximal

theorem maximal_ideal_unique : ∃! I : Ideal R, I.IsMaximal :=
  ⟨maximalIdeal R, maximalIdeal.isMaximal R, fun I hI =>
    hI.eq_of_le (maximalIdeal.isMaximal R).1.1 fun _ hx => hI.1.1 ∘ I.eq_top_of_isUnit_mem hx⟩
#align local_ring.maximal_ideal_unique LocalRing.maximal_ideal_unique

variable {R}

theorem eq_maximalIdeal {I : Ideal R} (hI : I.IsMaximal) : I = maximalIdeal R :=
  ExistsUnique.unique (maximal_ideal_unique R) hI <| maximalIdeal.isMaximal R
#align local_ring.eq_maximal_ideal LocalRing.eq_maximalIdeal

theorem le_maximalIdeal {J : Ideal R} (hJ : J ≠ ⊤) : J ≤ maximalIdeal R := by
  rcases Ideal.exists_le_maximal J hJ with ⟨M, hM1, hM2⟩
  rwa [← eq_maximalIdeal hM1]
#align local_ring.le_maximal_ideal LocalRing.le_maximalIdeal

@[simp]
theorem mem_maximalIdeal (x) : x ∈ maximalIdeal R ↔ x ∈ nonunits R :=
  Iff.rfl
#align local_ring.mem_maximal_ideal LocalRing.mem_maximalIdeal

theorem isField_iff_maximalIdeal_eq : IsField R ↔ maximalIdeal R = ⊥ :=
  not_iff_not.mp
    ⟨Ring.ne_bot_of_isMaximal_of_not_isField inferInstance, fun h =>
      Ring.not_isField_iff_exists_prime.mpr ⟨_, h, Ideal.IsMaximal.isPrime' _⟩⟩
#align local_ring.is_field_iff_maximal_ideal_eq LocalRing.isField_iff_maximalIdeal_eq

end LocalRing

end CommSemiring

section CommRing

variable [CommRing R]

namespace LocalRing

theorem of_isUnit_or_isUnit_one_sub_self [Nontrivial R] (h : ∀ a : R, IsUnit a ∨ IsUnit (1 - a)) :
    LocalRing R :=
  ⟨fun {a b} hab => add_sub_cancel' a b ▸ hab.symm ▸ h a⟩
#align local_ring.of_is_unit_or_is_unit_one_sub_self LocalRing.of_isUnit_or_isUnit_one_sub_self

variable [LocalRing R]

theorem isUnit_or_isUnit_one_sub_self (a : R) : IsUnit a ∨ IsUnit (1 - a) :=
  isUnit_or_isUnit_of_isUnit_add <| (add_sub_cancel'_right a 1).symm ▸ isUnit_one
#align local_ring.is_unit_or_is_unit_one_sub_self LocalRing.isUnit_or_isUnit_one_sub_self

theorem isUnit_of_mem_nonunits_one_sub_self (a : R) (h : 1 - a ∈ nonunits R) : IsUnit a :=
  or_iff_not_imp_right.1 (isUnit_or_isUnit_one_sub_self a) h
#align local_ring.is_unit_of_mem_nonunits_one_sub_self LocalRing.isUnit_of_mem_nonunits_one_sub_self

theorem isUnit_one_sub_self_of_mem_nonunits (a : R) (h : a ∈ nonunits R) : IsUnit (1 - a) :=
  or_iff_not_imp_left.1 (isUnit_or_isUnit_one_sub_self a) h
#align local_ring.is_unit_one_sub_self_of_mem_nonunits LocalRing.isUnit_one_sub_self_of_mem_nonunits

theorem of_surjective' [CommRing S] [Nontrivial S] (f : R →+* S) (hf : Function.Surjective f) :
    LocalRing S :=
  of_isUnit_or_isUnit_one_sub_self (by
    intro b
    obtain ⟨a, rfl⟩ := hf b
    apply (isUnit_or_isUnit_one_sub_self a).imp <| RingHom.isUnit_map _
    rw [← f.map_one, ← f.map_sub]
    apply f.isUnit_map)
#align local_ring.of_surjective' LocalRing.of_surjective'

theorem jacobson_eq_maximalIdeal (I : Ideal R) (h : I ≠ ⊤) :
    I.jacobson = LocalRing.maximalIdeal R := by
  apply le_antisymm
  · exact sInf_le ⟨LocalRing.le_maximalIdeal h, LocalRing.maximalIdeal.isMaximal R⟩
  · exact le_sInf fun J (hJ : I ≤ J ∧ J.IsMaximal) => le_of_eq (LocalRing.eq_maximalIdeal hJ.2).symm
#align local_ring.jacobson_eq_maximal_ideal LocalRing.jacobson_eq_maximalIdeal

end LocalRing

end CommRing

section

/-- If `f : R →+* S` is a local ring hom, then `R` is a local ring if `S` is. -/
theorem map_localRing [CommSemiring R] [CommSemiring S] [LocalRing S]
    [RingHomClass F R S] (f : F) [IsLocalRingHom f] : LocalRing R := by
  haveI : Nontrivial R := pullback_nonzero f (map_zero f) (map_one f)
  apply LocalRing.of_nonunits_add
  intro a b
  simp_rw [← map_mem_nonunits_iff f, map_add]
  exact LocalRing.nonunits_add
#align ring_hom.domain_local_ring map_localRing

-- note to reviewers: these instances are obviously not very `FunLike` but not sure
-- what is the best way to make them be so. For now, I am just leaving them
-- for the legacy code to work.

instance isLocalRingHom_id (R : Type*) [Semiring R] : IsLocalRingHom (RingHom.id R) where
  map_nonunit _ := id
#align is_local_ring_hom_id isLocalRingHom_id

<<<<<<< HEAD
instance isLocalRingHom_comp [Semiring R] [Semiring S] [Semiring T] (g : S →+* T) (f : R →+* S)
  [IsLocalRingHom g] [IsLocalRingHom f] : IsLocalRingHom (g.comp f)
    where map_nonunit a := IsLocalRingHom.map_nonunit a ∘ IsLocalRingHom.map_nonunit (f := g) (f a)
=======
@[simp]
theorem isUnit_map_iff (f : R →+* S) [IsLocalRingHom f] (a) : IsUnit (f a) ↔ IsUnit a :=
  ⟨IsLocalRingHom.map_nonunit a, f.isUnit_map⟩
#align is_unit_map_iff isUnit_map_iff

-- Porting note : as this can be proved by other `simp` lemmas, this is marked as high priority.
@[simp (high)]
theorem map_mem_nonunits_iff (f : R →+* S) [IsLocalRingHom f] (a) :
    f a ∈ nonunits S ↔ a ∈ nonunits R :=
  ⟨fun h ha => h <| (isUnit_map_iff f a).mpr ha, fun h ha => h <| (isUnit_map_iff f a).mp ha⟩
#align map_mem_nonunits_iff map_mem_nonunits_iff

instance isLocalRingHom_comp (g : S →+* T) (f : R →+* S) [IsLocalRingHom g] [IsLocalRingHom f] :
    IsLocalRingHom (g.comp f) where
  map_nonunit a := IsLocalRingHom.map_nonunit a ∘ IsLocalRingHom.map_nonunit (f a)
>>>>>>> 6c63dfbe
#align is_local_ring_hom_comp isLocalRingHom_comp

theorem isLocalRingHom_of_comp [Semiring R] [Semiring S] [Semiring T] (f : R →+* S) (g : S →+* T)
  [IsLocalRingHom (g.comp f)] : IsLocalRingHom f :=
  ⟨fun _ ha => IsUnit.of_map (g.comp f) _ (ha.map g)⟩
#align is_local_ring_hom_of_comp isLocalRingHom_of_comp

-- reviewer note: added to make the legacy code glue together
instance isLocalRingHom_coe [Semiring R] [Semiring S] [RingHomClass F R S] (f : F)
  [IsLocalRingHom f] : IsLocalRingHom (f : R →+* S)
    where map_nonunit := IsUnit.of_map f

end

section

open LocalRing

variable [CommSemiring R] [LocalRing R] [CommSemiring S] [LocalRing S]

/--
The image of the maximal ideal of the source is contained within the maximal ideal of the target.
-/
theorem map_nonunit (f : R →+* S) [IsLocalRingHom f] (a : R) (h : a ∈ maximalIdeal R) :
    f a ∈ maximalIdeal S := fun H => h <| H.of_map
#align map_nonunit map_nonunit

end

namespace LocalRing

section

variable [CommSemiring R] [LocalRing R] [CommSemiring S] [LocalRing S]

/-- A ring homomorphism between local rings is a local ring hom iff it reflects units,
i.e. any preimage of a unit is still a unit. https://stacks.math.columbia.edu/tag/07BJ
-/
theorem local_hom_TFAE (f : R →+* S) :
    List.TFAE
      [IsLocalRingHom f, f '' (maximalIdeal R).1 ⊆ maximalIdeal S,
        (maximalIdeal R).map f ≤ maximalIdeal S, maximalIdeal R ≤ (maximalIdeal S).comap f,
        (maximalIdeal S).comap f = maximalIdeal R] := by
  tfae_have 1 → 2
  · rintro _ _ ⟨a, ha, rfl⟩
    exact map_nonunit f a ha
  tfae_have 2 → 4
  · exact Set.image_subset_iff.1
  tfae_have 3 ↔ 4
  · exact Ideal.map_le_iff_le_comap
  tfae_have 4 → 1
  · intro h
    constructor
    exact fun x => not_imp_not.1 (@h x)
  tfae_have 1 → 5
  · intro
    ext
    exact not_iff_not.2 (isUnit_map_iff f _)
  tfae_have 5 → 4
  · exact fun h => le_of_eq h.symm
  tfae_finish
#align local_ring.local_hom_tfae LocalRing.local_hom_TFAE

end

theorem of_surjective [CommSemiring R] [LocalRing R] [CommSemiring S] [Nontrivial S]
    [RingHomClass F R S] (f : F) [IsLocalRingHom f] (hf : Function.Surjective f) : LocalRing S :=
  of_isUnit_or_isUnit_of_isUnit_add (by
    intro a b hab
    obtain ⟨a, rfl⟩ := hf a
    obtain ⟨b, rfl⟩ := hf b
    rw [← map_add] at hab
    exact
      (isUnit_or_isUnit_of_isUnit_add <| IsLocalRingHom.map_nonunit _ hab).imp (IsUnit.map f)
        (IsUnit.map f))
#align local_ring.of_surjective LocalRing.of_surjective

/-- If `f : R →+* S` is a surjective local ring hom, then the induced units map is surjective. -/
theorem surjective_units_map_of_local_ringHom [CommRing R] [CommRing S] (f : R →+* S)
    (hf : Function.Surjective f) (h : IsLocalRingHom f) :
    Function.Surjective (Units.map <| f.toMonoidHom) := by
  intro a
  obtain ⟨b, hb⟩ := hf (a : S)
  use (IsUnit.of_map f b (by rw [hb]; exact Units.isUnit _)).unit
  ext
  exact hb
#align local_ring.surjective_units_map_of_local_ring_hom LocalRing.surjective_units_map_of_local_ringHom

section

variable (R) [CommRing R] [LocalRing R] [CommRing S] [LocalRing S] [CommRing T] [LocalRing T]

/-- The residue field of a local ring is the quotient of the ring by its maximal ideal. -/
def ResidueField :=
  R ⧸ maximalIdeal R
#align local_ring.residue_field LocalRing.ResidueField

-- Porting note : failed at `deriving` instances automatically
instance ResidueFieldCommRing : CommRing (ResidueField R) :=
  show CommRing (R ⧸ maximalIdeal R) from inferInstance

instance ResidueFieldInhabited : Inhabited (ResidueField R) :=
  show Inhabited (R ⧸ maximalIdeal R) from inferInstance

noncomputable instance ResidueField.field : Field (ResidueField R) :=
  Ideal.Quotient.field (maximalIdeal R)
#align local_ring.residue_field.field LocalRing.ResidueField.field

/-- The quotient map from a local ring to its residue field. -/
def residue : R →+* ResidueField R :=
  Ideal.Quotient.mk _
#align local_ring.residue LocalRing.residue

instance ResidueField.algebra : Algebra R (ResidueField R) :=
  Ideal.Quotient.algebra _
#align local_ring.residue_field.algebra LocalRing.ResidueField.algebra

theorem ResidueField.algebraMap_eq : algebraMap R (ResidueField R) = residue R :=
  rfl
#align local_ring.residue_field.algebra_map_eq LocalRing.ResidueField.algebraMap_eq

instance : IsLocalRingHom (LocalRing.residue R) :=
  ⟨fun _ ha =>
    Classical.not_not.mp (Ideal.Quotient.eq_zero_iff_mem.not.mp (isUnit_iff_ne_zero.mp ha))⟩

variable {R}

namespace ResidueField

/-- A local ring homomorphism into a field can be descended onto the residue field. -/
def lift {R S : Type*} [CommRing R] [LocalRing R] [Field S] (f : R →+* S) [IsLocalRingHom f] :
    LocalRing.ResidueField R →+* S :=
  Ideal.Quotient.lift _ f fun a ha =>
    by_contradiction fun h => ha ((IsUnit.mk0 _ h).of_map f a)
#align local_ring.residue_field.lift LocalRing.ResidueField.lift

theorem lift_comp_residue {R S : Type*} [CommRing R] [LocalRing R] [Field S] (f : R →+* S)
    [IsLocalRingHom f] : (lift f).comp (residue R) = f :=
  RingHom.ext fun _ => rfl
#align local_ring.residue_field.lift_comp_residue LocalRing.ResidueField.lift_comp_residue

@[simp]
theorem lift_residue_apply {R S : Type*} [CommRing R] [LocalRing R] [Field S] (f : R →+* S)
    [IsLocalRingHom f] (x) : lift f (residue R x) = f x :=
  rfl
#align local_ring.residue_field.lift_residue_apply LocalRing.ResidueField.lift_residue_apply

/-- The map on residue fields induced by a local homomorphism between local rings -/
def map (f : R →+* S) [IsLocalRingHom f] : ResidueField R →+* ResidueField S :=
  Ideal.Quotient.lift (maximalIdeal R) ((Ideal.Quotient.mk _).comp f) fun a ha => by
    erw [Ideal.Quotient.eq_zero_iff_mem]
    exact map_nonunit f a ha
#align local_ring.residue_field.map LocalRing.ResidueField.map

/-- Applying `LocalRing.ResidueField.map` to the identity ring homomorphism gives the identity
ring homomorphism. -/
@[simp]
theorem map_id :
    LocalRing.ResidueField.map (RingHom.id R) = RingHom.id (LocalRing.ResidueField R) :=
  Ideal.Quotient.ringHom_ext <| RingHom.ext fun _ => rfl
#align local_ring.residue_field.map_id LocalRing.ResidueField.map_id

/-- The composite of two `LocalRing.ResidueField.map`s is the `LocalRing.ResidueField.map` of the
composite. -/
theorem map_comp (f : T →+* R) (g : R →+* S) [IsLocalRingHom f] [IsLocalRingHom g] :
    LocalRing.ResidueField.map (g.comp f) =
      (LocalRing.ResidueField.map g).comp (LocalRing.ResidueField.map f) :=
  Ideal.Quotient.ringHom_ext <| RingHom.ext fun _ => rfl
#align local_ring.residue_field.map_comp LocalRing.ResidueField.map_comp

theorem map_comp_residue (f : R →+* S) [IsLocalRingHom f] :
    (ResidueField.map f).comp (residue R) = (residue S).comp f :=
  rfl
#align local_ring.residue_field.map_comp_residue LocalRing.ResidueField.map_comp_residue

theorem map_residue (f : R →+* S) [IsLocalRingHom f] (r : R) :
    ResidueField.map f (residue R r) = residue S (f r) :=
  rfl
#align local_ring.residue_field.map_residue LocalRing.ResidueField.map_residue

theorem map_id_apply (x : ResidueField R) : map (RingHom.id R) x = x :=
  FunLike.congr_fun map_id x
#align local_ring.residue_field.map_id_apply LocalRing.ResidueField.map_id_apply

@[simp]
theorem map_map (f : R →+* S) (g : S →+* T) (x : ResidueField R) [IsLocalRingHom f]
    [IsLocalRingHom g] : map g (map f x) = map (g.comp f) x :=
  FunLike.congr_fun (map_comp f g).symm x
#align local_ring.residue_field.map_map LocalRing.ResidueField.map_map

/-- A ring isomorphism defines an isomorphism of residue fields. -/
@[simps apply]
def mapEquiv (f : R ≃+* S) : LocalRing.ResidueField R ≃+* LocalRing.ResidueField S where
  toFun := map (f : R →+* S)
  invFun := map (f.symm : S →+* R)
  left_inv x := by simp only [map_map, RingEquiv.symm_comp, map_id, RingHom.id_apply]
  right_inv x := by simp only [map_map, RingEquiv.comp_symm, map_id, RingHom.id_apply]
  map_mul' := RingHom.map_mul _
  map_add' := RingHom.map_add _
#align local_ring.residue_field.map_equiv LocalRing.ResidueField.mapEquiv

@[simp]
theorem mapEquiv.symm (f : R ≃+* S) : (mapEquiv f).symm = mapEquiv f.symm :=
  rfl
#align local_ring.residue_field.map_equiv.symm LocalRing.ResidueField.mapEquiv.symm

@[simp]
theorem mapEquiv_trans (e₁ : R ≃+* S) (e₂ : S ≃+* T) :
    mapEquiv (e₁.trans e₂) = (mapEquiv e₁).trans (mapEquiv e₂) :=
  RingEquiv.toRingHom_injective <| map_comp (e₁ : R →+* S) (e₂ : S →+* T)
#align local_ring.residue_field.map_equiv_trans LocalRing.ResidueField.mapEquiv_trans

@[simp]
theorem mapEquiv_refl : mapEquiv (RingEquiv.refl R) = RingEquiv.refl _ :=
  RingEquiv.toRingHom_injective map_id
#align local_ring.residue_field.map_equiv_refl LocalRing.ResidueField.mapEquiv_refl

/-- The group homomorphism from `RingAut R` to `RingAut k` where `k`
is the residue field of `R`. -/
@[simps]
def mapAut : RingAut R →* RingAut (LocalRing.ResidueField R) where
  toFun := mapEquiv
  map_mul' e₁ e₂ := mapEquiv_trans e₂ e₁
  map_one' := mapEquiv_refl
#align local_ring.residue_field.map_aut LocalRing.ResidueField.mapAut

section MulSemiringAction

variable (G : Type*) [Group G] [MulSemiringAction G R]

/-- If `G` acts on `R` as a `MulSemiringAction`, then it also acts on `LocalRing.ResidueField R`. -/
instance : MulSemiringAction G (LocalRing.ResidueField R) :=
  MulSemiringAction.compHom _ <| mapAut.comp (MulSemiringAction.toRingAut G R)

@[simp]
theorem residue_smul (g : G) (r : R) : residue R (g • r) = g • residue R r :=
  rfl
#align local_ring.residue_field.residue_smul LocalRing.ResidueField.residue_smul

end MulSemiringAction

end ResidueField

theorem ker_eq_maximalIdeal [Field K] (φ : R →+* K) (hφ : Function.Surjective φ) :
    RingHom.ker φ = maximalIdeal R :=
  LocalRing.eq_maximalIdeal <| (RingHom.ker_isMaximal_of_surjective φ) hφ
#align local_ring.ker_eq_maximal_ideal LocalRing.ker_eq_maximalIdeal

theorem isLocalRingHom_residue : IsLocalRingHom (LocalRing.residue R) := by
  constructor
  intro a ha
  by_contra h
  erw [Ideal.Quotient.eq_zero_iff_mem.mpr ((LocalRing.mem_maximalIdeal _).mpr h)] at ha
  exact ha.ne_zero rfl
#align local_ring.is_local_ring_hom_residue LocalRing.isLocalRingHom_residue

end

end LocalRing

namespace Field

variable (K) [Field K]

open Classical

-- see Note [lower instance priority]
instance (priority := 100) : LocalRing K :=
  LocalRing.of_isUnit_or_isUnit_one_sub_self fun a =>
    if h : a = 0 then Or.inr (by rw [h, sub_zero]; exact isUnit_one)
    else Or.inl <| IsUnit.mk0 a h

end Field

theorem LocalRing.maximalIdeal_eq_bot {R : Type*} [Field R] : LocalRing.maximalIdeal R = ⊥ :=
  LocalRing.isField_iff_maximalIdeal_eq.mp (Field.toIsField R)
#align local_ring.maximal_ideal_eq_bot LocalRing.maximalIdeal_eq_bot

namespace RingEquiv

@[reducible]
protected theorem localRing {A B : Type*} [CommSemiring A] [LocalRing A] [CommSemiring B]
    (e : A ≃+* B) : LocalRing B :=
  haveI := e.symm.toEquiv.nontrivial
  LocalRing.of_surjective (e : A →+* B) e.surjective
#align ring_equiv.local_ring RingEquiv.localRing

end RingEquiv<|MERGE_RESOLUTION|>--- conflicted
+++ resolved
@@ -216,27 +216,9 @@
   map_nonunit _ := id
 #align is_local_ring_hom_id isLocalRingHom_id
 
-<<<<<<< HEAD
 instance isLocalRingHom_comp [Semiring R] [Semiring S] [Semiring T] (g : S →+* T) (f : R →+* S)
   [IsLocalRingHom g] [IsLocalRingHom f] : IsLocalRingHom (g.comp f)
     where map_nonunit a := IsLocalRingHom.map_nonunit a ∘ IsLocalRingHom.map_nonunit (f := g) (f a)
-=======
-@[simp]
-theorem isUnit_map_iff (f : R →+* S) [IsLocalRingHom f] (a) : IsUnit (f a) ↔ IsUnit a :=
-  ⟨IsLocalRingHom.map_nonunit a, f.isUnit_map⟩
-#align is_unit_map_iff isUnit_map_iff
-
--- Porting note : as this can be proved by other `simp` lemmas, this is marked as high priority.
-@[simp (high)]
-theorem map_mem_nonunits_iff (f : R →+* S) [IsLocalRingHom f] (a) :
-    f a ∈ nonunits S ↔ a ∈ nonunits R :=
-  ⟨fun h ha => h <| (isUnit_map_iff f a).mpr ha, fun h ha => h <| (isUnit_map_iff f a).mp ha⟩
-#align map_mem_nonunits_iff map_mem_nonunits_iff
-
-instance isLocalRingHom_comp (g : S →+* T) (f : R →+* S) [IsLocalRingHom g] [IsLocalRingHom f] :
-    IsLocalRingHom (g.comp f) where
-  map_nonunit a := IsLocalRingHom.map_nonunit a ∘ IsLocalRingHom.map_nonunit (f a)
->>>>>>> 6c63dfbe
 #align is_local_ring_hom_comp isLocalRingHom_comp
 
 theorem isLocalRingHom_of_comp [Semiring R] [Semiring S] [Semiring T] (f : R →+* S) (g : S →+* T)
