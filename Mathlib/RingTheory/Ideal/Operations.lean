--- conflicted
+++ resolved
@@ -322,13 +322,8 @@
 open Pointwise in
 @[simp]
 theorem map_pointwise_smul (r : R) (N : Submodule R M) (f : M →ₗ[R] M') :
-<<<<<<< HEAD
-    (r • N).map f = r • N.map f :=
-  by simp_rw [← ideal_span_singleton_smul, map_smul'']
-=======
     (r • N).map f = r • N.map f := by
   simp_rw [← ideal_span_singleton_smul, map_smul'']
->>>>>>> d97a437a
 
 variable {I}
 
@@ -1158,11 +1153,7 @@
             Set.Subset.trans h <|
               Set.Subset.trans Set.subset_union_right Set.subset_union_left)
           fun ⟨i, his, hi⟩ => by
-<<<<<<< HEAD
-          refine Set.Subset.trans hi <| Set.Subset.trans ?_ <| Set.subset_union_right _ _;
-=======
           refine Set.Subset.trans hi <| Set.Subset.trans ?_ Set.subset_union_right;
->>>>>>> d97a437a
             exact Set.subset_biUnion_of_mem (u := fun x ↦ (f x : Set R)) (Finset.mem_coe.2 his)⟩
   generalize hn : s.card = n; intro h
   induction' n with n ih generalizing a b s
