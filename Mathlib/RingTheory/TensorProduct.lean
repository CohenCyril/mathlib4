--- conflicted
+++ resolved
@@ -184,12 +184,7 @@
       (LinearMap.llcomp R _ _ _ LinearMap.lflip <| LinearMap.llcomp R _ _ _ mul.flip ∘ₗ mul).flip by
     exact FunLike.congr_fun (FunLike.congr_fun (FunLike.congr_fun this x) y) z
   ext xa xb ya yb za zb
-<<<<<<< HEAD
-  refine congr_arg₂ (· ⊗ₜ ·) (mul_assoc _ _ _) (mul_assoc _ _ _)
-
-=======
   exact congr_arg₂ (· ⊗ₜ ·) (mul_assoc xa ya za) (mul_assoc xb yb zb)
->>>>>>> 6cb636b7
 #align algebra.tensor_product.mul_assoc Algebra.TensorProduct.mul_assoc
 
 protected theorem one_mul (x : A ⊗[R] B) : mul (1 ⊗ₜ 1) x = x := by
