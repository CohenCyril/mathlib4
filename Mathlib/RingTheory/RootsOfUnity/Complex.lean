--- conflicted
+++ resolved
@@ -188,11 +188,7 @@
   · exact Nat.cast_pos.mpr hn.bot_lt
 #align is_primitive_root.arg IsPrimitiveRoot.arg
 
-<<<<<<< HEAD
-lemma Complex.norm_eq_one_of_mem_rootOfUnity {ζ : ℂˣ} {n : ℕ+} (hζ : ζ ∈ rootsOfUnity n ℂ) :
-=======
 lemma Complex.norm_eq_one_of_mem_rootsOfUnity {ζ : ℂˣ} {n : ℕ+} (hζ : ζ ∈ rootsOfUnity n ℂ) :
->>>>>>> d97a437a
     ‖(ζ : ℂ)‖ = 1 := by
   refine norm_eq_one_of_pow_eq_one ?_ <| n.ne_zero
   norm_cast
