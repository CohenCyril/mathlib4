/-
Copyright (c) 2019 Johan Commelin. All rights reserved.
Released under Apache 2.0 license as described in the file LICENSE.
Authors: Johan Commelin, Kenny Lau
-/
import Mathlib.Algebra.Polynomial.AlgebraMap
import Mathlib.Algebra.Polynomial.Basic
import Mathlib.RingTheory.MvPowerSeries.Basic

#align_import ring_theory.power_series.basic from "leanprover-community/mathlib"@"2d5739b61641ee4e7e53eca5688a08f66f2e6a60"

/-!
# Formal power series (in one variable)

This file defines (univariate) formal power series
and develops the basic properties of these objects.

A formal power series is to a polynomial like an infinite sum is to a finite sum.

Formal power series in one variable are defined from multivariate
power series as `PowerSeries R := MvPowerSeries Unit R`.

The file sets up the (semi)ring structure on univariate power series.

We provide the natural inclusion from polynomials to formal power series.

Additional results can be found in:
* `Mathlib.RingTheory.PowerSeries.Trunc`, truncation of power series;
* `Mathlib.RingTheory.PowerSeries.Inverse`, about inverses of power series,
and the fact that power series over a local ring form a local ring;
* `Mathlib.RingTheory.PowerSeries.Order`, the order of a power series at 0,
and application to the fact that power series over an integral domain
form an integral domain.

## Implementation notes

Because of its definition,
  `PowerSeries R := MvPowerSeries Unit R`.
a lot of proofs and properties from the multivariate case
can be ported to the single variable case.
However, it means that formal power series are indexed by `Unit →₀ ℕ`,
which is of course canonically isomorphic to `ℕ`.
We then build some glue to treat formal power series as if they were indexed by `ℕ`.
Occasionally this leads to proofs that are uglier than expected.

-/

noncomputable section

open BigOperators

open Finset (antidiagonal mem_antidiagonal)

/-- Formal power series over a coefficient type `R` -/
def PowerSeries (R : Type*) :=
  MvPowerSeries Unit R
#align power_series PowerSeries

namespace PowerSeries

open Finsupp (single)

variable {R : Type*}

section

-- Porting note: not available in Lean 4
-- local reducible PowerSeries


/--
`R⟦X⟧` is notation for `PowerSeries R`,
the semiring of formal power series in one variable over a semiring `R`.
-/
scoped notation:9000 R "⟦X⟧" => PowerSeries R

instance [Inhabited R] : Inhabited R⟦X⟧ := by
  dsimp only [PowerSeries]
  infer_instance

instance [Zero R] : Zero R⟦X⟧ := by
  dsimp only [PowerSeries]
  infer_instance

instance [AddMonoid R] : AddMonoid R⟦X⟧ := by
  dsimp only [PowerSeries]
  infer_instance

instance [AddGroup R] : AddGroup R⟦X⟧ := by
  dsimp only [PowerSeries]
  infer_instance

instance [AddCommMonoid R] : AddCommMonoid R⟦X⟧ := by
  dsimp only [PowerSeries]
  infer_instance

instance [AddCommGroup R] : AddCommGroup R⟦X⟧ := by
  dsimp only [PowerSeries]
  infer_instance

instance [Semiring R] : Semiring R⟦X⟧ := by
  dsimp only [PowerSeries]
  infer_instance

instance [CommSemiring R] : CommSemiring R⟦X⟧ := by
  dsimp only [PowerSeries]
  infer_instance

instance [Ring R] : Ring R⟦X⟧ := by
  dsimp only [PowerSeries]
  infer_instance

instance [CommRing R] : CommRing R⟦X⟧ := by
  dsimp only [PowerSeries]
  infer_instance

instance [Nontrivial R] : Nontrivial R⟦X⟧ := by
  dsimp only [PowerSeries]
  infer_instance

instance {A} [Semiring R] [AddCommMonoid A] [Module R A] : Module R A⟦X⟧ := by
  dsimp only [PowerSeries]
  infer_instance

instance {A S} [Semiring R] [Semiring S] [AddCommMonoid A] [Module R A] [Module S A] [SMul R S]
    [IsScalarTower R S A] : IsScalarTower R S A⟦X⟧ :=
  Pi.isScalarTower

instance {A} [Semiring A] [CommSemiring R] [Algebra R A] : Algebra R A⟦X⟧ := by
  dsimp only [PowerSeries]
  infer_instance

end

section Semiring

variable (R) [Semiring R]

/-- The `n`th coefficient of a formal power series. -/
def coeff (n : ℕ) : R⟦X⟧ →ₗ[R] R :=
  MvPowerSeries.coeff R (single () n)
#align power_series.coeff PowerSeries.coeff

/-- The `n`th monomial with coefficient `a` as formal power series. -/
def monomial (n : ℕ) : R →ₗ[R] R⟦X⟧ :=
  MvPowerSeries.monomial R (single () n)
#align power_series.monomial PowerSeries.monomial

variable {R}

theorem coeff_def {s : Unit →₀ ℕ} {n : ℕ} (h : s () = n) : coeff R n = MvPowerSeries.coeff R s := by
  erw [coeff, ← h, ← Finsupp.unique_single s]
#align power_series.coeff_def PowerSeries.coeff_def

/-- Two formal power series are equal if all their coefficients are equal. -/
@[ext]
theorem ext {φ ψ : R⟦X⟧} (h : ∀ n, coeff R n φ = coeff R n ψ) : φ = ψ :=
  MvPowerSeries.ext fun n => by
    rw [← coeff_def]
    · apply h
    rfl
#align power_series.ext PowerSeries.ext

/-- Two formal power series are equal if all their coefficients are equal. -/
theorem ext_iff {φ ψ : R⟦X⟧} : φ = ψ ↔ ∀ n, coeff R n φ = coeff R n ψ :=
  ⟨fun h n => congr_arg (coeff R n) h, ext⟩
#align power_series.ext_iff PowerSeries.ext_iff

instance [Subsingleton R] : Subsingleton R⟦X⟧ := by
  simp only [subsingleton_iff, ext_iff]
  exact fun _ _ _ ↦ (subsingleton_iff).mp (by infer_instance) _ _

/-- Constructor for formal power series. -/
def mk {R} (f : ℕ → R) : R⟦X⟧ := fun s => f (s ())
#align power_series.mk PowerSeries.mk

@[simp]
theorem coeff_mk (n : ℕ) (f : ℕ → R) : coeff R n (mk f) = f n :=
  congr_arg f Finsupp.single_eq_same
#align power_series.coeff_mk PowerSeries.coeff_mk

theorem coeff_monomial (m n : ℕ) (a : R) : coeff R m (monomial R n a) = if m = n then a else 0 :=
  calc
    coeff R m (monomial R n a) = _ := MvPowerSeries.coeff_monomial _ _ _
    _ = if m = n then a else 0 := by simp only [Finsupp.unique_single_eq_iff]

#align power_series.coeff_monomial PowerSeries.coeff_monomial

theorem monomial_eq_mk (n : ℕ) (a : R) : monomial R n a = mk fun m => if m = n then a else 0 :=
  ext fun m => by rw [coeff_monomial, coeff_mk]
#align power_series.monomial_eq_mk PowerSeries.monomial_eq_mk

@[simp]
theorem coeff_monomial_same (n : ℕ) (a : R) : coeff R n (monomial R n a) = a :=
  MvPowerSeries.coeff_monomial_same _ _
#align power_series.coeff_monomial_same PowerSeries.coeff_monomial_same

@[simp]
theorem coeff_comp_monomial (n : ℕ) : (coeff R n).comp (monomial R n) = LinearMap.id :=
  LinearMap.ext <| coeff_monomial_same n
#align power_series.coeff_comp_monomial PowerSeries.coeff_comp_monomial

variable (R)

/-- The constant coefficient of a formal power series. -/
def constantCoeff : R⟦X⟧ →+* R :=
  MvPowerSeries.constantCoeff Unit R
#align power_series.constant_coeff PowerSeries.constantCoeff

/-- The constant formal power series. -/
def C : R →+* R⟦X⟧ :=
  MvPowerSeries.C Unit R
set_option linter.uppercaseLean3 false in
#align power_series.C PowerSeries.C

variable {R}

/-- The variable of the formal power series ring. -/
def X : R⟦X⟧ :=
  MvPowerSeries.X ()
set_option linter.uppercaseLean3 false in
#align power_series.X PowerSeries.X

theorem commute_X (φ : R⟦X⟧) : Commute φ X :=
  MvPowerSeries.commute_X _ _
set_option linter.uppercaseLean3 false in
#align power_series.commute_X PowerSeries.commute_X

@[simp]
theorem coeff_zero_eq_constantCoeff : ⇑(coeff R 0) = constantCoeff R := by
  rw [coeff, Finsupp.single_zero]
  rfl
#align power_series.coeff_zero_eq_constant_coeff PowerSeries.coeff_zero_eq_constantCoeff

theorem coeff_zero_eq_constantCoeff_apply (φ : R⟦X⟧) : coeff R 0 φ = constantCoeff R φ :=
  by rw [coeff_zero_eq_constantCoeff]
#align power_series.coeff_zero_eq_constant_coeff_apply PowerSeries.coeff_zero_eq_constantCoeff_apply

@[simp]
theorem monomial_zero_eq_C : ⇑(monomial R 0) = C R := by
  -- This used to be `rw`, but we need `erw` after leanprover/lean4#2644
  erw [monomial, Finsupp.single_zero, MvPowerSeries.monomial_zero_eq_C]
set_option linter.uppercaseLean3 false in
#align power_series.monomial_zero_eq_C PowerSeries.monomial_zero_eq_C

theorem monomial_zero_eq_C_apply (a : R) : monomial R 0 a = C R a := by simp
set_option linter.uppercaseLean3 false in
#align power_series.monomial_zero_eq_C_apply PowerSeries.monomial_zero_eq_C_apply

theorem coeff_C (n : ℕ) (a : R) : coeff R n (C R a : R⟦X⟧) = if n = 0 then a else 0 := by
  rw [← monomial_zero_eq_C_apply, coeff_monomial]
set_option linter.uppercaseLean3 false in
#align power_series.coeff_C PowerSeries.coeff_C

@[simp]
theorem coeff_zero_C (a : R) : coeff R 0 (C R a) = a := by
  rw [coeff_C, if_pos rfl]
set_option linter.uppercaseLean3 false in
#align power_series.coeff_zero_C PowerSeries.coeff_zero_C

theorem coeff_ne_zero_C {a : R} {n : ℕ} (h : n ≠ 0) : coeff R n (C R a) = 0 := by
  rw [coeff_C, if_neg h]

@[simp]
theorem coeff_succ_C {a : R} {n : ℕ} : coeff R (n + 1) (C R a) = 0 :=
  coeff_ne_zero_C n.succ_ne_zero

theorem C_injective : Function.Injective (C R) := by
  intro a b H
  have := (ext_iff (φ := C R a) (ψ := C R b)).mp H 0
  rwa [coeff_zero_C, coeff_zero_C] at this

protected theorem subsingleton_iff : Subsingleton R⟦X⟧ ↔ Subsingleton R := by
  refine ⟨fun h ↦ ?_, fun _ ↦ inferInstance⟩
  rw [subsingleton_iff] at h ⊢
  exact fun a b ↦ C_injective (h (C R a) (C R b))

theorem X_eq : (X : R⟦X⟧) = monomial R 1 1 :=
  rfl
set_option linter.uppercaseLean3 false in
#align power_series.X_eq PowerSeries.X_eq

theorem coeff_X (n : ℕ) : coeff R n (X : R⟦X⟧) = if n = 1 then 1 else 0 := by
  rw [X_eq, coeff_monomial]
set_option linter.uppercaseLean3 false in
#align power_series.coeff_X PowerSeries.coeff_X

@[simp]
theorem coeff_zero_X : coeff R 0 (X : R⟦X⟧) = 0 := by
  -- This used to be `rw`, but we need `erw` after leanprover/lean4#2644
  erw [coeff, Finsupp.single_zero, X, MvPowerSeries.coeff_zero_X]
set_option linter.uppercaseLean3 false in
#align power_series.coeff_zero_X PowerSeries.coeff_zero_X

@[simp]
theorem coeff_one_X : coeff R 1 (X : R⟦X⟧) = 1 := by rw [coeff_X, if_pos rfl]
set_option linter.uppercaseLean3 false in
#align power_series.coeff_one_X PowerSeries.coeff_one_X

@[simp]
theorem X_ne_zero [Nontrivial R] : (X : R⟦X⟧) ≠ 0 := fun H => by
  simpa only [coeff_one_X, one_ne_zero, map_zero] using congr_arg (coeff R 1) H
set_option linter.uppercaseLean3 false in
#align power_series.X_ne_zero PowerSeries.X_ne_zero

theorem X_pow_eq (n : ℕ) : (X : R⟦X⟧) ^ n = monomial R n 1 :=
  MvPowerSeries.X_pow_eq _ n
set_option linter.uppercaseLean3 false in
#align power_series.X_pow_eq PowerSeries.X_pow_eq

theorem coeff_X_pow (m n : ℕ) : coeff R m ((X : R⟦X⟧) ^ n) = if m = n then 1 else 0 := by
  rw [X_pow_eq, coeff_monomial]
set_option linter.uppercaseLean3 false in
#align power_series.coeff_X_pow PowerSeries.coeff_X_pow

@[simp]
theorem coeff_X_pow_self (n : ℕ) : coeff R n ((X : R⟦X⟧) ^ n) = 1 := by
  rw [coeff_X_pow, if_pos rfl]
set_option linter.uppercaseLean3 false in
#align power_series.coeff_X_pow_self PowerSeries.coeff_X_pow_self

@[simp]
theorem coeff_one (n : ℕ) : coeff R n (1 : R⟦X⟧) = if n = 0 then 1 else 0 :=
  coeff_C n 1
#align power_series.coeff_one PowerSeries.coeff_one

theorem coeff_zero_one : coeff R 0 (1 : R⟦X⟧) = 1 :=
  coeff_zero_C 1
#align power_series.coeff_zero_one PowerSeries.coeff_zero_one

theorem coeff_mul (n : ℕ) (φ ψ : R⟦X⟧) :
    coeff R n (φ * ψ) = ∑ p in antidiagonal n, coeff R p.1 φ * coeff R p.2 ψ := by
  -- `rw` can't see that `PowerSeries = MvPowerSeries Unit`, so use `.trans`
  refine (MvPowerSeries.coeff_mul _ φ ψ).trans ?_
  rw [Finsupp.antidiagonal_single, Finset.sum_map]
  rfl
#align power_series.coeff_mul PowerSeries.coeff_mul

@[simp]
theorem coeff_mul_C (n : ℕ) (φ : R⟦X⟧) (a : R) : coeff R n (φ * C R a) = coeff R n φ * a :=
  MvPowerSeries.coeff_mul_C _ φ a
set_option linter.uppercaseLean3 false in
#align power_series.coeff_mul_C PowerSeries.coeff_mul_C

@[simp]
theorem coeff_C_mul (n : ℕ) (φ : R⟦X⟧) (a : R) : coeff R n (C R a * φ) = a * coeff R n φ :=
  MvPowerSeries.coeff_C_mul _ φ a
set_option linter.uppercaseLean3 false in
#align power_series.coeff_C_mul PowerSeries.coeff_C_mul

@[simp]
theorem coeff_smul {S : Type*} [Semiring S] [Module R S] (n : ℕ) (φ : PowerSeries S) (a : R) :
    coeff S n (a • φ) = a • coeff S n φ :=
  rfl
#align power_series.coeff_smul PowerSeries.coeff_smul

theorem smul_eq_C_mul (f : R⟦X⟧) (a : R) : a • f = C R a * f := by
  ext
  simp
set_option linter.uppercaseLean3 false in
#align power_series.smul_eq_C_mul PowerSeries.smul_eq_C_mul

@[simp]
theorem coeff_succ_mul_X (n : ℕ) (φ : R⟦X⟧) : coeff R (n + 1) (φ * X) = coeff R n φ := by
  simp only [coeff, Finsupp.single_add]
  convert φ.coeff_add_mul_monomial (single () n) (single () 1) _
  rw [mul_one]; rfl
set_option linter.uppercaseLean3 false in
#align power_series.coeff_succ_mul_X PowerSeries.coeff_succ_mul_X

@[simp]
theorem coeff_succ_X_mul (n : ℕ) (φ : R⟦X⟧) : coeff R (n + 1) (X * φ) = coeff R n φ := by
  simp only [coeff, Finsupp.single_add, add_comm n 1]
  convert φ.coeff_add_monomial_mul (single () 1) (single () n) _
  rw [one_mul]; rfl
set_option linter.uppercaseLean3 false in
#align power_series.coeff_succ_X_mul PowerSeries.coeff_succ_X_mul

@[simp]
theorem constantCoeff_C (a : R) : constantCoeff R (C R a) = a :=
  rfl
set_option linter.uppercaseLean3 false in
#align power_series.constant_coeff_C PowerSeries.constantCoeff_C

@[simp]
theorem constantCoeff_comp_C : (constantCoeff R).comp (C R) = RingHom.id R :=
  rfl
set_option linter.uppercaseLean3 false in
#align power_series.constant_coeff_comp_C PowerSeries.constantCoeff_comp_C

-- Porting note (#10618): simp can prove this.
-- @[simp]
theorem constantCoeff_zero : constantCoeff R 0 = 0 :=
  rfl
#align power_series.constant_coeff_zero PowerSeries.constantCoeff_zero

-- Porting note (#10618): simp can prove this.
-- @[simp]
theorem constantCoeff_one : constantCoeff R 1 = 1 :=
  rfl
#align power_series.constant_coeff_one PowerSeries.constantCoeff_one

@[simp]
theorem constantCoeff_X : constantCoeff R X = 0 :=
  MvPowerSeries.coeff_zero_X _
set_option linter.uppercaseLean3 false in
#align power_series.constant_coeff_X PowerSeries.constantCoeff_X

theorem coeff_zero_mul_X (φ : R⟦X⟧) : coeff R 0 (φ * X) = 0 := by simp
set_option linter.uppercaseLean3 false in
#align power_series.coeff_zero_mul_X PowerSeries.coeff_zero_mul_X

theorem coeff_zero_X_mul (φ : R⟦X⟧) : coeff R 0 (X * φ) = 0 := by simp
set_option linter.uppercaseLean3 false in
#align power_series.coeff_zero_X_mul PowerSeries.coeff_zero_X_mul

<<<<<<< HEAD
=======
theorem constantCoeff_surj : Function.Surjective (constantCoeff R) :=
  fun r => ⟨(C R) r, constantCoeff_C r⟩

>>>>>>> 971a0d73
-- The following section duplicates the API of `Data.Polynomial.Coeff` and should attempt to keep
-- up to date with that
section

theorem coeff_C_mul_X_pow (x : R) (k n : ℕ) :
    coeff R n (C R x * X ^ k : R⟦X⟧) = if n = k then x else 0 := by
  simp [X_pow_eq, coeff_monomial]
set_option linter.uppercaseLean3 false in
#align power_series.coeff_C_mul_X_pow PowerSeries.coeff_C_mul_X_pow

@[simp]
theorem coeff_mul_X_pow (p : R⟦X⟧) (n d : ℕ) :
    coeff R (d + n) (p * X ^ n) = coeff R d p := by
  rw [coeff_mul, Finset.sum_eq_single (d, n), coeff_X_pow, if_pos rfl, mul_one]
  · rintro ⟨i, j⟩ h1 h2
    rw [coeff_X_pow, if_neg, mul_zero]
    rintro rfl
    apply h2
    rw [mem_antidiagonal, add_right_cancel_iff] at h1
    subst h1
    rfl
  · exact fun h1 => (h1 (mem_antidiagonal.2 rfl)).elim
set_option linter.uppercaseLean3 false in
#align power_series.coeff_mul_X_pow PowerSeries.coeff_mul_X_pow

@[simp]
theorem coeff_X_pow_mul (p : R⟦X⟧) (n d : ℕ) :
    coeff R (d + n) (X ^ n * p) = coeff R d p := by
  rw [coeff_mul, Finset.sum_eq_single (n, d), coeff_X_pow, if_pos rfl, one_mul]
  · rintro ⟨i, j⟩ h1 h2
    rw [coeff_X_pow, if_neg, zero_mul]
    rintro rfl
    apply h2
    rw [mem_antidiagonal, add_comm, add_right_cancel_iff] at h1
    subst h1
    rfl
  · rw [add_comm]
    exact fun h1 => (h1 (mem_antidiagonal.2 rfl)).elim
set_option linter.uppercaseLean3 false in
#align power_series.coeff_X_pow_mul PowerSeries.coeff_X_pow_mul

theorem coeff_mul_X_pow' (p : R⟦X⟧) (n d : ℕ) :
    coeff R d (p * X ^ n) = ite (n ≤ d) (coeff R (d - n) p) 0 := by
  split_ifs with h
  · rw [← tsub_add_cancel_of_le h, coeff_mul_X_pow, add_tsub_cancel_right]
  · refine' (coeff_mul _ _ _).trans (Finset.sum_eq_zero fun x hx => _)
    rw [coeff_X_pow, if_neg, mul_zero]
    exact ((le_of_add_le_right (mem_antidiagonal.mp hx).le).trans_lt <| not_le.mp h).ne
set_option linter.uppercaseLean3 false in
#align power_series.coeff_mul_X_pow' PowerSeries.coeff_mul_X_pow'

theorem coeff_X_pow_mul' (p : R⟦X⟧) (n d : ℕ) :
    coeff R d (X ^ n * p) = ite (n ≤ d) (coeff R (d - n) p) 0 := by
  split_ifs with h
  · rw [← tsub_add_cancel_of_le h, coeff_X_pow_mul]
    simp
  · refine' (coeff_mul _ _ _).trans (Finset.sum_eq_zero fun x hx => _)
    rw [coeff_X_pow, if_neg, zero_mul]
    have := mem_antidiagonal.mp hx
    rw [add_comm] at this
    exact ((le_of_add_le_right this.le).trans_lt <| not_le.mp h).ne
set_option linter.uppercaseLean3 false in
#align power_series.coeff_X_pow_mul' PowerSeries.coeff_X_pow_mul'

end

/-- If a formal power series is invertible, then so is its constant coefficient. -/
theorem isUnit_constantCoeff (φ : R⟦X⟧) (h : IsUnit φ) : IsUnit (constantCoeff R φ) :=
  MvPowerSeries.isUnit_constantCoeff φ h
#align power_series.is_unit_constant_coeff PowerSeries.isUnit_constantCoeff

/-- Split off the constant coefficient. -/
theorem eq_shift_mul_X_add_const (φ : R⟦X⟧) :
    φ = (mk fun p => coeff R (p + 1) φ) * X + C R (constantCoeff R φ) := by
  ext (_ | n)
  · simp only [Nat.zero_eq, coeff_zero_eq_constantCoeff, map_add, map_mul, constantCoeff_X,
      mul_zero, coeff_zero_C, zero_add]
  · simp only [coeff_succ_mul_X, coeff_mk, LinearMap.map_add, coeff_C, n.succ_ne_zero, sub_zero,
      if_false, add_zero]
set_option linter.uppercaseLean3 false in
#align power_series.eq_shift_mul_X_add_const PowerSeries.eq_shift_mul_X_add_const

/-- Split off the constant coefficient. -/
theorem eq_X_mul_shift_add_const (φ : R⟦X⟧) :
    φ = (X * mk fun p => coeff R (p + 1) φ) + C R (constantCoeff R φ) := by
  ext (_ | n)
  · simp only [Nat.zero_eq, coeff_zero_eq_constantCoeff, map_add, map_mul, constantCoeff_X,
      zero_mul, coeff_zero_C, zero_add]
  · simp only [coeff_succ_X_mul, coeff_mk, LinearMap.map_add, coeff_C, n.succ_ne_zero, sub_zero,
      if_false, add_zero]
set_option linter.uppercaseLean3 false in
#align power_series.eq_X_mul_shift_add_const PowerSeries.eq_X_mul_shift_add_const

section Map

variable {S : Type*} {T : Type*} [Semiring S] [Semiring T]
variable (f : R →+* S) (g : S →+* T)

/-- The map between formal power series induced by a map on the coefficients. -/
def map : R⟦X⟧ →+* S⟦X⟧ :=
  MvPowerSeries.map _ f
#align power_series.map PowerSeries.map

@[simp]
theorem map_id : (map (RingHom.id R) : R⟦X⟧ → R⟦X⟧) = id :=
  rfl
#align power_series.map_id PowerSeries.map_id

theorem map_comp : map (g.comp f) = (map g).comp (map f) :=
  rfl
#align power_series.map_comp PowerSeries.map_comp

@[simp]
theorem coeff_map (n : ℕ) (φ : R⟦X⟧) : coeff S n (map f φ) = f (coeff R n φ) :=
  rfl
#align power_series.coeff_map PowerSeries.coeff_map

@[simp]
theorem map_C (r : R) : map f (C _ r) = C _ (f r) := by
  ext
  simp [coeff_C, apply_ite f]
set_option linter.uppercaseLean3 false in
#align power_series.map_C PowerSeries.map_C

@[simp]
theorem map_X : map f X = X := by
  ext
  simp [coeff_X, apply_ite f]
set_option linter.uppercaseLean3 false in
#align power_series.map_X PowerSeries.map_X

end Map

theorem X_pow_dvd_iff {n : ℕ} {φ : R⟦X⟧} :
    (X : R⟦X⟧) ^ n ∣ φ ↔ ∀ m, m < n → coeff R m φ = 0 := by
  convert@MvPowerSeries.X_pow_dvd_iff Unit R _ () n φ
  constructor <;> intro h m hm
  · rw [Finsupp.unique_single m]
    convert h _ hm
  · apply h
    simpa only [Finsupp.single_eq_same] using hm
set_option linter.uppercaseLean3 false in
#align power_series.X_pow_dvd_iff PowerSeries.X_pow_dvd_iff

theorem X_dvd_iff {φ : R⟦X⟧} : (X : R⟦X⟧) ∣ φ ↔ constantCoeff R φ = 0 := by
  rw [← pow_one (X : R⟦X⟧), X_pow_dvd_iff, ← coeff_zero_eq_constantCoeff_apply]
  constructor <;> intro h
  · exact h 0 zero_lt_one
  · intro m hm
    rwa [Nat.eq_zero_of_le_zero (Nat.le_of_succ_le_succ hm)]
set_option linter.uppercaseLean3 false in
#align power_series.X_dvd_iff PowerSeries.X_dvd_iff

end Semiring

section CommSemiring

variable [CommSemiring R]

open Finset Nat

/-- The ring homomorphism taking a power series `f(X)` to `f(aX)`. -/
noncomputable def rescale (a : R) : R⟦X⟧ →+* R⟦X⟧ where
  toFun f := PowerSeries.mk fun n => a ^ n * PowerSeries.coeff R n f
  map_zero' := by
    ext
    simp only [LinearMap.map_zero, PowerSeries.coeff_mk, mul_zero]
  map_one' := by
    ext1
    simp only [mul_boole, PowerSeries.coeff_mk, PowerSeries.coeff_one]
    split_ifs with h
    · rw [h, pow_zero a]
    rfl
  map_add' := by
    intros
    ext
    dsimp only
    exact mul_add _ _ _
  map_mul' f g := by
    ext
    rw [PowerSeries.coeff_mul, PowerSeries.coeff_mk, PowerSeries.coeff_mul, Finset.mul_sum]
    apply sum_congr rfl
    simp only [coeff_mk, Prod.forall, mem_antidiagonal]
    intro b c H
    rw [← H, pow_add, mul_mul_mul_comm]
#align power_series.rescale PowerSeries.rescale

@[simp]
theorem coeff_rescale (f : R⟦X⟧) (a : R) (n : ℕ) :
    coeff R n (rescale a f) = a ^ n * coeff R n f :=
  coeff_mk n (fun n ↦ a ^ n * (coeff R n) f)
#align power_series.coeff_rescale PowerSeries.coeff_rescale

@[simp]
theorem rescale_zero : rescale 0 = (C R).comp (constantCoeff R) := by
  ext x n
  simp only [Function.comp_apply, RingHom.coe_comp, rescale, RingHom.coe_mk,
    PowerSeries.coeff_mk _ _, coeff_C]
  split_ifs with h <;> simp [h]
#align power_series.rescale_zero PowerSeries.rescale_zero

theorem rescale_zero_apply : rescale 0 X = C R (constantCoeff R X) := by simp
#align power_series.rescale_zero_apply PowerSeries.rescale_zero_apply

@[simp]
theorem rescale_one : rescale 1 = RingHom.id R⟦X⟧ := by
  ext
  simp only [coeff_rescale, one_pow, one_mul, RingHom.id_apply]
#align power_series.rescale_one PowerSeries.rescale_one

theorem rescale_mk (f : ℕ → R) (a : R) : rescale a (mk f) = mk fun n : ℕ => a ^ n * f n := by
  ext
  rw [coeff_rescale, coeff_mk, coeff_mk]
#align power_series.rescale_mk PowerSeries.rescale_mk

theorem rescale_rescale (f : R⟦X⟧) (a b : R) :
    rescale b (rescale a f) = rescale (a * b) f := by
  ext n
  simp_rw [coeff_rescale]
  rw [mul_pow, mul_comm _ (b ^ n), mul_assoc]
#align power_series.rescale_rescale PowerSeries.rescale_rescale

theorem rescale_mul (a b : R) : rescale (a * b) = (rescale b).comp (rescale a) := by
  ext
  simp [← rescale_rescale]
#align power_series.rescale_mul PowerSeries.rescale_mul

end CommSemiring

section CommSemiring

open Finset.HasAntidiagonal Finset

variable {R : Type*} [CommSemiring R] {ι : Type*} [DecidableEq ι]

/-- Coefficients of a product of power series -/
theorem coeff_prod (f : ι → PowerSeries R) (d : ℕ) (s : Finset ι) :
    coeff R d (∏ j in s, f j) = ∑ l in piAntidiagonal s d, ∏ i in s, coeff R (l i) (f i) := by
  simp only [coeff]
  convert MvPowerSeries.coeff_prod _ _ _
  rw [← AddEquiv.finsuppUnique_symm d, ← mapRange_piAntidiagonal_eq, sum_map, sum_congr rfl]
  intro x _
  apply prod_congr rfl
  intro i _
  congr 2
  simp only [AddEquiv.toEquiv_eq_coe, Finsupp.mapRange.addEquiv_toEquiv, AddEquiv.toEquiv_symm,
    Equiv.coe_toEmbedding, Finsupp.mapRange.equiv_apply, AddEquiv.coe_toEquiv_symm,
    Finsupp.mapRange_apply, AddEquiv.finsuppUnique_symm]

end CommSemiring

section CommRing

variable {A : Type*} [CommRing A]

theorem not_isField : ¬IsField A⟦X⟧ := by
  by_cases hA : Subsingleton A
  · exact not_isField_of_subsingleton _
  · nontriviality A
    rw [Ring.not_isField_iff_exists_ideal_bot_lt_and_lt_top]
    use Ideal.span {X}
    constructor
    · rw [bot_lt_iff_ne_bot, Ne, Ideal.span_singleton_eq_bot]
      exact X_ne_zero
    · rw [lt_top_iff_ne_top, Ne, Ideal.eq_top_iff_one, Ideal.mem_span_singleton,
        X_dvd_iff, constantCoeff_one]
      exact one_ne_zero

@[simp]
theorem rescale_X (a : A) : rescale a X = C A a * X := by
  ext
  simp only [coeff_rescale, coeff_C_mul, coeff_X]
  split_ifs with h <;> simp [h]
set_option linter.uppercaseLean3 false in
#align power_series.rescale_X PowerSeries.rescale_X

theorem rescale_neg_one_X : rescale (-1 : A) X = -X := by
  rw [rescale_X, map_neg, map_one, neg_one_mul]
set_option linter.uppercaseLean3 false in
#align power_series.rescale_neg_one_X PowerSeries.rescale_neg_one_X

/-- The ring homomorphism taking a power series `f(X)` to `f(-X)`. -/
noncomputable def evalNegHom : A⟦X⟧ →+* A⟦X⟧ :=
  rescale (-1 : A)
#align power_series.eval_neg_hom PowerSeries.evalNegHom

@[simp]
theorem evalNegHom_X : evalNegHom (X : A⟦X⟧) = -X :=
  rescale_neg_one_X
set_option linter.uppercaseLean3 false in
#align power_series.eval_neg_hom_X PowerSeries.evalNegHom_X

end CommRing

section Domain

variable [Ring R]

theorem eq_zero_or_eq_zero_of_mul_eq_zero [NoZeroDivisors R] (φ ψ : R⟦X⟧) (h : φ * ψ = 0) :
    φ = 0 ∨ ψ = 0 := by
  classical
  rw [or_iff_not_imp_left]
  intro H
  have ex : ∃ m, coeff R m φ ≠ 0 := by
    contrapose! H
    exact ext H
  let m := Nat.find ex
  have hm₁ : coeff R m φ ≠ 0 := Nat.find_spec ex
  have hm₂ : ∀ k < m, ¬coeff R k φ ≠ 0 := fun k => Nat.find_min ex
  ext n
  rw [(coeff R n).map_zero]
  induction' n using Nat.strong_induction_on with n ih
  replace h := congr_arg (coeff R (m + n)) h
  rw [LinearMap.map_zero, coeff_mul, Finset.sum_eq_single (m, n)] at h
  · replace h := NoZeroDivisors.eq_zero_or_eq_zero_of_mul_eq_zero h
    rw [or_iff_not_imp_left] at h
    exact h hm₁
  · rintro ⟨i, j⟩ hij hne
    by_cases hj : j < n
    · rw [ih j hj, mul_zero]
    by_cases hi : i < m
    · specialize hm₂ _ hi
      push_neg at hm₂
      rw [hm₂, zero_mul]
    rw [mem_antidiagonal] at hij
    push_neg at hi hj
    suffices m < i by
      have : m + n < i + j := add_lt_add_of_lt_of_le this hj
      exfalso
      exact ne_of_lt this hij.symm
    contrapose! hne
    obtain rfl := le_antisymm hi hne
    simpa [Ne, Prod.mk.inj_iff] using (add_right_inj m).mp hij
  · contrapose!
    intro
    rw [mem_antidiagonal]
#align power_series.eq_zero_or_eq_zero_of_mul_eq_zero PowerSeries.eq_zero_or_eq_zero_of_mul_eq_zero

instance [NoZeroDivisors R] : NoZeroDivisors R⟦X⟧ where
  eq_zero_or_eq_zero_of_mul_eq_zero := eq_zero_or_eq_zero_of_mul_eq_zero _ _

instance [IsDomain R] : IsDomain R⟦X⟧ :=
  NoZeroDivisors.to_isDomain _

end Domain

section IsDomain

variable [CommRing R] [IsDomain R]

/-- The ideal spanned by the variable in the power series ring
 over an integral domain is a prime ideal. -/
theorem span_X_isPrime : (Ideal.span ({X} : Set R⟦X⟧)).IsPrime := by
  suffices Ideal.span ({X} : Set R⟦X⟧) = RingHom.ker (constantCoeff R) by
    rw [this]
    exact RingHom.ker_isPrime _
  apply Ideal.ext
  intro φ
  rw [RingHom.mem_ker, Ideal.mem_span_singleton, X_dvd_iff]
set_option linter.uppercaseLean3 false in
#align power_series.span_X_is_prime PowerSeries.span_X_isPrime

/-- The variable of the power series ring over an integral domain is prime. -/
theorem X_prime : Prime (X : R⟦X⟧) := by
  rw [← Ideal.span_singleton_prime]
  · exact span_X_isPrime
  · intro h
    simpa [map_zero (coeff R 1)] using congr_arg (coeff R 1) h
set_option linter.uppercaseLean3 false in
#align power_series.X_prime PowerSeries.X_prime

/-- The variable of the power series ring over an integral domain is irreducible. -/
theorem X_irreducible : Irreducible (X : R⟦X⟧) := X_prime.irreducible

theorem rescale_injective {a : R} (ha : a ≠ 0) : Function.Injective (rescale a) := by
  intro p q h
  rw [PowerSeries.ext_iff] at *
  intro n
  specialize h n
  rw [coeff_rescale, coeff_rescale, mul_eq_mul_left_iff] at h
  apply h.resolve_right
  intro h'
  exact ha (pow_eq_zero h')
#align power_series.rescale_injective PowerSeries.rescale_injective

end IsDomain

section Algebra

variable {A : Type*} [CommSemiring R] [Semiring A] [Algebra R A]

theorem C_eq_algebraMap {r : R} : C R r = (algebraMap R R⟦X⟧) r :=
  rfl
set_option linter.uppercaseLean3 false in
#align power_series.C_eq_algebra_map PowerSeries.C_eq_algebraMap

theorem algebraMap_apply {r : R} : algebraMap R A⟦X⟧ r = C A (algebraMap R A r) :=
  MvPowerSeries.algebraMap_apply
#align power_series.algebra_map_apply PowerSeries.algebraMap_apply

instance [Nontrivial R] : Nontrivial (Subalgebra R R⟦X⟧) :=
  { inferInstanceAs <| Nontrivial <| Subalgebra R <| MvPowerSeries Unit R with }

end Algebra

end PowerSeries

namespace Polynomial

open Finsupp Polynomial

variable {σ : Type*} {R : Type*} [CommSemiring R] (φ ψ : R[X])

-- Porting note: added so we can add the `@[coe]` attribute
/-- The natural inclusion from polynomials into formal power series. -/
@[coe]
def ToPowerSeries : R[X] → (PowerSeries R) := fun φ =>
  PowerSeries.mk fun n => coeff φ n

/-- The natural inclusion from polynomials into formal power series. -/
instance coeToPowerSeries : Coe R[X] (PowerSeries R) :=
  ⟨ToPowerSeries⟩
#align polynomial.coe_to_power_series Polynomial.coeToPowerSeries

theorem coe_def : (φ : PowerSeries R) = PowerSeries.mk (coeff φ) :=
  rfl
#align polynomial.coe_def Polynomial.coe_def

@[simp, norm_cast]
theorem coeff_coe (n) : PowerSeries.coeff R n φ = coeff φ n :=
  congr_arg (coeff φ) Finsupp.single_eq_same
#align polynomial.coeff_coe Polynomial.coeff_coe

@[simp, norm_cast]
theorem coe_monomial (n : ℕ) (a : R) :
    (monomial n a : PowerSeries R) = PowerSeries.monomial R n a := by
  ext
  simp [coeff_coe, PowerSeries.coeff_monomial, Polynomial.coeff_monomial, eq_comm]
#align polynomial.coe_monomial Polynomial.coe_monomial

@[simp, norm_cast]
theorem coe_zero : ((0 : R[X]) : PowerSeries R) = 0 :=
  rfl
#align polynomial.coe_zero Polynomial.coe_zero

@[simp, norm_cast]
theorem coe_one : ((1 : R[X]) : PowerSeries R) = 1 := by
  have := coe_monomial 0 (1 : R)
  rwa [PowerSeries.monomial_zero_eq_C_apply] at this
#align polynomial.coe_one Polynomial.coe_one

@[simp, norm_cast]
theorem coe_add : ((φ + ψ : R[X]) : PowerSeries R) = φ + ψ := by
  ext
  simp
#align polynomial.coe_add Polynomial.coe_add

@[simp, norm_cast]
theorem coe_mul : ((φ * ψ : R[X]) : PowerSeries R) = φ * ψ :=
  PowerSeries.ext fun n => by simp only [coeff_coe, PowerSeries.coeff_mul, coeff_mul]
#align polynomial.coe_mul Polynomial.coe_mul

@[simp, norm_cast]
theorem coe_C (a : R) : ((C a : R[X]) : PowerSeries R) = PowerSeries.C R a := by
  have := coe_monomial 0 a
  rwa [PowerSeries.monomial_zero_eq_C_apply] at this
set_option linter.uppercaseLean3 false in
#align polynomial.coe_C Polynomial.coe_C


set_option linter.deprecated false in
@[simp, norm_cast]
theorem coe_bit0 : ((bit0 φ : R[X]) : PowerSeries R) = bit0 (φ : PowerSeries R) :=
  coe_add φ φ
#align polynomial.coe_bit0 Polynomial.coe_bit0

set_option linter.deprecated false in
@[simp, norm_cast]
theorem coe_bit1 : ((bit1 φ : R[X]) : PowerSeries R) = bit1 (φ : PowerSeries R) := by
  rw [bit1, bit1, coe_add, coe_one, coe_bit0]
#align polynomial.coe_bit1 Polynomial.coe_bit1

@[simp, norm_cast]
theorem coe_X : ((X : R[X]) : PowerSeries R) = PowerSeries.X :=
  coe_monomial _ _
set_option linter.uppercaseLean3 false in
#align polynomial.coe_X Polynomial.coe_X

@[simp]
theorem constantCoeff_coe : PowerSeries.constantCoeff R φ = φ.coeff 0 :=
  rfl
#align polynomial.constant_coeff_coe Polynomial.constantCoeff_coe

variable (R)

theorem coe_injective : Function.Injective (Coe.coe : R[X] → PowerSeries R) := fun x y h => by
  ext
  simp_rw [← coeff_coe]
  congr
#align polynomial.coe_injective Polynomial.coe_injective

variable {R φ ψ}

@[simp, norm_cast]
theorem coe_inj : (φ : PowerSeries R) = ψ ↔ φ = ψ :=
  (coe_injective R).eq_iff
#align polynomial.coe_inj Polynomial.coe_inj

@[simp]
theorem coe_eq_zero_iff : (φ : PowerSeries R) = 0 ↔ φ = 0 := by rw [← coe_zero, coe_inj]
#align polynomial.coe_eq_zero_iff Polynomial.coe_eq_zero_iff

@[simp]
theorem coe_eq_one_iff : (φ : PowerSeries R) = 1 ↔ φ = 1 := by rw [← coe_one, coe_inj]
#align polynomial.coe_eq_one_iff Polynomial.coe_eq_one_iff

variable (φ ψ)

/-- The coercion from polynomials to power series
as a ring homomorphism.
-/
def coeToPowerSeries.ringHom : R[X] →+* PowerSeries R where
  toFun := (Coe.coe : R[X] → PowerSeries R)
  map_zero' := coe_zero
  map_one' := coe_one
  map_add' := coe_add
  map_mul' := coe_mul
#align polynomial.coe_to_power_series.ring_hom Polynomial.coeToPowerSeries.ringHom

@[simp]
theorem coeToPowerSeries.ringHom_apply : coeToPowerSeries.ringHom φ = φ :=
  rfl
#align polynomial.coe_to_power_series.ring_hom_apply Polynomial.coeToPowerSeries.ringHom_apply

@[simp, norm_cast]
theorem coe_pow (n : ℕ) : ((φ ^ n : R[X]) : PowerSeries R) = (φ : PowerSeries R) ^ n :=
  coeToPowerSeries.ringHom.map_pow _ _
#align polynomial.coe_pow Polynomial.coe_pow

theorem eval₂_C_X_eq_coe : φ.eval₂ (PowerSeries.C R) PowerSeries.X = ↑φ := by
  nth_rw 2 [← eval₂_C_X (p := φ)]
  rw [← coeToPowerSeries.ringHom_apply, eval₂_eq_sum_range, eval₂_eq_sum_range, map_sum]
  apply Finset.sum_congr rfl
  intros
  rw [map_mul, map_pow, coeToPowerSeries.ringHom_apply,
    coeToPowerSeries.ringHom_apply, coe_C, coe_X]

variable (A : Type*) [Semiring A] [Algebra R A]

/-- The coercion from polynomials to power series
as an algebra homomorphism.
-/
def coeToPowerSeries.algHom : R[X] →ₐ[R] PowerSeries A :=
  { (PowerSeries.map (algebraMap R A)).comp coeToPowerSeries.ringHom with
    commutes' := fun r => by simp [algebraMap_apply, PowerSeries.algebraMap_apply] }
#align polynomial.coe_to_power_series.alg_hom Polynomial.coeToPowerSeries.algHom

@[simp]
theorem coeToPowerSeries.algHom_apply :
    coeToPowerSeries.algHom A φ = PowerSeries.map (algebraMap R A) ↑φ :=
  rfl
#align polynomial.coe_to_power_series.alg_hom_apply Polynomial.coeToPowerSeries.algHom_apply

end Polynomial

namespace PowerSeries

section Algebra

open Polynomial

variable {R A : Type*} [CommSemiring R] [CommSemiring A] [Algebra R A] (f : R⟦X⟧)

instance algebraPolynomial : Algebra R[X] A⟦X⟧ :=
  RingHom.toAlgebra (Polynomial.coeToPowerSeries.algHom A).toRingHom
#align power_series.algebra_polynomial PowerSeries.algebraPolynomial

instance algebraPowerSeries : Algebra R⟦X⟧ A⟦X⟧ :=
  (map (algebraMap R A)).toAlgebra
#align power_series.algebra_power_series PowerSeries.algebraPowerSeries

-- see Note [lower instance priority]
instance (priority := 100) algebraPolynomial' {A : Type*} [CommSemiring A] [Algebra R A[X]] :
    Algebra R A⟦X⟧ :=
  RingHom.toAlgebra <| Polynomial.coeToPowerSeries.ringHom.comp (algebraMap R A[X])
#align power_series.algebra_polynomial' PowerSeries.algebraPolynomial'

variable (A)

theorem algebraMap_apply' (p : R[X]) : algebraMap R[X] A⟦X⟧ p = map (algebraMap R A) p :=
  rfl
#align power_series.algebra_map_apply' PowerSeries.algebraMap_apply'

theorem algebraMap_apply'' :
    algebraMap R⟦X⟧ A⟦X⟧ f = map (algebraMap R A) f :=
  rfl
#align power_series.algebra_map_apply'' PowerSeries.algebraMap_apply''

end Algebra

end PowerSeries

end<|MERGE_RESOLUTION|>--- conflicted
+++ resolved
@@ -414,12 +414,9 @@
 set_option linter.uppercaseLean3 false in
 #align power_series.coeff_zero_X_mul PowerSeries.coeff_zero_X_mul
 
-<<<<<<< HEAD
-=======
 theorem constantCoeff_surj : Function.Surjective (constantCoeff R) :=
   fun r => ⟨(C R) r, constantCoeff_C r⟩
 
->>>>>>> 971a0d73
 -- The following section duplicates the API of `Data.Polynomial.Coeff` and should attempt to keep
 -- up to date with that
 section
