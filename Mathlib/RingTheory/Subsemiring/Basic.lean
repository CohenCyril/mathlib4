/-
Copyright (c) 2020 Yury Kudryashov All rights reserved.
Released under Apache 2.0 license as described in the file LICENSE.
Authors: Yury Kudryashov
-/
import Mathlib.Algebra.Module.Basic
import Mathlib.Algebra.Ring.Equiv
import Mathlib.Algebra.Ring.Prod
import Mathlib.Algebra.GroupRingAction.Subobjects
import Mathlib.Data.Set.Finite
import Mathlib.GroupTheory.Submonoid.Centralizer
import Mathlib.GroupTheory.Submonoid.Membership
import Mathlib.RingTheory.NonUnitalSubsemiring.Basic

#align_import ring_theory.subsemiring.basic from "leanprover-community/mathlib"@"b915e9392ecb2a861e1e766f0e1df6ac481188ca"

/-!
# Bundled subsemirings

We define bundled subsemirings and some standard constructions: `CompleteLattice` structure,
`Subtype` and `inclusion` ring homomorphisms, subsemiring `map`, `comap` and range (`rangeS`) of
a `RingHom` etc.
-/


open BigOperators

universe u v w

section AddSubmonoidWithOneClass

/-- `AddSubmonoidWithOneClass S R` says `S` is a type of subsets `s ≤ R` that contain `0`, `1`,
and are closed under `(+)` -/
class AddSubmonoidWithOneClass (S R : Type*) [AddMonoidWithOne R]
  [SetLike S R] extends AddSubmonoidClass S R, OneMemClass S R : Prop
#align add_submonoid_with_one_class AddSubmonoidWithOneClass

variable {S R : Type*} [AddMonoidWithOne R] [SetLike S R] (s : S)

@[aesop safe apply (rule_sets := [SetLike])]
theorem natCast_mem [AddSubmonoidWithOneClass S R] (n : ℕ) : (n : R) ∈ s := by
  induction n <;> simp [zero_mem, add_mem, one_mem, *]
#align nat_cast_mem natCast_mem

@[aesop safe apply (rule_sets := [SetLike])]
lemma ofNat_mem [AddSubmonoidWithOneClass S R] (s : S) (n : ℕ) [n.AtLeastTwo] :
    no_index (OfNat.ofNat n) ∈ s := by
  rw [← Nat.cast_eq_ofNat]; exact natCast_mem s n

instance (priority := 74) AddSubmonoidWithOneClass.toAddMonoidWithOne
    [AddSubmonoidWithOneClass S R] : AddMonoidWithOne s :=
  { AddSubmonoidClass.toAddMonoid s with
    one := ⟨_, one_mem s⟩
    natCast := fun n => ⟨n, natCast_mem s n⟩
    natCast_zero := Subtype.ext Nat.cast_zero
    natCast_succ := fun _ => Subtype.ext (Nat.cast_succ _) }
#align add_submonoid_with_one_class.to_add_monoid_with_one AddSubmonoidWithOneClass.toAddMonoidWithOne

end AddSubmonoidWithOneClass

variable {R : Type u} {S : Type v} {T : Type w} [NonAssocSemiring R] (M : Submonoid R)

section SubsemiringClass

/-- `SubsemiringClass S R` states that `S` is a type of subsets `s ⊆ R` that
are both a multiplicative and an additive submonoid. -/
class SubsemiringClass (S : Type*) (R : Type u) [NonAssocSemiring R]
  [SetLike S R] extends SubmonoidClass S R, AddSubmonoidClass S R : Prop
#align subsemiring_class SubsemiringClass

-- See note [lower instance priority]
instance (priority := 75) SubsemiringClass.addSubmonoidWithOneClass (S : Type*)
    (R : Type u) [NonAssocSemiring R] [SetLike S R] [h : SubsemiringClass S R] :
    AddSubmonoidWithOneClass S R :=
  { h with }
#align subsemiring_class.add_submonoid_with_one_class SubsemiringClass.addSubmonoidWithOneClass

-- See note [lower instance priority]
instance (priority := 75) SubsemiringClass.toNonUnitalSubsemiringClass (S : Type*)
    (R : Type u) [NonAssocSemiring R] [SetLike S R] [h : SubsemiringClass S R] :
    NonUnitalSubsemiringClass S R :=
  { h with }

variable [SetLike S R] [hSR : SubsemiringClass S R] (s : S)

theorem coe_nat_mem (n : ℕ) : (n : R) ∈ s := by
  rw [← nsmul_one]
  exact nsmul_mem (one_mem _) _
#align coe_nat_mem coe_nat_mem

namespace SubsemiringClass

-- Prefer subclasses of `NonAssocSemiring` over subclasses of `SubsemiringClass`.
/-- A subsemiring of a `NonAssocSemiring` inherits a `NonAssocSemiring` structure -/
instance (priority := 75) toNonAssocSemiring : NonAssocSemiring s :=
  Subtype.coe_injective.nonAssocSemiring'' rfl rfl (fun _ _ => rfl) (fun _ _ => rfl) fun _ => rfl
#align subsemiring_class.to_non_assoc_semiring SubsemiringClass.toNonAssocSemiring

instance nontrivial [Nontrivial R] : Nontrivial s :=
  nontrivial_of_ne 0 1 fun H => zero_ne_one (congr_arg Subtype.val H)
#align subsemiring_class.nontrivial SubsemiringClass.nontrivial

-- See note [lower instance priority]
instance (priority := 75) noZeroDivisors [NoZeroDivisors R] : NoZeroDivisors s where
  eq_zero_or_eq_zero_of_mul_eq_zero := fun h => eq_zero_or_eq_zero_of_mul_eq_zero h
#align subsemiring_class.no_zero_divisors SubsemiringClass.noZeroDivisors

/-- The natural ring hom from a subsemiring of semiring `R` to `R`. -/
def subtype : s →+* R :=
  { SubmonoidClass.subtype s, AddSubmonoidClass.subtype s with toFun := (↑) }
#align subsemiring_class.subtype SubsemiringClass.subtype

@[simp]
theorem coe_subtype : (subtype s : s → R) = ((↑) : s → R) :=
  rfl
#align subsemiring_class.coe_subtype SubsemiringClass.coe_subtype

-- Prefer subclasses of `Semiring` over subclasses of `SubsemiringClass`.
/-- A subsemiring of a `Semiring` is a `Semiring`. -/
instance (priority := 75) toSemiring {R} [Semiring R] [SetLike S R] [SubsemiringClass S R] :
    Semiring s :=
  Subtype.coe_injective.semiring'' rfl (fun _ _ => rfl) fun _ _ => rfl
#align subsemiring_class.to_semiring SubsemiringClass.toSemiring

@[simp, norm_cast]
theorem coe_pow {R} [Semiring R] [SetLike S R] [SubsemiringClass S R] (x : s) (n : ℕ) :
    ((x ^ n : s) : R) = (x : R) ^ n := by
  induction' n with n ih
  · simp
  · simp [pow_succ, ih]
#align subsemiring_class.coe_pow SubsemiringClass.coe_pow

-- See note [lower instance priority]
/-- A subsemiring of a `CommSemiring` is a `CommSemiring`. -/
instance (priority := 75) toCommSemiring {R} [CommSemiring R] [SetLike S R] [SubsemiringClass S R] :
    CommSemiring s :=
  Subtype.coe_injective.commSemiring' fun _ _ => rfl
#align subsemiring_class.to_comm_semiring SubsemiringClass.toCommSemiring

<<<<<<< HEAD
-- See note [lower instance priority]
/-- A subsemiring of an `OrderedSemiring` is an `OrderedSemiring`. -/
instance (priority := 75) toOrderedSemiring {R}
    [OrderedSemiring R] [SetLike S R] [SubsemiringClass S R] : OrderedSemiring s :=
  Subtype.coe_injective.orderedSemiring' rfl rfl (fun _ _ => rfl) (fun _ _ => rfl)
#align subsemiring_class.to_ordered_semiring SubsemiringClass.toOrderedSemiring

-- See note [lower instance priority]
/-- A subsemiring of a `StrictOrderedSemiring` is a `StrictOrderedSemiring`. -/
instance (priority := 75) toStrictOrderedSemiring {R} [StrictOrderedSemiring R] [SetLike S R]
    [SubsemiringClass S R] : StrictOrderedSemiring s :=
  Subtype.coe_injective.strictOrderedSemiring' rfl rfl (fun _ _ => rfl) (fun _ _ => rfl)
    (fun _ _ => rfl)
#align subsemiring_class.to_strict_ordered_semiring SubsemiringClass.toStrictOrderedSemiring

-- See note [lower instance priority]
/-- A subsemiring of an `OrderedCommSemiring` is an `OrderedCommSemiring`. -/
instance (priority := 75) toOrderedCommSemiring {R} [OrderedCommSemiring R] [SetLike S R]
    [SubsemiringClass S R] : OrderedCommSemiring s :=
  Subtype.coe_injective.orderedCommSemiring' fun _ _ => rfl
#align subsemiring_class.to_ordered_comm_semiring SubsemiringClass.toOrderedCommSemiring

-- See note [lower instance priority]
/-- A subsemiring of a `StrictOrderedCommSemiring` is a `StrictOrderedCommSemiring`. -/
instance (priority := 75) toStrictOrderedCommSemiring {R} [StrictOrderedCommSemiring R] [SetLike S R]
    [SubsemiringClass S R] : StrictOrderedCommSemiring s :=
  Subtype.coe_injective.strictOrderedCommSemiring' fun _ _ => rfl
#align subsemiring_class.to_strict_ordered_comm_semiring SubsemiringClass.toStrictOrderedCommSemiring

-- See note [lower instance priority]
/-- A subsemiring of a `LinearOrderedSemiring` is a `LinearOrderedSemiring`. -/
instance (priority := 75) toLinearOrderedSemiring {R} [LinearOrderedSemiring R] [SetLike S R]
    [SubsemiringClass S R] : LinearOrderedSemiring s :=
  Subtype.coe_injective.linearOrderedSemiring (↑) rfl rfl (fun _ _ => rfl) (fun _ _ => rfl)
    (fun _ _ => rfl) (fun _ _ => rfl) (fun _ => rfl) (fun _ _ => rfl) (fun _ _ => rfl)
#align subsemiring_class.to_linear_ordered_semiring SubsemiringClass.toLinearOrderedSemiring

-- See note [lower instance priority]
/-- A subsemiring of a `LinearOrderedCommSemiring` is a `LinearOrderedCommSemiring`. -/
instance (priority := 75) toLinearOrderedCommSemiring {R} [LinearOrderedCommSemiring R]
    [SetLike S R] [SubsemiringClass S R] : LinearOrderedCommSemiring s :=
  { toStrictOrderedCommSemiring _, toLinearOrderedSemiring _ with }
#align subsemiring_class.to_linear_ordered_comm_semiring SubsemiringClass.toLinearOrderedCommSemiring

-- See note [lower instance priority]
instance (priority := 75) instCharZero [CharZero R] : CharZero s :=
=======
instance instCharZero [CharZero R] : CharZero s :=
>>>>>>> cd23c669
  ⟨Function.Injective.of_comp (f := Subtype.val) (g := Nat.cast (R := s)) Nat.cast_injective⟩

end SubsemiringClass

end SubsemiringClass

section AddSubmonoidWithOne

variable (R : Type*) [AddMonoidWithOne R]

/-- An additive submonoid with the condition that unit also lies in the set. -/
structure AddSubmonoidWithOne extends AddSubmonoid R where
  one_mem' : (1 : R) ∈ carrier

instance : SetLike (AddSubmonoidWithOne R) R where
  coe s := s.carrier
  coe_injective' p q h := by cases p; cases q; congr; exact SetLike.coe_injective' h

theorem AddSubmonoidWithOne.natCast_mem {R : Type*} [AddMonoidWithOne R]
    (s : AddSubmonoidWithOne R) (n : ℕ) : (n : R) ∈ s := by
  induction' n with n ih
  · rw [Nat.cast_zero]; apply s.zero_mem
  · simp only [Nat.succ_eq_add_one, Nat.cast_add, Nat.cast_one]
    apply s.add_mem ih s.one_mem'

instance AddSubmonoidWithOne.toAddMonoidWithOne {R : Type*} [AddMonoidWithOne R]
    (s : AddSubmonoidWithOne R) : AddMonoidWithOne s :=
 { AddSubmonoid.toAddMonoid s.toAddSubmonoid with
    one := ⟨_, one_mem' s⟩
    natCast := fun n => ⟨n, AddSubmonoidWithOne.natCast_mem s n⟩
    natCast_zero := Subtype.ext Nat.cast_zero
    natCast_succ := fun _ => Subtype.ext (Nat.cast_succ _) }

end AddSubmonoidWithOne

variable [NonAssocSemiring S] [NonAssocSemiring T]

/-- A subsemiring of a semiring `R` is a subset `s` that is both a multiplicative and an additive
submonoid. -/
structure Subsemiring (R : Type u) [NonAssocSemiring R] extends Submonoid R, AddSubmonoid R
#align subsemiring Subsemiring

/-- Reinterpret a `Subsemiring` as a `Submonoid`. -/
add_decl_doc Subsemiring.toSubmonoid

/-- Reinterpret a `Subsemiring` as an `AddSubmonoid`. -/
add_decl_doc Subsemiring.toAddSubmonoid

namespace Subsemiring

instance : SetLike (Subsemiring R) R where
  coe s := s.carrier
  coe_injective' p q h := by cases p; cases q; congr; exact SetLike.coe_injective' h

/-- Construct a `AddSubmonoidWithOne` from a `Subsemiring` -/
def addSubmonoidWithOne {R : Type*} [NonAssocSemiring R] (s : Subsemiring R) :
    AddSubmonoidWithOne R :=
  { s with }

/-- Construct a `NonUnitalSubsemiring` from a `Subsemiring` -/
def nonUnitalSubsemiring {R : Type*} [NonAssocSemiring R] (s : Subsemiring R) :
    NonUnitalSubsemiring R :=
  { s with }

variable (s : Subsemiring R)

/-- A subsemiring of a `NonAssocSemiring` inherits a `NonAssocSemiring` structure -/
instance toNonAssocSemiring : NonAssocSemiring s :=
  { s.nonUnitalSubsemiring.toNonUnitalNonAssocSemiring, s.toSubmonoid.toMulOneClass,
    s.addSubmonoidWithOne.toAddMonoidWithOne with }
#align subsemiring.to_non_assoc_semiring Subsemiring.toNonAssocSemiring

instance : SetLike (Subsemiring R) R where
  coe s := s.carrier
  coe_injective' p q h := by cases p; cases q; congr; exact SetLike.coe_injective' h

instance (priority := 75) : SubsemiringClass (Subsemiring R) R where
  zero_mem := zero_mem'
  add_mem {s} := AddSubsemigroup.add_mem' s.toAddSubmonoid.toAddSubsemigroup
  one_mem {s} := Submonoid.one_mem' s.toSubmonoid
  mul_mem {s} := Subsemigroup.mul_mem' s.toSubmonoid.toSubsemigroup

@[simp]
theorem mem_toSubmonoid {s : Subsemiring R} {x : R} : x ∈ s.toSubmonoid ↔ x ∈ s :=
  Iff.rfl
#align subsemiring.mem_to_submonoid Subsemiring.mem_toSubmonoid

-- `@[simp]` -- Porting note (#10618): simp can prove thisrove this
theorem mem_carrier {s : Subsemiring R} {x : R} : x ∈ s.carrier ↔ x ∈ s :=
  Iff.rfl
#align subsemiring.mem_carrier Subsemiring.mem_carrier

/-- Two subsemirings are equal if they have the same elements. -/
@[ext]
theorem ext {S T : Subsemiring R} (h : ∀ x, x ∈ S ↔ x ∈ T) : S = T :=
  SetLike.ext h
#align subsemiring.ext Subsemiring.ext

/-- Copy of a subsemiring with a new `carrier` equal to the old one. Useful to fix definitional
equalities.-/
protected def copy (S : Subsemiring R) (s : Set R) (hs : s = ↑S) : Subsemiring R :=
  { S.toAddSubmonoid.copy s hs, S.toSubmonoid.copy s hs with carrier := s }
#align subsemiring.copy Subsemiring.copy

@[simp]
theorem coe_copy (S : Subsemiring R) (s : Set R) (hs : s = ↑S) : (S.copy s hs : Set R) = s :=
  rfl
#align subsemiring.coe_copy Subsemiring.coe_copy

theorem copy_eq (S : Subsemiring R) (s : Set R) (hs : s = ↑S) : S.copy s hs = S :=
  SetLike.coe_injective hs
#align subsemiring.copy_eq Subsemiring.copy_eq

theorem toSubmonoid_injective : Function.Injective (toSubmonoid : Subsemiring R → Submonoid R)
  | _, _, h => ext (SetLike.ext_iff.mp h : _)
#align subsemiring.to_submonoid_injective Subsemiring.toSubmonoid_injective

@[mono]
theorem toSubmonoid_strictMono : StrictMono (toSubmonoid : Subsemiring R → Submonoid R) :=
  fun _ _ => id
#align subsemiring.to_submonoid_strict_mono Subsemiring.toSubmonoid_strictMono

@[mono]
theorem toSubmonoid_mono : Monotone (toSubmonoid : Subsemiring R → Submonoid R) :=
  toSubmonoid_strictMono.monotone
#align subsemiring.to_submonoid_mono Subsemiring.toSubmonoid_mono

theorem toAddSubmonoid_injective :
    Function.Injective (toAddSubmonoid : Subsemiring R → AddSubmonoid R)
  | _, _, h => ext (SetLike.ext_iff.mp h : _)
#align subsemiring.to_add_submonoid_injective Subsemiring.toAddSubmonoid_injective

@[mono]
theorem toAddSubmonoid_strictMono : StrictMono (toAddSubmonoid : Subsemiring R → AddSubmonoid R) :=
  fun _ _ => id
#align subsemiring.to_add_submonoid_strict_mono Subsemiring.toAddSubmonoid_strictMono

@[mono]
theorem toAddSubmonoid_mono : Monotone (toAddSubmonoid : Subsemiring R → AddSubmonoid R) :=
  toAddSubmonoid_strictMono.monotone
#align subsemiring.to_add_submonoid_mono Subsemiring.toAddSubmonoid_mono

/-- Construct a `Subsemiring R` from a set `s`, a submonoid `sm`, and an additive
submonoid `sa` such that `x ∈ s ↔ x ∈ sm ↔ x ∈ sa`. -/
protected def mk' (s : Set R) (sm : Submonoid R) (hm : ↑sm = s) (sa : AddSubmonoid R)
    (ha : ↑sa = s) : Subsemiring R where
  carrier := s
  zero_mem' := by exact ha ▸ sa.zero_mem
  one_mem' := by exact hm ▸ sm.one_mem
  add_mem' {x y} := by simpa only [← ha] using sa.add_mem
  mul_mem' {x y} := by simpa only [← hm] using sm.mul_mem
#align subsemiring.mk' Subsemiring.mk'

@[simp]
theorem coe_mk' {s : Set R} {sm : Submonoid R} (hm : ↑sm = s) {sa : AddSubmonoid R} (ha : ↑sa = s) :
    (Subsemiring.mk' s sm hm sa ha : Set R) = s :=
  rfl
#align subsemiring.coe_mk' Subsemiring.coe_mk'

@[simp]
theorem mem_mk' {s : Set R} {sm : Submonoid R} (hm : ↑sm = s) {sa : AddSubmonoid R} (ha : ↑sa = s)
    {x : R} : x ∈ Subsemiring.mk' s sm hm sa ha ↔ x ∈ s :=
  Iff.rfl
#align subsemiring.mem_mk' Subsemiring.mem_mk'

@[simp]
theorem mk'_toSubmonoid {s : Set R} {sm : Submonoid R} (hm : ↑sm = s) {sa : AddSubmonoid R}
    (ha : ↑sa = s) : (Subsemiring.mk' s sm hm sa ha).toSubmonoid = sm :=
  SetLike.coe_injective hm.symm
#align subsemiring.mk'_to_submonoid Subsemiring.mk'_toSubmonoid

@[simp]
theorem mk'_toAddSubmonoid {s : Set R} {sm : Submonoid R} (hm : ↑sm = s) {sa : AddSubmonoid R}
    (ha : ↑sa = s) : (Subsemiring.mk' s sm hm sa ha).toAddSubmonoid = sa :=
  SetLike.coe_injective ha.symm
#align subsemiring.mk'_to_add_submonoid Subsemiring.mk'_toAddSubmonoid

end Subsemiring

namespace Subsemiring

variable (s : Subsemiring R)

/-- A subsemiring contains the semiring's 1. -/
protected theorem one_mem : (1 : R) ∈ s :=
  one_mem s
#align subsemiring.one_mem Subsemiring.one_mem

/-- A subsemiring contains the semiring's 0. -/
protected theorem zero_mem : (0 : R) ∈ s :=
  zero_mem s
#align subsemiring.zero_mem Subsemiring.zero_mem

/-- A subsemiring is closed under multiplication. -/
protected theorem mul_mem {x y : R} : x ∈ s → y ∈ s → x * y ∈ s :=
  mul_mem
#align subsemiring.mul_mem Subsemiring.mul_mem

/-- A subsemiring is closed under addition. -/
protected theorem add_mem {x y : R} : x ∈ s → y ∈ s → x + y ∈ s :=
  add_mem
#align subsemiring.add_mem Subsemiring.add_mem

/-- Product of a list of elements in a `Subsemiring` is in the `Subsemiring`. -/
nonrec theorem list_prod_mem {R : Type*} [Semiring R] (s : Subsemiring R) {l : List R} :
    (∀ x ∈ l, x ∈ s) → l.prod ∈ s :=
  list_prod_mem
#align subsemiring.list_prod_mem Subsemiring.list_prod_mem

/-- Sum of a list of elements in a `Subsemiring` is in the `Subsemiring`. -/
protected theorem list_sum_mem {l : List R} : (∀ x ∈ l, x ∈ s) → l.sum ∈ s :=
  list_sum_mem
#align subsemiring.list_sum_mem Subsemiring.list_sum_mem

/-- Product of a multiset of elements in a `Subsemiring` of a `CommSemiring`
    is in the `Subsemiring`. -/
protected theorem multiset_prod_mem {R} [CommSemiring R] (s : Subsemiring R) (m : Multiset R) :
    (∀ a ∈ m, a ∈ s) → m.prod ∈ s :=
  multiset_prod_mem m
#align subsemiring.multiset_prod_mem Subsemiring.multiset_prod_mem

/-- Sum of a multiset of elements in a `Subsemiring` of a `Semiring` is
in the `add_subsemiring`. -/
protected theorem multiset_sum_mem (m : Multiset R) : (∀ a ∈ m, a ∈ s) → m.sum ∈ s :=
  multiset_sum_mem m
#align subsemiring.multiset_sum_mem Subsemiring.multiset_sum_mem

/-- Product of elements of a subsemiring of a `CommSemiring` indexed by a `Finset` is in the
    subsemiring. -/
protected theorem prod_mem {R : Type*} [CommSemiring R] (s : Subsemiring R) {ι : Type*}
    {t : Finset ι} {f : ι → R} (h : ∀ c ∈ t, f c ∈ s) : (∏ i in t, f i) ∈ s :=
  prod_mem h
#align subsemiring.prod_mem Subsemiring.prod_mem

/-- Sum of elements in a `Subsemiring` of a `Semiring` indexed by a `Finset`
is in the `add_subsemiring`. -/
protected theorem sum_mem (s : Subsemiring R) {ι : Type*} {t : Finset ι} {f : ι → R}
    (h : ∀ c ∈ t, f c ∈ s) : (∑ i in t, f i) ∈ s :=
  sum_mem h
#align subsemiring.sum_mem Subsemiring.sum_mem

@[simp, norm_cast]
theorem coe_one : ((1 : s) : R) = (1 : R) :=
  rfl
#align subsemiring.coe_one Subsemiring.coe_one

@[simp, norm_cast]
theorem coe_zero : ((0 : s) : R) = (0 : R) :=
  rfl
#align subsemiring.coe_zero Subsemiring.coe_zero

@[simp, norm_cast]
theorem coe_add (x y : s) : ((x + y : s) : R) = (x + y : R) :=
  rfl
#align subsemiring.coe_add Subsemiring.coe_add

@[simp, norm_cast]
theorem coe_mul (x y : s) : ((x * y : s) : R) = (x * y : R) :=
  rfl
#align subsemiring.coe_mul Subsemiring.coe_mul

instance nontrivial [Nontrivial R] : Nontrivial s :=
  nontrivial_of_ne 0 1 fun H => zero_ne_one (congr_arg Subtype.val H)
#align subsemiring.nontrivial Subsemiring.nontrivial

protected theorem pow_mem {R : Type*} [Semiring R] (s : Subsemiring R) {x : R} (hx : x ∈ s)
    (n : ℕ) : x ^ n ∈ s :=
  pow_mem hx n
#align subsemiring.pow_mem Subsemiring.pow_mem

instance noZeroDivisors [NoZeroDivisors R] : NoZeroDivisors s where
  eq_zero_or_eq_zero_of_mul_eq_zero {_ _} h :=
    (eq_zero_or_eq_zero_of_mul_eq_zero <| Subtype.ext_iff.mp h).imp Subtype.eq Subtype.eq
#align subsemiring.no_zero_divisors Subsemiring.noZeroDivisors

/-- A subsemiring of a `Semiring` is a `Semiring`. -/
instance toSemiring {R} [Semiring R] (s : Subsemiring R) : Semiring s :=
  { s.toNonAssocSemiring, s.toSubmonoid.toMonoid with }
#align subsemiring.to_semiring Subsemiring.toSemiring

@[simp, norm_cast]
theorem coe_pow {R} [Semiring R] (s : Subsemiring R) (x : s) (n : ℕ) :
    ((x ^ n : s) : R) = (x : R) ^ n := by
  induction' n with n ih
  · simp
  · simp [pow_succ, ih]
#align subsemiring.coe_pow Subsemiring.coe_pow

/-- A subsemiring of a `CommSemiring` is a `CommSemiring`. -/
instance toCommSemiring {R} [CommSemiring R] (s : Subsemiring R) : CommSemiring s :=
  Subtype.coe_injective.commSemiring' fun _ _ => rfl
#align subsemiring.to_comm_semiring Subsemiring.toCommSemiring

/-- The natural ring hom from a subsemiring of semiring `R` to `R`. -/
def subtype : s →+* R :=
  { s.toSubmonoid.subtype, s.toAddSubmonoid.subtype with toFun := (↑) }
#align subsemiring.subtype Subsemiring.subtype

@[simp]
theorem coe_subtype : ⇑s.subtype = ((↑) : s → R) :=
  rfl
#align subsemiring.coe_subtype Subsemiring.coe_subtype

<<<<<<< HEAD
/-- A subsemiring of an `OrderedSemiring` is an `OrderedSemiring`. -/
instance toOrderedSemiring {R} [OrderedSemiring R] (s : Subsemiring R) : OrderedSemiring s :=
  Subtype.coe_injective.orderedSemiring' rfl rfl (fun _ _ => rfl) (fun _ _ => rfl)
#align subsemiring.to_ordered_semiring Subsemiring.toOrderedSemiring

/-- A subsemiring of a `StrictOrderedSemiring` is a `StrictOrderedSemiring`. -/
instance toStrictOrderedSemiring {R} [StrictOrderedSemiring R] (s : Subsemiring R) :
    StrictOrderedSemiring s :=
  Subtype.coe_injective.strictOrderedSemiring' rfl rfl (fun _ _ => rfl) (fun _ _ => rfl)
    (fun _ _ => rfl)
#align subsemiring.to_strict_ordered_semiring Subsemiring.toStrictOrderedSemiring

/-- A subsemiring of an `OrderedCommSemiring` is an `OrderedCommSemiring`. -/
instance toOrderedCommSemiring {R} [OrderedCommSemiring R] (s : Subsemiring R) :
    OrderedCommSemiring s :=
  Subtype.coe_injective.orderedCommSemiring' fun _ _ => rfl
#align subsemiring.to_ordered_comm_semiring Subsemiring.toOrderedCommSemiring

/-- A subsemiring of a `StrictOrderedCommSemiring` is a `StrictOrderedCommSemiring`. -/
instance toStrictOrderedCommSemiring {R} [StrictOrderedCommSemiring R] (s : Subsemiring R) :
    StrictOrderedCommSemiring s :=
  Subtype.coe_injective.strictOrderedCommSemiring' fun _ _ => rfl
#align subsemiring.to_strict_ordered_comm_semiring Subsemiring.toStrictOrderedCommSemiring

/-- A subsemiring of a `LinearOrderedSemiring` is a `LinearOrderedSemiring`. -/
instance toLinearOrderedSemiring {R} [LinearOrderedSemiring R] (s : Subsemiring R) :
    LinearOrderedSemiring s :=
  { toStrictOrderedSemiring _, AddSubmonoid.toLinearOrderedAddCommMonoid s.toAddSubmonoid with }
#align subsemiring.to_linear_ordered_semiring Subsemiring.toLinearOrderedSemiring

/-- A subsemiring of a `LinearOrderedCommSemiring` is a `LinearOrderedCommSemiring`. -/
instance toLinearOrderedCommSemiring {R} [LinearOrderedCommSemiring R] (s : Subsemiring R) :
    LinearOrderedCommSemiring s :=
  { toLinearOrderedSemiring _, toOrderedCommSemiring _ with }
#align subsemiring.to_linear_ordered_comm_semiring Subsemiring.toLinearOrderedCommSemiring

=======
>>>>>>> cd23c669
protected theorem nsmul_mem {x : R} (hx : x ∈ s) (n : ℕ) : n • x ∈ s :=
  nsmul_mem hx n
#align subsemiring.nsmul_mem Subsemiring.nsmul_mem

@[simp]
theorem coe_toSubmonoid (s : Subsemiring R) : (s.toSubmonoid : Set R) = s :=
  rfl
#align subsemiring.coe_to_submonoid Subsemiring.coe_toSubmonoid

-- Porting note: adding this as `simp`-normal form for `coe_toAddSubmonoid`
@[simp]
theorem coe_carrier_toSubmonoid (s : Subsemiring R) : (s.toSubmonoid.carrier : Set R) = s :=
  rfl

-- Porting note: can be proven using `SetLike` so removing `@[simp]`
theorem mem_toAddSubmonoid {s : Subsemiring R} {x : R} : x ∈ s.toAddSubmonoid ↔ x ∈ s :=
  Iff.rfl
#align subsemiring.mem_to_add_submonoid Subsemiring.mem_toAddSubmonoid

-- Porting note: new normal form is `coe_carrier_toSubmonoid` so removing `@[simp]`
theorem coe_toAddSubmonoid (s : Subsemiring R) : (s.toAddSubmonoid : Set R) = s :=
  rfl
#align subsemiring.coe_to_add_submonoid Subsemiring.coe_toAddSubmonoid

/-- The subsemiring `R` of the semiring `R`. -/
instance : Top (Subsemiring R) :=
  ⟨{ (⊤ : Submonoid R), (⊤ : AddSubmonoid R) with }⟩

@[simp]
theorem mem_top (x : R) : x ∈ (⊤ : Subsemiring R) :=
  Set.mem_univ x
#align subsemiring.mem_top Subsemiring.mem_top

@[simp]
theorem coe_top : ((⊤ : Subsemiring R) : Set R) = Set.univ :=
  rfl
#align subsemiring.coe_top Subsemiring.coe_top

/-- The ring equiv between the top element of `Subsemiring R` and `R`. -/
@[simps]
def topEquiv : (⊤ : Subsemiring R) ≃+* R where
  toFun r := r
  invFun r := ⟨r, Subsemiring.mem_top r⟩
  left_inv _ := rfl
  right_inv _ := rfl
  map_mul' := (⊤ : Subsemiring R).coe_mul
  map_add' := (⊤ : Subsemiring R).coe_add
#align subsemiring.top_equiv Subsemiring.topEquiv

/-- The preimage of a subsemiring along a ring homomorphism is a subsemiring. -/
def comap (f : R →+* S) (s : Subsemiring S) : Subsemiring R :=
  { s.toSubmonoid.comap (f : R →* S), s.toAddSubmonoid.comap (f : R →+ S) with carrier := f ⁻¹' s }
#align subsemiring.comap Subsemiring.comap

@[simp]
theorem coe_comap (s : Subsemiring S) (f : R →+* S) : (s.comap f : Set R) = f ⁻¹' s :=
  rfl
#align subsemiring.coe_comap Subsemiring.coe_comap

@[simp]
theorem mem_comap {s : Subsemiring S} {f : R →+* S} {x : R} : x ∈ s.comap f ↔ f x ∈ s :=
  Iff.rfl
#align subsemiring.mem_comap Subsemiring.mem_comap

theorem comap_comap (s : Subsemiring T) (g : S →+* T) (f : R →+* S) :
    (s.comap g).comap f = s.comap (g.comp f) :=
  rfl
#align subsemiring.comap_comap Subsemiring.comap_comap

/-- The image of a subsemiring along a ring homomorphism is a subsemiring. -/
def map (f : R →+* S) (s : Subsemiring R) : Subsemiring S :=
  { s.toSubmonoid.map (f : R →* S), s.toAddSubmonoid.map (f : R →+ S) with carrier := f '' s }
#align subsemiring.map Subsemiring.map

@[simp]
theorem coe_map (f : R →+* S) (s : Subsemiring R) : (s.map f : Set S) = f '' s :=
  rfl
#align subsemiring.coe_map Subsemiring.coe_map

@[simp]
theorem mem_map {f : R →+* S} {s : Subsemiring R} {y : S} : y ∈ s.map f ↔ ∃ x ∈ s, f x = y := by
  -- Porting note: was `exact Set.mem_image_iff_bex`
  convert Set.mem_image_iff_bex (f := f) (s := s.carrier) (y := y) using 1
  simp
#align subsemiring.mem_map Subsemiring.mem_map

@[simp]
theorem map_id : s.map (RingHom.id R) = s :=
  SetLike.coe_injective <| Set.image_id _
#align subsemiring.map_id Subsemiring.map_id

theorem map_map (g : S →+* T) (f : R →+* S) : (s.map f).map g = s.map (g.comp f) :=
  SetLike.coe_injective <| Set.image_image _ _ _
#align subsemiring.map_map Subsemiring.map_map

theorem map_le_iff_le_comap {f : R →+* S} {s : Subsemiring R} {t : Subsemiring S} :
    s.map f ≤ t ↔ s ≤ t.comap f :=
  Set.image_subset_iff
#align subsemiring.map_le_iff_le_comap Subsemiring.map_le_iff_le_comap

theorem gc_map_comap (f : R →+* S) : GaloisConnection (map f) (comap f) := fun _ _ =>
  map_le_iff_le_comap
#align subsemiring.gc_map_comap Subsemiring.gc_map_comap

/-- A subsemiring is isomorphic to its image under an injective function -/
noncomputable def equivMapOfInjective (f : R →+* S) (hf : Function.Injective f) : s ≃+* s.map f :=
  { Equiv.Set.image f s hf with
    map_mul' := fun _ _ => Subtype.ext (f.map_mul _ _)
    map_add' := fun _ _ => Subtype.ext (f.map_add _ _) }
#align subsemiring.equiv_map_of_injective Subsemiring.equivMapOfInjective

@[simp]
theorem coe_equivMapOfInjective_apply (f : R →+* S) (hf : Function.Injective f) (x : s) :
    (equivMapOfInjective s f hf x : S) = f x :=
  rfl
#align subsemiring.coe_equiv_map_of_injective_apply Subsemiring.coe_equivMapOfInjective_apply

end Subsemiring

namespace RingHom

variable (g : S →+* T) (f : R →+* S)

/-- The range of a ring homomorphism is a subsemiring. See Note [range copy pattern]. -/
def rangeS : Subsemiring S :=
  ((⊤ : Subsemiring R).map f).copy (Set.range f) Set.image_univ.symm
#align ring_hom.srange RingHom.rangeS

@[simp]
theorem coe_rangeS : (f.rangeS : Set S) = Set.range f :=
  rfl
#align ring_hom.coe_srange RingHom.coe_rangeS

@[simp]
theorem mem_rangeS {f : R →+* S} {y : S} : y ∈ f.rangeS ↔ ∃ x, f x = y :=
  Iff.rfl
#align ring_hom.mem_srange RingHom.mem_rangeS

theorem rangeS_eq_map (f : R →+* S) : f.rangeS = (⊤ : Subsemiring R).map f := by
  ext
  simp
#align ring_hom.srange_eq_map RingHom.rangeS_eq_map

theorem mem_rangeS_self (f : R →+* S) (x : R) : f x ∈ f.rangeS :=
  mem_rangeS.mpr ⟨x, rfl⟩
#align ring_hom.mem_srange_self RingHom.mem_rangeS_self

theorem map_rangeS : f.rangeS.map g = (g.comp f).rangeS := by
  simpa only [rangeS_eq_map] using (⊤ : Subsemiring R).map_map g f
#align ring_hom.map_srange RingHom.map_rangeS

/-- The range of a morphism of semirings is a fintype, if the domain is a fintype.
Note: this instance can form a diamond with `Subtype.fintype` in the
  presence of `Fintype S`.-/
instance fintypeRangeS [Fintype R] [DecidableEq S] (f : R →+* S) : Fintype (rangeS f) :=
  Set.fintypeRange f
#align ring_hom.fintype_srange RingHom.fintypeRangeS

end RingHom

namespace Subsemiring

instance : Bot (Subsemiring R) :=
  ⟨(Nat.castRingHom R).rangeS⟩

instance : Inhabited (Subsemiring R) :=
  ⟨⊥⟩

theorem coe_bot : ((⊥ : Subsemiring R) : Set R) = Set.range ((↑) : ℕ → R) :=
  (Nat.castRingHom R).coe_rangeS
#align subsemiring.coe_bot Subsemiring.coe_bot

theorem mem_bot {x : R} : x ∈ (⊥ : Subsemiring R) ↔ ∃ n : ℕ, ↑n = x :=
  RingHom.mem_rangeS
#align subsemiring.mem_bot Subsemiring.mem_bot

/-- The inf of two subsemirings is their intersection. -/
instance : Inf (Subsemiring R) :=
  ⟨fun s t =>
    { s.toSubmonoid ⊓ t.toSubmonoid, s.toAddSubmonoid ⊓ t.toAddSubmonoid with carrier := s ∩ t }⟩

@[simp]
theorem coe_inf (p p' : Subsemiring R) : ((p ⊓ p' : Subsemiring R) : Set R) = (p : Set R) ∩ p' :=
  rfl
#align subsemiring.coe_inf Subsemiring.coe_inf

@[simp]
theorem mem_inf {p p' : Subsemiring R} {x : R} : x ∈ p ⊓ p' ↔ x ∈ p ∧ x ∈ p' :=
  Iff.rfl
#align subsemiring.mem_inf Subsemiring.mem_inf

instance : InfSet (Subsemiring R) :=
  ⟨fun s =>
    Subsemiring.mk' (⋂ t ∈ s, ↑t) (⨅ t ∈ s, Subsemiring.toSubmonoid t) (by simp)
      (⨅ t ∈ s, Subsemiring.toAddSubmonoid t)
      (by simp)⟩

@[simp, norm_cast]
theorem coe_sInf (S : Set (Subsemiring R)) : ((sInf S : Subsemiring R) : Set R) = ⋂ s ∈ S, ↑s :=
  rfl
#align subsemiring.coe_Inf Subsemiring.coe_sInf

theorem mem_sInf {S : Set (Subsemiring R)} {x : R} : x ∈ sInf S ↔ ∀ p ∈ S, x ∈ p :=
  Set.mem_iInter₂
#align subsemiring.mem_Inf Subsemiring.mem_sInf

@[simp]
theorem sInf_toSubmonoid (s : Set (Subsemiring R)) :
    (sInf s).toSubmonoid = ⨅ t ∈ s, Subsemiring.toSubmonoid t :=
  mk'_toSubmonoid _ _
#align subsemiring.Inf_to_submonoid Subsemiring.sInf_toSubmonoid

@[simp]
theorem sInf_toAddSubmonoid (s : Set (Subsemiring R)) :
    (sInf s).toAddSubmonoid = ⨅ t ∈ s, Subsemiring.toAddSubmonoid t :=
  mk'_toAddSubmonoid _ _
#align subsemiring.Inf_to_add_submonoid Subsemiring.sInf_toAddSubmonoid

/-- Subsemirings of a semiring form a complete lattice. -/
instance : CompleteLattice (Subsemiring R) :=
  { completeLatticeOfInf (Subsemiring R) fun _ =>
      IsGLB.of_image
        (fun {s t : Subsemiring R} => show (s : Set R) ⊆ t ↔ s ≤ t from SetLike.coe_subset_coe)
        isGLB_biInf with
    bot := ⊥
    bot_le := fun s _ hx =>
      let ⟨n, hn⟩ := mem_bot.1 hx
      hn ▸ coe_nat_mem s n
    top := ⊤
    le_top := fun _ _ _ => trivial
    inf := (· ⊓ ·)
    inf_le_left := fun _ _ _ => And.left
    inf_le_right := fun _ _ _ => And.right
    le_inf := fun _ _ _ h₁ h₂ _ hx => ⟨h₁ hx, h₂ hx⟩ }

theorem eq_top_iff' (A : Subsemiring R) : A = ⊤ ↔ ∀ x : R, x ∈ A :=
  eq_top_iff.trans ⟨fun h m => h <| mem_top m, fun h m _ => h m⟩
#align subsemiring.eq_top_iff' Subsemiring.eq_top_iff'

section NonAssocSemiring

variable (R) [NonAssocSemiring R]

/-- The center of a non-associative semiring `R` is the set of elements that commute and associate
with everything in `R` -/
def center : Subsemiring R :=
  { NonUnitalSubsemiring.center R with
    one_mem' := Set.one_mem_center R }
#align subsemiring.center Subsemiring.center

theorem coe_center : ↑(center R) = Set.center R :=
  rfl
#align subsemiring.coe_center Subsemiring.coe_center

@[simp]
theorem center_toSubmonoid : (center R).toSubmonoid = Submonoid.center R :=
  rfl
#align subsemiring.center_to_submonoid Subsemiring.center_toSubmonoid

/-- The center is commutative and associative.

This is not an instance as it forms a non-defeq diamond with
`NonUnitalSubringClass.tNonUnitalring ` in the `npow` field. -/
abbrev center.commSemiring' : CommSemiring (center R) :=
  { Submonoid.center.commMonoid', (center R).toNonAssocSemiring with }

end NonAssocSemiring

section Semiring

/-- The center is commutative. -/
instance center.commSemiring {R} [Semiring R] : CommSemiring (center R) :=
  { Submonoid.center.commMonoid, (center R).toSemiring with }

-- no instance diamond, unlike the primed version
example {R} [Semiring R] :
    center.commSemiring.toSemiring = Subsemiring.toSemiring (center R) := by
  with_reducible_and_instances rfl

theorem mem_center_iff {R} [Semiring R] {z : R} : z ∈ center R ↔ ∀ g, g * z = z * g :=
  Subsemigroup.mem_center_iff
#align subsemiring.mem_center_iff Subsemiring.mem_center_iff

instance decidableMemCenter {R} [Semiring R] [DecidableEq R] [Fintype R] :
    DecidablePred (· ∈ center R) := fun _ => decidable_of_iff' _ mem_center_iff
#align subsemiring.decidable_mem_center Subsemiring.decidableMemCenter

@[simp]
theorem center_eq_top (R) [CommSemiring R] : center R = ⊤ :=
  SetLike.coe_injective (Set.center_eq_univ R)
#align subsemiring.center_eq_top Subsemiring.center_eq_top


end Semiring

section Centralizer

/-- The centralizer of a set as subsemiring. -/
def centralizer {R} [Semiring R] (s : Set R) : Subsemiring R :=
  { Submonoid.centralizer s with
    carrier := s.centralizer
    zero_mem' := Set.zero_mem_centralizer _
    add_mem' := Set.add_mem_centralizer }
#align subsemiring.centralizer Subsemiring.centralizer

@[simp, norm_cast]
theorem coe_centralizer {R} [Semiring R] (s : Set R) : (centralizer s : Set R) = s.centralizer :=
  rfl
#align subsemiring.coe_centralizer Subsemiring.coe_centralizer

theorem centralizer_toSubmonoid {R} [Semiring R] (s : Set R) :
    (centralizer s).toSubmonoid = Submonoid.centralizer s :=
  rfl
#align subsemiring.centralizer_to_submonoid Subsemiring.centralizer_toSubmonoid

theorem mem_centralizer_iff {R} [Semiring R] {s : Set R} {z : R} :
    z ∈ centralizer s ↔ ∀ g ∈ s, g * z = z * g :=
  Iff.rfl
#align subsemiring.mem_centralizer_iff Subsemiring.mem_centralizer_iff

theorem center_le_centralizer {R} [Semiring R] (s) : center R ≤ centralizer s :=
  s.center_subset_centralizer
#align subsemiring.center_le_centralizer Subsemiring.center_le_centralizer

theorem centralizer_le {R} [Semiring R] (s t : Set R) (h : s ⊆ t) : centralizer t ≤ centralizer s :=
  Set.centralizer_subset h
#align subsemiring.centralizer_le Subsemiring.centralizer_le

@[simp]
theorem centralizer_eq_top_iff_subset {R} [Semiring R] {s : Set R} :
    centralizer s = ⊤ ↔ s ⊆ center R :=
  SetLike.ext'_iff.trans Set.centralizer_eq_top_iff_subset
#align subsemiring.centralizer_eq_top_iff_subset Subsemiring.centralizer_eq_top_iff_subset

@[simp]
theorem centralizer_univ {R} [Semiring R] : centralizer Set.univ = center R :=
  SetLike.ext' (Set.centralizer_univ R)
#align subsemiring.centralizer_univ Subsemiring.centralizer_univ

end Centralizer

/-- The `Subsemiring` generated by a set. -/
def closure (s : Set R) : Subsemiring R :=
  sInf { S | s ⊆ S }
#align subsemiring.closure Subsemiring.closure

theorem mem_closure {x : R} {s : Set R} : x ∈ closure s ↔ ∀ S : Subsemiring R, s ⊆ S → x ∈ S :=
  mem_sInf
#align subsemiring.mem_closure Subsemiring.mem_closure

/-- The subsemiring generated by a set includes the set. -/
@[simp, aesop safe 20 apply (rule_sets := [SetLike])]
theorem subset_closure {s : Set R} : s ⊆ closure s := fun _ hx => mem_closure.2 fun _ hS => hS hx
#align subsemiring.subset_closure Subsemiring.subset_closure

theorem not_mem_of_not_mem_closure {s : Set R} {P : R} (hP : P ∉ closure s) : P ∉ s := fun h =>
  hP (subset_closure h)
#align subsemiring.not_mem_of_not_mem_closure Subsemiring.not_mem_of_not_mem_closure

/-- A subsemiring `S` includes `closure s` if and only if it includes `s`. -/
@[simp]
theorem closure_le {s : Set R} {t : Subsemiring R} : closure s ≤ t ↔ s ⊆ t :=
  ⟨Set.Subset.trans subset_closure, fun h => sInf_le h⟩
#align subsemiring.closure_le Subsemiring.closure_le

/-- Subsemiring closure of a set is monotone in its argument: if `s ⊆ t`,
then `closure s ≤ closure t`. -/
theorem closure_mono ⦃s t : Set R⦄ (h : s ⊆ t) : closure s ≤ closure t :=
  closure_le.2 <| Set.Subset.trans h subset_closure
#align subsemiring.closure_mono Subsemiring.closure_mono

theorem closure_eq_of_le {s : Set R} {t : Subsemiring R} (h₁ : s ⊆ t) (h₂ : t ≤ closure s) :
    closure s = t :=
  le_antisymm (closure_le.2 h₁) h₂
#align subsemiring.closure_eq_of_le Subsemiring.closure_eq_of_le

theorem mem_map_equiv {f : R ≃+* S} {K : Subsemiring R} {x : S} :
    x ∈ K.map (f : R →+* S) ↔ f.symm x ∈ K := by
  convert @Set.mem_image_equiv _ _ (↑K) f.toEquiv x using 1
#align subsemiring.mem_map_equiv Subsemiring.mem_map_equiv

theorem map_equiv_eq_comap_symm (f : R ≃+* S) (K : Subsemiring R) :
    K.map (f : R →+* S) = K.comap f.symm :=
  SetLike.coe_injective (f.toEquiv.image_eq_preimage K)
#align subsemiring.map_equiv_eq_comap_symm Subsemiring.map_equiv_eq_comap_symm

theorem comap_equiv_eq_map_symm (f : R ≃+* S) (K : Subsemiring S) :
    K.comap (f : R →+* S) = K.map f.symm :=
  (map_equiv_eq_comap_symm f.symm K).symm
#align subsemiring.comap_equiv_eq_map_symm Subsemiring.comap_equiv_eq_map_symm

end Subsemiring

namespace Submonoid

/-- The additive closure of a submonoid is a subsemiring. -/
def subsemiringClosure (M : Submonoid R) : Subsemiring R :=
  { AddSubmonoid.closure (M : Set R) with
    one_mem' := AddSubmonoid.mem_closure.mpr fun _ hy => hy M.one_mem
    mul_mem' := MulMemClass.mul_mem_add_closure }
#align submonoid.subsemiring_closure Submonoid.subsemiringClosure

theorem subsemiringClosure_coe :
    (M.subsemiringClosure : Set R) = AddSubmonoid.closure (M : Set R) :=
  rfl
#align submonoid.subsemiring_closure_coe Submonoid.subsemiringClosure_coe

theorem subsemiringClosure_toAddSubmonoid :
    M.subsemiringClosure.toAddSubmonoid = AddSubmonoid.closure (M : Set R) :=
  rfl
#align submonoid.subsemiring_closure_to_add_submonoid Submonoid.subsemiringClosure_toAddSubmonoid

/-- The `Subsemiring` generated by a multiplicative submonoid coincides with the
`Subsemiring.closure` of the submonoid itself . -/
theorem subsemiringClosure_eq_closure : M.subsemiringClosure = Subsemiring.closure (M : Set R) := by
  ext
  refine'
    ⟨fun hx => _, fun hx =>
      (Subsemiring.mem_closure.mp hx) M.subsemiringClosure fun s sM => _⟩
  <;> rintro - ⟨H1, rfl⟩
  <;> rintro - ⟨H2, rfl⟩
  · exact AddSubmonoid.mem_closure.mp hx H1.toAddSubmonoid H2
  · exact H2 sM
#align submonoid.subsemiring_closure_eq_closure Submonoid.subsemiringClosure_eq_closure

end Submonoid

namespace Subsemiring

@[simp]
theorem closure_submonoid_closure (s : Set R) : closure ↑(Submonoid.closure s) = closure s :=
  le_antisymm
    (closure_le.mpr fun _ hy =>
      (Submonoid.mem_closure.mp hy) (closure s).toSubmonoid subset_closure)
    (closure_mono Submonoid.subset_closure)
#align subsemiring.closure_submonoid_closure Subsemiring.closure_submonoid_closure

/-- The elements of the subsemiring closure of `M` are exactly the elements of the additive closure
of a multiplicative submonoid `M`. -/
theorem coe_closure_eq (s : Set R) :
    (closure s : Set R) = AddSubmonoid.closure (Submonoid.closure s : Set R) := by
  simp [← Submonoid.subsemiringClosure_toAddSubmonoid, Submonoid.subsemiringClosure_eq_closure]
#align subsemiring.coe_closure_eq Subsemiring.coe_closure_eq

theorem mem_closure_iff {s : Set R} {x} :
    x ∈ closure s ↔ x ∈ AddSubmonoid.closure (Submonoid.closure s : Set R) :=
  Set.ext_iff.mp (coe_closure_eq s) x
#align subsemiring.mem_closure_iff Subsemiring.mem_closure_iff

@[simp]
theorem closure_addSubmonoid_closure {s : Set R} :
    closure ↑(AddSubmonoid.closure s) = closure s := by
  ext x
  refine' ⟨fun hx => _, fun hx => closure_mono AddSubmonoid.subset_closure hx⟩
  rintro - ⟨H, rfl⟩
  rintro - ⟨J, rfl⟩
  refine' (AddSubmonoid.mem_closure.mp (mem_closure_iff.mp hx)) H.toAddSubmonoid fun y hy => _
  refine' (Submonoid.mem_closure.mp hy) H.toSubmonoid fun z hz => _
  exact (AddSubmonoid.mem_closure.mp hz) H.toAddSubmonoid fun w hw => J hw
#align subsemiring.closure_add_submonoid_closure Subsemiring.closure_addSubmonoid_closure

/-- An induction principle for closure membership. If `p` holds for `0`, `1`, and all elements
of `s`, and is preserved under addition and multiplication, then `p` holds for all elements
of the closure of `s`. -/
@[elab_as_elim]
theorem closure_induction {s : Set R} {p : R → Prop} {x} (h : x ∈ closure s) (Hs : ∀ x ∈ s, p x)
    (H0 : p 0) (H1 : p 1) (Hadd : ∀ x y, p x → p y → p (x + y))
    (Hmul : ∀ x y, p x → p y → p (x * y)) : p x :=
  (@closure_le _ _ _ ⟨⟨⟨p, @Hmul⟩, H1⟩, @Hadd, H0⟩).2 Hs h
#align subsemiring.closure_induction Subsemiring.closure_induction

@[elab_as_elim]
theorem closure_induction' {s : Set R} {p : ∀ x, x ∈ closure s → Prop}
    (Hs : ∀ (x) (h : x ∈ s), p x (subset_closure h)) (H0 : p 0 (zero_mem _)) (H1 : p 1 (one_mem _))
    (Hadd : ∀ x hx y hy, p x hx → p y hy → p (x + y) (add_mem hx hy))
    (Hmul : ∀ x hx y hy, p x hx → p y hy → p (x * y) (mul_mem hx hy))
    {a : R} (ha : a ∈ closure s) : p a ha := by
  refine' Exists.elim _ fun (ha : a ∈ closure s) (hc : p a ha) => hc
  refine'
    closure_induction ha (fun m hm => ⟨subset_closure hm, Hs m hm⟩) ⟨zero_mem _, H0⟩
      ⟨one_mem _, H1⟩ ?_ ?_
  · exact (fun x y hx hy => hx.elim fun hx' hx => hy.elim fun hy' hy =>
      ⟨add_mem hx' hy', Hadd _ _ _ _ hx hy⟩)
  · exact (fun x y hx hy => hx.elim fun hx' hx => hy.elim fun hy' hy =>
      ⟨mul_mem hx' hy', Hmul _ _ _ _ hx hy⟩)

/-- An induction principle for closure membership for predicates with two arguments. -/
@[elab_as_elim]
theorem closure_induction₂ {s : Set R} {p : R → R → Prop} {x} {y : R} (hx : x ∈ closure s)
    (hy : y ∈ closure s) (Hs : ∀ x ∈ s, ∀ y ∈ s, p x y) (H0_left : ∀ x, p 0 x)
    (H0_right : ∀ x, p x 0) (H1_left : ∀ x, p 1 x) (H1_right : ∀ x, p x 1)
    (Hadd_left : ∀ x₁ x₂ y, p x₁ y → p x₂ y → p (x₁ + x₂) y)
    (Hadd_right : ∀ x y₁ y₂, p x y₁ → p x y₂ → p x (y₁ + y₂))
    (Hmul_left : ∀ x₁ x₂ y, p x₁ y → p x₂ y → p (x₁ * x₂) y)
    (Hmul_right : ∀ x y₁ y₂, p x y₁ → p x y₂ → p x (y₁ * y₂)) : p x y :=
  closure_induction hx
    (fun x₁ x₁s =>
      closure_induction hy (Hs x₁ x₁s) (H0_right x₁) (H1_right x₁) (Hadd_right x₁) (Hmul_right x₁))
    (H0_left y) (H1_left y) (fun z z' => Hadd_left z z' y) fun z z' => Hmul_left z z' y
#align subsemiring.closure_induction₂ Subsemiring.closure_induction₂

theorem mem_closure_iff_exists_list {R} [Semiring R] {s : Set R} {x} :
    x ∈ closure s ↔ ∃ L : List (List R), (∀ t ∈ L, ∀ y ∈ t, y ∈ s) ∧ (L.map List.prod).sum = x := by
  constructor
  · intro hx
    -- Porting note: needed explicit `p`
    let p : R → Prop := fun x =>
      ∃ (L : List (List R)),
        (∀ (t : List R), t ∈ L → ∀ (y : R), y ∈ t → y ∈ s) ∧ (List.map List.prod L).sum = x
    exact AddSubmonoid.closure_induction (p := p) (mem_closure_iff.1 hx)
      (fun x hx =>
        suffices ∃ t : List R, (∀ y ∈ t, y ∈ s) ∧ t.prod = x from
          let ⟨t, ht1, ht2⟩ := this
          ⟨[t], List.forall_mem_singleton.2 ht1, by
            rw [List.map_singleton, List.sum_singleton, ht2]⟩
        Submonoid.closure_induction hx
          (fun x hx => ⟨[x], List.forall_mem_singleton.2 hx, one_mul x⟩)
          ⟨[], List.forall_mem_nil _, rfl⟩ fun x y ⟨t, ht1, ht2⟩ ⟨u, hu1, hu2⟩ =>
          ⟨t ++ u, List.forall_mem_append.2 ⟨ht1, hu1⟩, by rw [List.prod_append, ht2, hu2]⟩)
      ⟨[], List.forall_mem_nil _, rfl⟩ fun x y ⟨L, HL1, HL2⟩ ⟨M, HM1, HM2⟩ =>
      ⟨L ++ M, List.forall_mem_append.2 ⟨HL1, HM1⟩, by
        rw [List.map_append, List.sum_append, HL2, HM2]⟩
  · rintro ⟨L, HL1, HL2⟩
    exact HL2 ▸
      list_sum_mem fun r hr =>
        let ⟨t, ht1, ht2⟩ := List.mem_map.1 hr
        ht2 ▸ list_prod_mem _ fun y hy => subset_closure <| HL1 t ht1 y hy
#align subsemiring.mem_closure_iff_exists_list Subsemiring.mem_closure_iff_exists_list

variable (R)

/-- `closure` forms a Galois insertion with the coercion to set. -/
protected def gi : GaloisInsertion (@closure R _) (↑)
    where
  choice s _ := closure s
  gc _ _ := closure_le
  le_l_u _ := subset_closure
  choice_eq _ _ := rfl
#align subsemiring.gi Subsemiring.gi

variable {R}

/-- Closure of a subsemiring `S` equals `S`. -/
theorem closure_eq (s : Subsemiring R) : closure (s : Set R) = s :=
  (Subsemiring.gi R).l_u_eq s
#align subsemiring.closure_eq Subsemiring.closure_eq

@[simp]
theorem closure_empty : closure (∅ : Set R) = ⊥ :=
  (Subsemiring.gi R).gc.l_bot
#align subsemiring.closure_empty Subsemiring.closure_empty

@[simp]
theorem closure_univ : closure (Set.univ : Set R) = ⊤ :=
  @coe_top R _ ▸ closure_eq ⊤
#align subsemiring.closure_univ Subsemiring.closure_univ

theorem closure_union (s t : Set R) : closure (s ∪ t) = closure s ⊔ closure t :=
  (Subsemiring.gi R).gc.l_sup
#align subsemiring.closure_union Subsemiring.closure_union

theorem closure_iUnion {ι} (s : ι → Set R) : closure (⋃ i, s i) = ⨆ i, closure (s i) :=
  (Subsemiring.gi R).gc.l_iSup
#align subsemiring.closure_Union Subsemiring.closure_iUnion

theorem closure_sUnion (s : Set (Set R)) : closure (⋃₀ s) = ⨆ t ∈ s, closure t :=
  (Subsemiring.gi R).gc.l_sSup
#align subsemiring.closure_sUnion Subsemiring.closure_sUnion

theorem map_sup (s t : Subsemiring R) (f : R →+* S) : (s ⊔ t).map f = s.map f ⊔ t.map f :=
  (gc_map_comap f).l_sup
#align subsemiring.map_sup Subsemiring.map_sup

theorem map_iSup {ι : Sort*} (f : R →+* S) (s : ι → Subsemiring R) :
    (iSup s).map f = ⨆ i, (s i).map f :=
  (gc_map_comap f).l_iSup
#align subsemiring.map_supr Subsemiring.map_iSup

theorem comap_inf (s t : Subsemiring S) (f : R →+* S) : (s ⊓ t).comap f = s.comap f ⊓ t.comap f :=
  (gc_map_comap f).u_inf
#align subsemiring.comap_inf Subsemiring.comap_inf

theorem comap_iInf {ι : Sort*} (f : R →+* S) (s : ι → Subsemiring S) :
    (iInf s).comap f = ⨅ i, (s i).comap f :=
  (gc_map_comap f).u_iInf
#align subsemiring.comap_infi Subsemiring.comap_iInf

@[simp]
theorem map_bot (f : R →+* S) : (⊥ : Subsemiring R).map f = ⊥ :=
  (gc_map_comap f).l_bot
#align subsemiring.map_bot Subsemiring.map_bot

@[simp]
theorem comap_top (f : R →+* S) : (⊤ : Subsemiring S).comap f = ⊤ :=
  (gc_map_comap f).u_top
#align subsemiring.comap_top Subsemiring.comap_top

/-- Given `Subsemiring`s `s`, `t` of semirings `R`, `S` respectively, `s.prod t` is `s × t`
as a subsemiring of `R × S`. -/
def prod (s : Subsemiring R) (t : Subsemiring S) : Subsemiring (R × S) :=
  { s.toSubmonoid.prod t.toSubmonoid, s.toAddSubmonoid.prod t.toAddSubmonoid with
    carrier := s ×ˢ t }
#align subsemiring.prod Subsemiring.prod

@[norm_cast]
theorem coe_prod (s : Subsemiring R) (t : Subsemiring S) :
    (s.prod t : Set (R × S)) = (s : Set R) ×ˢ (t : Set S) :=
  rfl
#align subsemiring.coe_prod Subsemiring.coe_prod

theorem mem_prod {s : Subsemiring R} {t : Subsemiring S} {p : R × S} :
    p ∈ s.prod t ↔ p.1 ∈ s ∧ p.2 ∈ t :=
  Iff.rfl
#align subsemiring.mem_prod Subsemiring.mem_prod

@[mono]
theorem prod_mono ⦃s₁ s₂ : Subsemiring R⦄ (hs : s₁ ≤ s₂) ⦃t₁ t₂ : Subsemiring S⦄ (ht : t₁ ≤ t₂) :
    s₁.prod t₁ ≤ s₂.prod t₂ :=
  Set.prod_mono hs ht
#align subsemiring.prod_mono Subsemiring.prod_mono

theorem prod_mono_right (s : Subsemiring R) : Monotone fun t : Subsemiring S => s.prod t :=
  prod_mono (le_refl s)
#align subsemiring.prod_mono_right Subsemiring.prod_mono_right

theorem prod_mono_left (t : Subsemiring S) : Monotone fun s : Subsemiring R => s.prod t :=
  fun _ _ hs => prod_mono hs (le_refl t)
#align subsemiring.prod_mono_left Subsemiring.prod_mono_left

theorem prod_top (s : Subsemiring R) : s.prod (⊤ : Subsemiring S) = s.comap (RingHom.fst R S) :=
  ext fun x => by simp [mem_prod, MonoidHom.coe_fst]
#align subsemiring.prod_top Subsemiring.prod_top

theorem top_prod (s : Subsemiring S) : (⊤ : Subsemiring R).prod s = s.comap (RingHom.snd R S) :=
  ext fun x => by simp [mem_prod, MonoidHom.coe_snd]
#align subsemiring.top_prod Subsemiring.top_prod

@[simp]
theorem top_prod_top : (⊤ : Subsemiring R).prod (⊤ : Subsemiring S) = ⊤ :=
  (top_prod _).trans <| comap_top _
#align subsemiring.top_prod_top Subsemiring.top_prod_top

/-- Product of subsemirings is isomorphic to their product as monoids. -/
def prodEquiv (s : Subsemiring R) (t : Subsemiring S) : s.prod t ≃+* s × t :=
  { Equiv.Set.prod (s : Set R) (t : Set S) with
    map_mul' := fun _ _ => rfl
    map_add' := fun _ _ => rfl }
#align subsemiring.prod_equiv Subsemiring.prodEquiv

theorem mem_iSup_of_directed {ι} [hι : Nonempty ι] {S : ι → Subsemiring R} (hS : Directed (· ≤ ·) S)
    {x : R} : (x ∈ ⨆ i, S i) ↔ ∃ i, x ∈ S i := by
  refine ⟨?_, fun ⟨i, hi⟩ ↦ le_iSup S i hi⟩
  let U : Subsemiring R :=
    Subsemiring.mk' (⋃ i, (S i : Set R))
      (⨆ i, (S i).toSubmonoid) (Submonoid.coe_iSup_of_directed hS)
      (⨆ i, (S i).toAddSubmonoid) (AddSubmonoid.coe_iSup_of_directed hS)
  -- Porting note: gave the hypothesis an explicit name because `@this` doesn't work
  suffices h : ⨆ i, S i ≤ U by simpa [U] using @h x
  exact iSup_le fun i x hx ↦ Set.mem_iUnion.2 ⟨i, hx⟩
#align subsemiring.mem_supr_of_directed Subsemiring.mem_iSup_of_directed

theorem coe_iSup_of_directed {ι} [hι : Nonempty ι] {S : ι → Subsemiring R}
    (hS : Directed (· ≤ ·) S) : ((⨆ i, S i : Subsemiring R) : Set R) = ⋃ i, S i :=
  Set.ext fun x ↦ by simp [mem_iSup_of_directed hS]
#align subsemiring.coe_supr_of_directed Subsemiring.coe_iSup_of_directed

theorem mem_sSup_of_directedOn {S : Set (Subsemiring R)} (Sne : S.Nonempty)
    (hS : DirectedOn (· ≤ ·) S) {x : R} : x ∈ sSup S ↔ ∃ s ∈ S, x ∈ s := by
  haveI : Nonempty S := Sne.to_subtype
  simp only [sSup_eq_iSup', mem_iSup_of_directed hS.directed_val, SetCoe.exists, Subtype.coe_mk,
    exists_prop]
#align subsemiring.mem_Sup_of_directed_on Subsemiring.mem_sSup_of_directedOn

theorem coe_sSup_of_directedOn {S : Set (Subsemiring R)} (Sne : S.Nonempty)
    (hS : DirectedOn (· ≤ ·) S) : (↑(sSup S) : Set R) = ⋃ s ∈ S, ↑s :=
  Set.ext fun x => by simp [mem_sSup_of_directedOn Sne hS]
#align subsemiring.coe_Sup_of_directed_on Subsemiring.coe_sSup_of_directedOn

end Subsemiring

namespace RingHom

variable [NonAssocSemiring T] {s : Subsemiring R}

variable {σR σS : Type*}

variable [SetLike σR R] [SetLike σS S] [SubsemiringClass σR R] [SubsemiringClass σS S]

open Subsemiring

/-- Restriction of a ring homomorphism to a subsemiring of the domain. -/
def domRestrict (f : R →+* S) (s : σR) : s →+* S :=
  f.comp <| SubsemiringClass.subtype s
#align ring_hom.dom_restrict RingHom.domRestrict

@[simp]
theorem restrict_apply (f : R →+* S) {s : σR} (x : s) : f.domRestrict s x = f x :=
  rfl
#align ring_hom.restrict_apply RingHom.restrict_apply

/-- Restriction of a ring homomorphism to a subsemiring of the codomain. -/
def codRestrict (f : R →+* S) (s : σS) (h : ∀ x, f x ∈ s) : R →+* s :=
  { (f : R →* S).codRestrict s h, (f : R →+ S).codRestrict s h with toFun := fun n => ⟨f n, h n⟩ }
#align ring_hom.cod_restrict RingHom.codRestrict

/-- The ring homomorphism from the preimage of `s` to `s`. -/
def restrict (f : R →+* S) (s' : σR) (s : σS) (h : ∀ x ∈ s', f x ∈ s) : s' →+* s :=
  (f.domRestrict s').codRestrict s fun x => h x x.2
#align ring_hom.restrict RingHom.restrict

@[simp]
theorem coe_restrict_apply (f : R →+* S) (s' : σR) (s : σS) (h : ∀ x ∈ s', f x ∈ s) (x : s') :
    (f.restrict s' s h x : S) = f x :=
  rfl
#align ring_hom.coe_restrict_apply RingHom.coe_restrict_apply

@[simp]
theorem comp_restrict (f : R →+* S) (s' : σR) (s : σS) (h : ∀ x ∈ s', f x ∈ s) :
    (SubsemiringClass.subtype s).comp (f.restrict s' s h) = f.comp (SubsemiringClass.subtype s') :=
  rfl
#align ring_hom.comp_restrict RingHom.comp_restrict

/-- Restriction of a ring homomorphism to its range interpreted as a subsemiring.

This is the bundled version of `Set.rangeFactorization`. -/
def rangeSRestrict (f : R →+* S) : R →+* f.rangeS :=
  f.codRestrict (R := R) (S := S) (σS := Subsemiring S) f.rangeS f.mem_rangeS_self
#align ring_hom.srange_restrict RingHom.rangeSRestrict

@[simp]
theorem coe_rangeSRestrict (f : R →+* S) (x : R) : (f.rangeSRestrict x : S) = f x :=
  rfl
#align ring_hom.coe_srange_restrict RingHom.coe_rangeSRestrict

theorem rangeSRestrict_surjective (f : R →+* S) : Function.Surjective f.rangeSRestrict :=
  fun ⟨_, hy⟩ =>
  let ⟨x, hx⟩ := mem_rangeS.mp hy
  ⟨x, Subtype.ext hx⟩
#align ring_hom.srange_restrict_surjective RingHom.rangeSRestrict_surjective

theorem rangeS_top_iff_surjective {f : R →+* S} :
    f.rangeS = (⊤ : Subsemiring S) ↔ Function.Surjective f :=
  SetLike.ext'_iff.trans <| Iff.trans (by rw [coe_rangeS, coe_top]) Set.range_iff_surjective
#align ring_hom.srange_top_iff_surjective RingHom.rangeS_top_iff_surjective

/-- The range of a surjective ring homomorphism is the whole of the codomain. -/
@[simp]
theorem rangeS_top_of_surjective (f : R →+* S) (hf : Function.Surjective f) :
    f.rangeS = (⊤ : Subsemiring S) :=
  rangeS_top_iff_surjective.2 hf
#align ring_hom.srange_top_of_surjective RingHom.rangeS_top_of_surjective

/-- The subsemiring of elements `x : R` such that `f x = g x` -/
def eqLocusS (f g : R →+* S) : Subsemiring R :=
  { (f : R →* S).eqLocusM g, (f : R →+ S).eqLocusM g with carrier := { x | f x = g x } }
#align ring_hom.eq_slocus RingHom.eqLocusS

@[simp]
theorem eqLocusS_same (f : R →+* S) : f.eqLocusS f = ⊤ :=
  SetLike.ext fun _ => eq_self_iff_true _
#align ring_hom.eq_slocus_same RingHom.eqLocusS_same

/-- If two ring homomorphisms are equal on a set, then they are equal on its subsemiring closure. -/
theorem eqOn_sclosure {f g : R →+* S} {s : Set R} (h : Set.EqOn f g s) : Set.EqOn f g (closure s) :=
  show closure s ≤ f.eqLocusS g from closure_le.2 h
#align ring_hom.eq_on_sclosure RingHom.eqOn_sclosure

theorem eq_of_eqOn_stop {f g : R →+* S} (h : Set.EqOn f g (⊤ : Subsemiring R)) : f = g :=
  ext fun _ => h trivial
#align ring_hom.eq_of_eq_on_stop RingHom.eq_of_eqOn_stop

theorem eq_of_eqOn_sdense {s : Set R} (hs : closure s = ⊤) {f g : R →+* S} (h : s.EqOn f g) :
    f = g :=
  eq_of_eqOn_stop <| hs ▸ eqOn_sclosure h
#align ring_hom.eq_of_eq_on_sdense RingHom.eq_of_eqOn_sdense

theorem sclosure_preimage_le (f : R →+* S) (s : Set S) : closure (f ⁻¹' s) ≤ (closure s).comap f :=
  closure_le.2 fun _ hx => SetLike.mem_coe.2 <| mem_comap.2 <| subset_closure hx
#align ring_hom.sclosure_preimage_le RingHom.sclosure_preimage_le

/-- The image under a ring homomorphism of the subsemiring generated by a set equals
the subsemiring generated by the image of the set. -/
theorem map_closureS (f : R →+* S) (s : Set R) : (closure s).map f = closure (f '' s) :=
  le_antisymm
    (map_le_iff_le_comap.2 <|
      le_trans (closure_mono <| Set.subset_preimage_image _ _) (sclosure_preimage_le _ _))
    (closure_le.2 <| Set.image_subset _ subset_closure)
#align ring_hom.map_sclosure RingHom.map_closureS

end RingHom

namespace Subsemiring

open RingHom

/-- The ring homomorphism associated to an inclusion of subsemirings. -/
def inclusion {S T : Subsemiring R} (h : S ≤ T) : S →+* T :=
  S.subtype.codRestrict _ fun x => h x.2
#align subsemiring.inclusion Subsemiring.inclusion

@[simp]
theorem rangeS_subtype (s : Subsemiring R) : s.subtype.rangeS = s :=
  SetLike.coe_injective <| (coe_rangeS _).trans Subtype.range_coe
#align subsemiring.srange_subtype Subsemiring.rangeS_subtype

@[simp]
theorem range_fst : (fst R S).rangeS = ⊤ :=
  (fst R S).rangeS_top_of_surjective <| Prod.fst_surjective
#align subsemiring.range_fst Subsemiring.range_fst

@[simp]
theorem range_snd : (snd R S).rangeS = ⊤ :=
  (snd R S).rangeS_top_of_surjective <| Prod.snd_surjective
#align subsemiring.range_snd Subsemiring.range_snd

@[simp]
theorem prod_bot_sup_bot_prod (s : Subsemiring R) (t : Subsemiring S) :
    s.prod ⊥ ⊔ prod ⊥ t = s.prod t :=
  le_antisymm (sup_le (prod_mono_right s bot_le) (prod_mono_left t bot_le)) fun p hp =>
    Prod.fst_mul_snd p ▸
      mul_mem
        ((le_sup_left : s.prod ⊥ ≤ s.prod ⊥ ⊔ prod ⊥ t) ⟨hp.1, SetLike.mem_coe.2 <| one_mem ⊥⟩)
        ((le_sup_right : prod ⊥ t ≤ s.prod ⊥ ⊔ prod ⊥ t) ⟨SetLike.mem_coe.2 <| one_mem ⊥, hp.2⟩)
#align subsemiring.prod_bot_sup_bot_prod Subsemiring.prod_bot_sup_bot_prod

end Subsemiring

namespace RingEquiv

variable {s t : Subsemiring R}

/-- Makes the identity isomorphism from a proof two subsemirings of a multiplicative
    monoid are equal. -/
def subsemiringCongr (h : s = t) : s ≃+* t :=
  {
    Equiv.setCongr <| congr_arg _ h with
    map_mul' := fun _ _ => rfl
    map_add' := fun _ _ => rfl }
#align ring_equiv.subsemiring_congr RingEquiv.subsemiringCongr

/-- Restrict a ring homomorphism with a left inverse to a ring isomorphism to its
`RingHom.rangeS`. -/
def ofLeftInverseS {g : S → R} {f : R →+* S} (h : Function.LeftInverse g f) : R ≃+* f.rangeS :=
  { f.rangeSRestrict with
    toFun := fun x => f.rangeSRestrict x
    invFun := fun x => (g ∘ f.rangeS.subtype) x
    left_inv := h
    right_inv := fun x =>
      Subtype.ext <|
        let ⟨x', hx'⟩ := RingHom.mem_rangeS.mp x.prop
        show f (g x) = x by rw [← hx', h x'] }
#align ring_equiv.sof_left_inverse RingEquiv.ofLeftInverseS

@[simp]
theorem ofLeftInverseS_apply {g : S → R} {f : R →+* S} (h : Function.LeftInverse g f) (x : R) :
    ↑(ofLeftInverseS h x) = f x :=
  rfl
#align ring_equiv.sof_left_inverse_apply RingEquiv.ofLeftInverseS_apply

@[simp]
theorem ofLeftInverseS_symm_apply {g : S → R} {f : R →+* S} (h : Function.LeftInverse g f)
    (x : f.rangeS) : (ofLeftInverseS h).symm x = g x :=
  rfl
#align ring_equiv.sof_left_inverse_symm_apply RingEquiv.ofLeftInverseS_symm_apply

/-- Given an equivalence `e : R ≃+* S` of semirings and a subsemiring `s` of `R`,
`subsemiring_map e s` is the induced equivalence between `s` and `s.map e` -/
@[simps!]
def subsemiringMap (e : R ≃+* S) (s : Subsemiring R) : s ≃+* s.map e.toRingHom :=
  { e.toAddEquiv.addSubmonoidMap s.toAddSubmonoid, e.toMulEquiv.submonoidMap s.toSubmonoid with }
#align ring_equiv.subsemiring_map RingEquiv.subsemiringMap

-- These lemmas have always been bad (#7657), but lean4#2644 made `simp` start noticing
attribute [nolint simpNF] RingEquiv.subsemiringMap_symm_apply_coe RingEquiv.subsemiringMap_apply_coe

end RingEquiv

/-! ### Actions by `Subsemiring`s

These are just copies of the definitions about `Submonoid` starting from `submonoid.mul_action`.
The only new result is `subsemiring.module`.

When `R` is commutative, `Algebra.ofSubsemiring` provides a stronger result than those found in
this file, which uses the same scalar action.
-/


section Actions

namespace Subsemiring

variable {R' α β : Type*}

section NonAssocSemiring

variable [NonAssocSemiring R']

/-- The action by a subsemiring is the action by the underlying semiring. -/
instance smul [SMul R' α] (S : Subsemiring R') : SMul S α :=
  S.toSubmonoid.smul

theorem smul_def [SMul R' α] {S : Subsemiring R'} (g : S) (m : α) : g • m = (g : R') • m :=
  rfl
#align subsemiring.smul_def Subsemiring.smul_def

instance smulCommClass_left [SMul R' β] [SMul α β] [SMulCommClass R' α β] (S : Subsemiring R') :
    SMulCommClass S α β :=
  S.toSubmonoid.smulCommClass_left
#align subsemiring.smul_comm_class_left Subsemiring.smulCommClass_left

instance smulCommClass_right [SMul α β] [SMul R' β] [SMulCommClass α R' β] (S : Subsemiring R') :
    SMulCommClass α S β :=
  S.toSubmonoid.smulCommClass_right
#align subsemiring.smul_comm_class_right Subsemiring.smulCommClass_right

/-- Note that this provides `IsScalarTower S R R` which is needed by `smul_mul_assoc`. -/
instance isScalarTower [SMul α β] [SMul R' α] [SMul R' β] [IsScalarTower R' α β]
    (S : Subsemiring R') :
    IsScalarTower S α β :=
  S.toSubmonoid.isScalarTower

instance faithfulSMul [SMul R' α] [FaithfulSMul R' α] (S : Subsemiring R') : FaithfulSMul S α :=
  S.toSubmonoid.faithfulSMul

/-- The action by a subsemiring is the action by the underlying semiring. -/
instance [Zero α] [SMulWithZero R' α] (S : Subsemiring R') : SMulWithZero S α :=
  SMulWithZero.compHom _ S.subtype.toMonoidWithZeroHom.toZeroHom

end NonAssocSemiring

variable [Semiring R']

/-- The action by a subsemiring is the action by the underlying semiring. -/
instance mulAction [MulAction R' α] (S : Subsemiring R') : MulAction S α :=
  S.toSubmonoid.mulAction

/-- The action by a subsemiring is the action by the underlying semiring. -/
instance distribMulAction [AddMonoid α] [DistribMulAction R' α] (S : Subsemiring R') :
    DistribMulAction S α :=
  S.toSubmonoid.distribMulAction

/-- The action by a subsemiring is the action by the underlying semiring. -/
instance mulDistribMulAction [Monoid α] [MulDistribMulAction R' α] (S : Subsemiring R') :
    MulDistribMulAction S α :=
  S.toSubmonoid.mulDistribMulAction

/-- The action by a subsemiring is the action by the underlying semiring. -/
instance mulActionWithZero [Zero α] [MulActionWithZero R' α] (S : Subsemiring R') :
    MulActionWithZero S α :=
  MulActionWithZero.compHom _ S.subtype.toMonoidWithZeroHom

-- Porting note: instance named explicitly for use in `RingTheory/Subring/Basic`
/-- The action by a subsemiring is the action by the underlying semiring. -/
instance module [AddCommMonoid α] [Module R' α] (S : Subsemiring R') : Module S α :=
  -- Porting note: copying over the `smul` field causes a timeout
  -- { Module.compHom _ S.subtype with smul := (· • ·) }
  Module.compHom _ S.subtype

/-- The action by a subsemiring is the action by the underlying semiring. -/
instance [Semiring α] [MulSemiringAction R' α] (S : Subsemiring R') : MulSemiringAction S α :=
  S.toSubmonoid.mulSemiringAction

/-- The center of a semiring acts commutatively on that semiring. -/
instance center.smulCommClass_left : SMulCommClass (center R') R' R' :=
  Submonoid.center.smulCommClass_left
#align subsemiring.center.smul_comm_class_left Subsemiring.center.smulCommClass_left

/-- The center of a semiring acts commutatively on that semiring. -/
instance center.smulCommClass_right : SMulCommClass R' (center R') R' :=
  Submonoid.center.smulCommClass_right
#align subsemiring.center.smul_comm_class_right Subsemiring.center.smulCommClass_right

/-- If all the elements of a set `s` commute, then `closure s` is a commutative monoid. -/
def closureCommSemiringOfComm {s : Set R'} (hcomm : ∀ a ∈ s, ∀ b ∈ s, a * b = b * a) :
    CommSemiring (closure s) :=
  { (closure s).toSemiring with
    mul_comm := fun x y => by
      ext
      simp only [Subsemiring.coe_mul]
      refine'
        closure_induction₂ x.prop y.prop hcomm (fun x => by simp only [zero_mul, mul_zero])
          (fun x => by simp only [zero_mul, mul_zero]) (fun x => by simp only [one_mul, mul_one])
          (fun x => by simp only [one_mul, mul_one])
          (fun x y z h₁ h₂ => by simp only [add_mul, mul_add, h₁, h₂])
          (fun x y z h₁ h₂ => by simp only [add_mul, mul_add, h₁, h₂])
          (fun x y z h₁ h₂ => by rw [mul_assoc, h₂, ← mul_assoc, h₁, mul_assoc]) fun x y z h₁ h₂ =>
          by rw [← mul_assoc, h₁, mul_assoc, h₂, ← mul_assoc] }
#align subsemiring.closure_comm_semiring_of_comm Subsemiring.closureCommSemiringOfComm

end Subsemiring

end Actions<|MERGE_RESOLUTION|>--- conflicted
+++ resolved
@@ -93,7 +93,8 @@
 -- Prefer subclasses of `NonAssocSemiring` over subclasses of `SubsemiringClass`.
 /-- A subsemiring of a `NonAssocSemiring` inherits a `NonAssocSemiring` structure -/
 instance (priority := 75) toNonAssocSemiring : NonAssocSemiring s :=
-  Subtype.coe_injective.nonAssocSemiring'' rfl rfl (fun _ _ => rfl) (fun _ _ => rfl) fun _ => rfl
+  Subtype.coe_injective.nonAssocSemiring (↑) rfl rfl (fun _ _ => rfl) (fun _ _ => rfl)
+    (fun _ _ => rfl) fun _ => rfl
 #align subsemiring_class.to_non_assoc_semiring SubsemiringClass.toNonAssocSemiring
 
 instance nontrivial [Nontrivial R] : Nontrivial s :=
@@ -119,7 +120,8 @@
 /-- A subsemiring of a `Semiring` is a `Semiring`. -/
 instance (priority := 75) toSemiring {R} [Semiring R] [SetLike S R] [SubsemiringClass S R] :
     Semiring s :=
-  Subtype.coe_injective.semiring'' rfl (fun _ _ => rfl) fun _ _ => rfl
+  Subtype.coe_injective.semiring (↑) rfl rfl (fun _ _ => rfl) (fun _ _ => rfl) (fun _ _ => rfl)
+    (fun _ _ => rfl) fun _ => rfl
 #align subsemiring_class.to_semiring SubsemiringClass.toSemiring
 
 @[simp, norm_cast]
@@ -134,59 +136,12 @@
 /-- A subsemiring of a `CommSemiring` is a `CommSemiring`. -/
 instance (priority := 75) toCommSemiring {R} [CommSemiring R] [SetLike S R] [SubsemiringClass S R] :
     CommSemiring s :=
-  Subtype.coe_injective.commSemiring' fun _ _ => rfl
+  Subtype.coe_injective.commSemiring (↑) rfl rfl (fun _ _ => rfl) (fun _ _ => rfl) (fun _ _ => rfl)
+    (fun _ _ => rfl) fun _ => rfl
 #align subsemiring_class.to_comm_semiring SubsemiringClass.toCommSemiring
-
-<<<<<<< HEAD
--- See note [lower instance priority]
-/-- A subsemiring of an `OrderedSemiring` is an `OrderedSemiring`. -/
-instance (priority := 75) toOrderedSemiring {R}
-    [OrderedSemiring R] [SetLike S R] [SubsemiringClass S R] : OrderedSemiring s :=
-  Subtype.coe_injective.orderedSemiring' rfl rfl (fun _ _ => rfl) (fun _ _ => rfl)
-#align subsemiring_class.to_ordered_semiring SubsemiringClass.toOrderedSemiring
-
--- See note [lower instance priority]
-/-- A subsemiring of a `StrictOrderedSemiring` is a `StrictOrderedSemiring`. -/
-instance (priority := 75) toStrictOrderedSemiring {R} [StrictOrderedSemiring R] [SetLike S R]
-    [SubsemiringClass S R] : StrictOrderedSemiring s :=
-  Subtype.coe_injective.strictOrderedSemiring' rfl rfl (fun _ _ => rfl) (fun _ _ => rfl)
-    (fun _ _ => rfl)
-#align subsemiring_class.to_strict_ordered_semiring SubsemiringClass.toStrictOrderedSemiring
-
--- See note [lower instance priority]
-/-- A subsemiring of an `OrderedCommSemiring` is an `OrderedCommSemiring`. -/
-instance (priority := 75) toOrderedCommSemiring {R} [OrderedCommSemiring R] [SetLike S R]
-    [SubsemiringClass S R] : OrderedCommSemiring s :=
-  Subtype.coe_injective.orderedCommSemiring' fun _ _ => rfl
-#align subsemiring_class.to_ordered_comm_semiring SubsemiringClass.toOrderedCommSemiring
-
--- See note [lower instance priority]
-/-- A subsemiring of a `StrictOrderedCommSemiring` is a `StrictOrderedCommSemiring`. -/
-instance (priority := 75) toStrictOrderedCommSemiring {R} [StrictOrderedCommSemiring R] [SetLike S R]
-    [SubsemiringClass S R] : StrictOrderedCommSemiring s :=
-  Subtype.coe_injective.strictOrderedCommSemiring' fun _ _ => rfl
-#align subsemiring_class.to_strict_ordered_comm_semiring SubsemiringClass.toStrictOrderedCommSemiring
-
--- See note [lower instance priority]
-/-- A subsemiring of a `LinearOrderedSemiring` is a `LinearOrderedSemiring`. -/
-instance (priority := 75) toLinearOrderedSemiring {R} [LinearOrderedSemiring R] [SetLike S R]
-    [SubsemiringClass S R] : LinearOrderedSemiring s :=
-  Subtype.coe_injective.linearOrderedSemiring (↑) rfl rfl (fun _ _ => rfl) (fun _ _ => rfl)
-    (fun _ _ => rfl) (fun _ _ => rfl) (fun _ => rfl) (fun _ _ => rfl) (fun _ _ => rfl)
-#align subsemiring_class.to_linear_ordered_semiring SubsemiringClass.toLinearOrderedSemiring
-
--- See note [lower instance priority]
-/-- A subsemiring of a `LinearOrderedCommSemiring` is a `LinearOrderedCommSemiring`. -/
-instance (priority := 75) toLinearOrderedCommSemiring {R} [LinearOrderedCommSemiring R]
-    [SetLike S R] [SubsemiringClass S R] : LinearOrderedCommSemiring s :=
-  { toStrictOrderedCommSemiring _, toLinearOrderedSemiring _ with }
-#align subsemiring_class.to_linear_ordered_comm_semiring SubsemiringClass.toLinearOrderedCommSemiring
 
 -- See note [lower instance priority]
 instance (priority := 75) instCharZero [CharZero R] : CharZero s :=
-=======
-instance instCharZero [CharZero R] : CharZero s :=
->>>>>>> cd23c669
   ⟨Function.Injective.of_comp (f := Subtype.val) (g := Nat.cast (R := s)) Nat.cast_injective⟩
 
 end SubsemiringClass
@@ -251,13 +206,29 @@
     NonUnitalSubsemiring R :=
   { s with }
 
+instance (priority := 100) {R : Type*} [NonAssocSemiring R] (s : Subsemiring R) :
+    AddMonoidWithOne s :=
+  inferInstanceAs (AddMonoidWithOne s.addSubmonoidWithOne)
+
 variable (s : Subsemiring R)
 
 /-- A subsemiring of a `NonAssocSemiring` inherits a `NonAssocSemiring` structure -/
-instance toNonAssocSemiring : NonAssocSemiring s :=
-  { s.nonUnitalSubsemiring.toNonUnitalNonAssocSemiring, s.toSubmonoid.toMulOneClass,
-    s.addSubmonoidWithOne.toAddMonoidWithOne with }
+instance (priority := 100) toNonAssocSemiring : NonAssocSemiring s :=
+  Subtype.coe_injective.nonAssocSemiring (↑) rfl rfl (fun _ _ => rfl) (fun _ _ => rfl)
+    (fun _ _ => rfl) fun _ => rfl
 #align subsemiring.to_non_assoc_semiring Subsemiring.toNonAssocSemiring
+
+/-- A subsemiring of a `Semiring` is a `Semiring`. -/
+instance toSemiring {R} [Semiring R] (s : Subsemiring R) : Semiring s :=
+  Subtype.coe_injective.semiring (↑) rfl rfl (fun _ _ => rfl) (fun _ _ => rfl) (fun _ _ => rfl)
+    (fun _ _ => rfl) fun _ => rfl
+#align subsemiring.to_semiring Subsemiring.toSemiring
+
+/-- A subsemiring of a `CommSemiring` is a `CommSemiring`. -/
+instance toCommSemiring {R} [CommSemiring R] (s : Subsemiring R) : CommSemiring s :=
+  Subtype.coe_injective.commSemiring (↑) rfl rfl (fun _ _ => rfl) (fun _ _ => rfl) (fun _ _ => rfl)
+    (fun _ _ => rfl) fun _ => rfl
+#align subsemiring.to_comm_semiring Subsemiring.toCommSemiring
 
 instance : SetLike (Subsemiring R) R where
   coe s := s.carrier
@@ -448,7 +419,7 @@
   rfl
 #align subsemiring.coe_mul Subsemiring.coe_mul
 
-instance nontrivial [Nontrivial R] : Nontrivial s :=
+instance (priority := 100) nontrivial [Nontrivial R] : Nontrivial s :=
   nontrivial_of_ne 0 1 fun H => zero_ne_one (congr_arg Subtype.val H)
 #align subsemiring.nontrivial Subsemiring.nontrivial
 
@@ -457,15 +428,10 @@
   pow_mem hx n
 #align subsemiring.pow_mem Subsemiring.pow_mem
 
-instance noZeroDivisors [NoZeroDivisors R] : NoZeroDivisors s where
+instance (priority := 100) noZeroDivisors [NoZeroDivisors R] : NoZeroDivisors s where
   eq_zero_or_eq_zero_of_mul_eq_zero {_ _} h :=
     (eq_zero_or_eq_zero_of_mul_eq_zero <| Subtype.ext_iff.mp h).imp Subtype.eq Subtype.eq
 #align subsemiring.no_zero_divisors Subsemiring.noZeroDivisors
-
-/-- A subsemiring of a `Semiring` is a `Semiring`. -/
-instance toSemiring {R} [Semiring R] (s : Subsemiring R) : Semiring s :=
-  { s.toNonAssocSemiring, s.toSubmonoid.toMonoid with }
-#align subsemiring.to_semiring Subsemiring.toSemiring
 
 @[simp, norm_cast]
 theorem coe_pow {R} [Semiring R] (s : Subsemiring R) (x : s) (n : ℕ) :
@@ -475,11 +441,6 @@
   · simp [pow_succ, ih]
 #align subsemiring.coe_pow Subsemiring.coe_pow
 
-/-- A subsemiring of a `CommSemiring` is a `CommSemiring`. -/
-instance toCommSemiring {R} [CommSemiring R] (s : Subsemiring R) : CommSemiring s :=
-  Subtype.coe_injective.commSemiring' fun _ _ => rfl
-#align subsemiring.to_comm_semiring Subsemiring.toCommSemiring
-
 /-- The natural ring hom from a subsemiring of semiring `R` to `R`. -/
 def subtype : s →+* R :=
   { s.toSubmonoid.subtype, s.toAddSubmonoid.subtype with toFun := (↑) }
@@ -490,45 +451,6 @@
   rfl
 #align subsemiring.coe_subtype Subsemiring.coe_subtype
 
-<<<<<<< HEAD
-/-- A subsemiring of an `OrderedSemiring` is an `OrderedSemiring`. -/
-instance toOrderedSemiring {R} [OrderedSemiring R] (s : Subsemiring R) : OrderedSemiring s :=
-  Subtype.coe_injective.orderedSemiring' rfl rfl (fun _ _ => rfl) (fun _ _ => rfl)
-#align subsemiring.to_ordered_semiring Subsemiring.toOrderedSemiring
-
-/-- A subsemiring of a `StrictOrderedSemiring` is a `StrictOrderedSemiring`. -/
-instance toStrictOrderedSemiring {R} [StrictOrderedSemiring R] (s : Subsemiring R) :
-    StrictOrderedSemiring s :=
-  Subtype.coe_injective.strictOrderedSemiring' rfl rfl (fun _ _ => rfl) (fun _ _ => rfl)
-    (fun _ _ => rfl)
-#align subsemiring.to_strict_ordered_semiring Subsemiring.toStrictOrderedSemiring
-
-/-- A subsemiring of an `OrderedCommSemiring` is an `OrderedCommSemiring`. -/
-instance toOrderedCommSemiring {R} [OrderedCommSemiring R] (s : Subsemiring R) :
-    OrderedCommSemiring s :=
-  Subtype.coe_injective.orderedCommSemiring' fun _ _ => rfl
-#align subsemiring.to_ordered_comm_semiring Subsemiring.toOrderedCommSemiring
-
-/-- A subsemiring of a `StrictOrderedCommSemiring` is a `StrictOrderedCommSemiring`. -/
-instance toStrictOrderedCommSemiring {R} [StrictOrderedCommSemiring R] (s : Subsemiring R) :
-    StrictOrderedCommSemiring s :=
-  Subtype.coe_injective.strictOrderedCommSemiring' fun _ _ => rfl
-#align subsemiring.to_strict_ordered_comm_semiring Subsemiring.toStrictOrderedCommSemiring
-
-/-- A subsemiring of a `LinearOrderedSemiring` is a `LinearOrderedSemiring`. -/
-instance toLinearOrderedSemiring {R} [LinearOrderedSemiring R] (s : Subsemiring R) :
-    LinearOrderedSemiring s :=
-  { toStrictOrderedSemiring _, AddSubmonoid.toLinearOrderedAddCommMonoid s.toAddSubmonoid with }
-#align subsemiring.to_linear_ordered_semiring Subsemiring.toLinearOrderedSemiring
-
-/-- A subsemiring of a `LinearOrderedCommSemiring` is a `LinearOrderedCommSemiring`. -/
-instance toLinearOrderedCommSemiring {R} [LinearOrderedCommSemiring R] (s : Subsemiring R) :
-    LinearOrderedCommSemiring s :=
-  { toLinearOrderedSemiring _, toOrderedCommSemiring _ with }
-#align subsemiring.to_linear_ordered_comm_semiring Subsemiring.toLinearOrderedCommSemiring
-
-=======
->>>>>>> cd23c669
 protected theorem nsmul_mem {x : R} (hx : x ∈ s) (n : ℕ) : n • x ∈ s :=
   nsmul_mem hx n
 #align subsemiring.nsmul_mem Subsemiring.nsmul_mem
@@ -1480,11 +1402,8 @@
     MulActionWithZero S α :=
   MulActionWithZero.compHom _ S.subtype.toMonoidWithZeroHom
 
--- Porting note: instance named explicitly for use in `RingTheory/Subring/Basic`
 /-- The action by a subsemiring is the action by the underlying semiring. -/
 instance module [AddCommMonoid α] [Module R' α] (S : Subsemiring R') : Module S α :=
-  -- Porting note: copying over the `smul` field causes a timeout
-  -- { Module.compHom _ S.subtype with smul := (· • ·) }
   Module.compHom _ S.subtype
 
 /-- The action by a subsemiring is the action by the underlying semiring. -/
