#!/usr/bin/env python3
"""
Lint a file or files from mathlib for style.

Sample usage:

    $ ./scripts/lint-style.py $(find Mathlib -name '*.lean')

which will lint all of the Lean files in the specified directories.

The resulting error output will contain one line for each style error
encountered that isn't in the list of allowed / ignored style exceptions.

Paths with no errors will not appear in the output, and the script will
exit with successful return code if there are no errors encountered in
any provided paths.

Paths emitted in the output will match the paths provided on the
command line for any files containing errors -- in particular, linting
a relative path (like ``Mathlib/Foo/Bar.lean``) will produce errors
that contain the relative path, whilst linting absolute paths (like
``/root/mathlib4/Mathlib/Foo/Bar.lean``) will produce errors with the
absolute path.

This script can also be used to regenerate the list of allowed / ignored style
exceptions by redirecting the output to ``style-exceptions.txt``. Use:

    $ ./scripts/update-style-exceptions.sh

to perform this update.
"""

# TODO: This is adapted from the linter for mathlib3. It should be rewritten in Lean.

from pathlib import Path
import sys
import re
import shutil

ERR_COP = 0 # copyright header
ERR_MOD = 2 # module docstring
ERR_LIN = 3 # line length
ERR_OPT = 6 # set_option
ERR_AUT = 7 # malformed authors list
ERR_TAC = 9 # imported Mathlib.Tactic
ERR_IBY = 11 # isolated by
ERR_DOT = 12 # isolated or low focusing dot
ERR_SEM = 13 # the substring " ;"
ERR_WIN = 14 # Windows line endings "\r\n"
ERR_TWS = 15 # trailing whitespace
ERR_CLN = 16 # line starts with a colon
ERR_IND = 17 # second line not correctly indented
ERR_ARR = 18 # space after "←"
ERR_NUM_LIN = 19 # file is too large
ERR_NSP = 20 # non-terminal simp
<<<<<<< HEAD
ERR_MISSING_SPACE = 21 # missing spaces around colon or colon-equals
ERR_DOUBLE_SPACE = 22 # double space (when not part of manual alignment)
=======
ERR_ADN = 25 # the string "Adaptation note"
>>>>>>> 2268f788

exceptions = []

SCRIPTS_DIR = Path(__file__).parent.resolve()
ROOT_DIR = SCRIPTS_DIR.parent


with SCRIPTS_DIR.joinpath("style-exceptions.txt").open(encoding="utf-8") as f:
    for exline in f:
        filename, _, _, _, _, errno, *extra = exline.split()
        path = ROOT_DIR / filename
        if errno == "ERR_COP":
            exceptions += [(ERR_COP, path, None)]
        elif errno == "ERR_MOD":
            exceptions += [(ERR_MOD, path, None)]
        elif errno == "ERR_LIN":
            exceptions += [(ERR_LIN, path, None)]
        elif errno == "ERR_OPT":
            exceptions += [(ERR_OPT, path, None)]
        elif errno == "ERR_AUT":
            exceptions += [(ERR_AUT, path, None)]
        elif errno == "ERR_ADN":
            exceptions += [(ERR_ADN, path, None)]
        elif errno == "ERR_TAC":
            exceptions += [(ERR_TAC, path, None)]
        elif errno == "ERR_NUM_LIN":
            exceptions += [(ERR_NUM_LIN, path, extra[1])]
        else:
            print(f"Error: unexpected errno in style-exceptions.txt: {errno}")
            sys.exit(1)

new_exceptions = False

def annotate_comments(enumerate_lines):
    """
    Take a list of tuples of enumerated lines of the form
    (line_number, line, ...)
    and return a list of
    (line_number, line, ..., True/False)
    where lines have True attached when they are in comments.
    """
    nesting_depth = 0 # We're in a comment when `nesting_depth > 0`.
    starts_in_comment = False # Whether we're in a comment when starting the line.
    for line_nr, line, *rem in enumerate_lines:
        # We assume multiline comments do not begin or end within single-line comments.
        if line == "\n" or line.lstrip().startswith("--"):
            yield line_nr, line, *rem, True
            continue
        # We assume that "/-/" and "-/-" never occur outside of "--" comments.
        # We assume that we do not encounter "... -/ <term> /- ...".
        # We also don't account for "/-" and "-/" appearing in strings.
        starts_in_comment = (nesting_depth > 0)
        nesting_depth = nesting_depth + line.count("/-") - line.count("-/")
        in_comment = (starts_in_comment or line.lstrip().startswith("/-")) and \
            (nesting_depth > 0 or line.rstrip().endswith("-/"))
        yield line_nr, line, *rem, in_comment

def annotate_strings(enumerate_lines):
    """
    Take a list of tuples of enumerated lines of the form
    (line_number, line, ...)
    and return a list of
    (line_number, line, ..., True/False)
    where lines have True attached when they are in strings.
    """
    in_string = False
    in_comment = False
    for line_nr, line, *rem in enumerate_lines:
        # ignore comment markers inside string literals
        if not in_string:
            if "/-" in line:
                in_comment = True
            if "-/" in line:
                in_comment = False
        # ignore quotes inside comments
        if not in_comment:
            # crude heuristic: if the number of non-escaped quote signs is odd,
            # we're starting / ending a string literal
            if line.count("\"") - line.count("\\\"") % 2 == 1:
                in_string = not in_string
            # if there are quote signs in this line,
            # a string literal probably begins and / or ends here,
            # so we skip this line
            if line.count("\"") > 0:
                yield line_nr, line, *rem, True
                continue
            if in_string:
                yield line_nr, line, *rem, True
                continue
        yield line_nr, line, *rem, False

def set_option_check(lines, path):
    errors = []
    newlines = []
    for line_nr, line, in_comment, in_string in annotate_strings(annotate_comments(lines)):
        if line.strip().startswith('set_option') and not in_comment and not in_string:
            option_prefix = line.strip().split(' ', 2)[1].split('.', 1)[0]
            # forbidden options: pp, profiler, trace
            if option_prefix in {'pp', 'profiler', 'trace'}:
                errors += [(ERR_OPT, line_nr, path)]
                # skip adding this line to newlines so that we suggest removal
                continue
        newlines.append((line_nr, line))
    return errors, newlines

def line_endings_check(lines, path):
    errors = []
    newlines = []
    for line_nr, line in lines:
        if "\r\n" in line:
            errors += [(ERR_WIN, line_nr, path)]
            line = line.replace("\r\n", "\n")
        if line.endswith(" \n"):
            errors += [(ERR_TWS, line_nr, path)]
            line = line.rstrip() + "\n"
        newlines.append((line_nr, line))
    return errors, newlines

def four_spaces_in_second_line(lines, path):
    # TODO: also fix the space for all lines before ":=", right now we only fix the line after
    # the first line break
    errors = []
    # We never alter the first line, as it does not occur as next_line in the iteration over the
    # zipped lines below, hence we add it here
    newlines = [lines[0]]
    annotated_lines = list(annotate_comments(lines))
    for (_, line, is_comment), (next_line_nr, next_line, _) in zip(annotated_lines,
                                                                   annotated_lines[1:]):
        # Check if the current line matches "(lemma|theorem) .* :"
        new_next_line = next_line
        if (not is_comment) and re.search(r"^(protected )?(def|lemma|theorem) (?!.*:=).*(where)?$",
                                          line):
            # Calculate the number of spaces before the first non-space character in the next line
            stripped_next_line = next_line.lstrip()
            if not (next_line == '\n' or next_line.startswith("#") or stripped_next_line.startswith("--")):
                num_spaces = len(next_line) - len(stripped_next_line)
                # The match with "| " could potentially match with a different usage of the same
                # symbol, e.g. some sort of norm. In that case a space is not necessary, so
                # looking for "| " should be enough.
                if stripped_next_line.startswith("| ") or line.endswith("where\n"):
                    # Check and fix if the number of leading space is not 2
                    if num_spaces != 2:
                        errors += [(ERR_IND, next_line_nr, path)]
                        new_next_line = ' ' * 2 + stripped_next_line
                # Check and fix if the number of leading spaces is not 4
                else:
                    if num_spaces != 4:
                        errors += [(ERR_IND, next_line_nr, path)]
                        new_next_line = ' ' * 4 + stripped_next_line
        newlines.append((next_line_nr, new_next_line))
    return errors, newlines

flexible_tactics = ["rfl", "ring", "aesop", "norm_num", "positivity", "abel", "omega", "linarith", "nlinarith"]

def nonterminal_simp_check(lines, path):
    errors = []
    newlines = []
    annotated_lines = list(annotate_comments(lines))
    for (line_nr, line, is_comment), (_, next_line, _) in zip(annotated_lines,
                                                              annotated_lines[1:]):
        # Check if the current line matches whitespace followed by "simp"
        new_line = line
        # TODO it would be better to use a regex like r"^\s*simp( \[.*\])?( at .*)?$" and thereby
        # catch all possible simp invocations. Adding this will require more initial cleanup or
        # nolint.
        if (not is_comment) and re.search(r"^\s*simp$", line):
            # Calculate the number of spaces before the first non-space character in the line
            num_spaces = len(line) - len(line.lstrip())
            # Calculate the number of spaces before the first non-space character in the next line
            stripped_next_line = next_line.lstrip()

            if not (next_line == '\n' or next_line.startswith("#") or stripped_next_line.startswith("--") or any(f in next_line for f in flexible_tactics)):
                num_next_spaces = len(next_line) - len(stripped_next_line)
                # Check if the number of leading spaces is the same
                if num_spaces == num_next_spaces:
                    # If so, the simp is nonterminal
                    errors += [(ERR_NSP, line_nr, path)]
                    new_line = line.replace("simp", "simp?")
        newlines.append((line_nr, new_line))
    newlines.append(lines[-1])
    return errors, newlines

def long_lines_check(lines, path):
    errors = []
    # TODO: find a good way to break long lines
    # TODO: some string literals (in e.g. tactic output messages) can be excepted from this rule
    for line_nr, line in lines:
        if "http" in line or "#align" in line:
            continue
        if len(line) > 101:
            errors += [(ERR_LIN, line_nr, path)]
    return errors, lines

def import_only_check(lines, path):
    for _, line, is_comment in annotate_comments(lines):
        if is_comment:
            continue
        imports = line.split()
        if imports[0] == "#align_import":
            continue
        if imports[0] != "import":
            return False
    return True

def regular_check(lines, path):
    errors = []
    copy_started = False
    copy_done = False
    copy_start_line_nr = 1
    copy_lines = ""
    for line_nr, line in lines:
        if not copy_started and line == "\n":
            errors += [(ERR_COP, copy_start_line_nr, path)]
            continue
        if not copy_started and line == "/-\n":
            copy_started = True
            copy_start_line_nr = line_nr
            continue
        if not copy_started:
            errors += [(ERR_COP, line_nr, path)]
        if copy_started and not copy_done:
            copy_lines += line
            if "Author" in line:
                # Validating names is not a reasonable thing to do,
                # so we just look for the two common variations:
                # using ' and ' between names, and a '.' at the end of line.
                if ((not line.startswith("Authors: ")) or
                    ("  " in line) or
                    (" and " in line) or
                    (line[-2] == '.')):
                    errors += [(ERR_AUT, line_nr, path)]
            if line == "-/\n":
                if ((not "Copyright" in copy_lines) or
                    (not "Apache" in copy_lines) or
                    (not "Authors: " in copy_lines)):
                    errors += [(ERR_COP, copy_start_line_nr, path)]
                copy_done = True
            continue
        if copy_done and line == "\n":
            continue
        words = line.split()
        if words[0] != "import" and words[0] != "--" and words[0] != "/-!" and words[0] != "#align_import":
            errors += [(ERR_MOD, line_nr, path)]
            break
        if words[0] == "/-!":
            break
    return errors, lines

def banned_import_check(lines, path):
    errors = []
    for line_nr, line, is_comment in annotate_comments(lines):
        if is_comment:
            continue
        imports = line.split()
        if imports[0] != "import":
            break
        if imports[1] in ["Mathlib.Tactic"]:
            errors += [(ERR_TAC, line_nr, path)]
    return errors, lines

def isolated_by_dot_semicolon_check(lines, path):
    errors = []
    newlines = []
    for line_nr, line in lines:
        if line.strip() == "by":
            # We excuse those "by"s following a comma or ", fun ... =>", since generally hanging "by"s
            # should not be used in the second or later arguments of a tuple/anonymous constructor
            # See https://github.com/leanprover-community/mathlib4/pull/3825#discussion_r1186702599
            prev_line = lines[line_nr - 2][1].rstrip()
            if not prev_line.endswith(",") and not re.search(", fun [^,]* (=>|↦)$", prev_line):
                errors += [(ERR_IBY, line_nr, path)]
        if line.lstrip().startswith(". "):
            errors += [(ERR_DOT, line_nr, path)]
            line = line.replace(". ", "· ", 1)
        if line.strip() in (".", "·"):
            errors += [(ERR_DOT, line_nr, path)]
        if " ;" in line:
            errors += [(ERR_SEM, line_nr, path)]
            line = line.replace(" ;", ";")
        if line.lstrip().startswith(":"):
            errors += [(ERR_CLN, line_nr, path)]
        newlines.append((line_nr, line))
    return errors, newlines

'''Error if a colon or colon-equals is not surrounded by spaces. '''
def missing_spaces_around_operators(lines, path):
    errors = []
    newlines = []
    for line_nr, line, is_comment, in_string in annotate_strings(annotate_comments(lines)):
        if is_comment or in_string:
            newlines.append((line_nr, line))
            continue
        indent = len(line) - len(line.lstrip())
        new_line = line.strip()
        # Split off any in-line comment or beginning /-: ignores in-line string literals,
        # but is good enough for our purposes.
        comment = ""
        # Idx is the index of the first of "--" and "/-" (and -1 if neither occurs).
        idx = new_line.find("--")
        idx2 = new_line.find("/-")
        if idx >= 0 and idx2 >= 0:
            idx = min(idx, idx2)
        else:
            idx = max(idx, idx2)
        if idx >= 0:
            # Make sure to preserve the number of spaces before the comment.
            if new_line[idx - 1] == " ":
                comment = new_line[idx:]
                new_line = new_line[:idx]
                spaces = len(new_line) - len(new_line.rstrip())
                comment = f"{' ' * spaces}{comment}"
                new_line = new_line.rstrip()
            else:
                comment = new_line[idx:]
                new_line = new_line[:idx]
        # Handle := not surrounded by spaces.
        if ":=" in new_line:
            left = new_line.count(":=")
            # Treat := as line ending separately.
            if new_line.endswith(":="):
                left -= 1
                if not new_line.endswith(" :="):
                    errors += [(ERR_MISSING_SPACE, line_nr, path)]
                    new_line = f"{new_line[:-2]} :="
            if left != new_line.count(" := "):
                errors += [(ERR_MISSING_SPACE, line_nr, path)]
                # This replacement is approximate (e.g. doesn't handle purposeful double spaces).
                new_line = new_line.replace(":=", " := ").replace("  ", " ").rstrip()
        # Handle : which are not part of :=
        if ":" in new_line:#
            left = new_line.count(":") - new_line.count(":=")
            # Handle a line ending in a colon separately.
            # # TODO: need to handle ::, here and below!
            if new_line.endswith(":"):
                left -= 1
                if not new_line.endswith(" :"):
                    errors += [(ERR_MISSING_SPACE, line_nr, path)]
                    new_line = f"{new_line[:-1]} :"
            # if left != new_line.count(" : "):
            #     #errors += [(ERR_MISSING_SPACE, line_nr, path)]
            #     pass# This replacement is approximate (e.g. doesn't handle purposeful double spaces).
            #     #new_line = new_line.replace(":", " : ").replace("  ", " ").rstrip()
        newlines.append((line_nr, f'{" " * indent}{new_line}{comment}\n'))
    return errors, newlines

def left_arrow_check(lines, path):
    errors = []
    newlines = []
    for line_nr, line, is_comment, in_string in annotate_strings(annotate_comments(lines)):
        if is_comment or in_string:
            newlines.append((line_nr, line))
            continue
        # Allow "←" to be followed by "%" or "`", but not by "`(" or "``(" (since "`()" and "``()"
        # are used for syntax quotations). Otherwise, insert a space after "←".
        new_line = re.sub(r'←(?:(?=``?\()|(?![%`]))(\S)', r'← \1', line)
        if new_line != line:
            errors += [(ERR_ARR, line_nr, path)]
        newlines.append((line_nr, new_line))
    return errors, newlines

def adaptation_note_check(lines, path):
    errors = []
    for line_nr, line in lines:
        # We make this shorter to catch "Adaptation note", "adaptation note" and a missing colon.
        if "daptation note" in line:
            errors += [(ERR_ADN, line_nr, path)]
    return errors, lines

def output_message(path, line_nr, code, msg):
    if len(exceptions) == 0:
        # we are generating a new exceptions file
        # filename first, then line so that we can call "sort" on the output
        print(f"{path} : line {line_nr} : {code} : {msg}")
    else:
        if code.startswith("ERR"):
            msg_type = "error"
        if code.startswith("WRN"):
            msg_type = "warning"
        # We are outputting for github. We duplicate path, line_nr and code,
        # so that they are also visible in the plaintext output.
        print(f"::{msg_type} file={path},line={line_nr},code={code}::{path}:{line_nr} {code}: {msg}")

def format_errors(errors):
    global new_exceptions
    for errno, line_nr, path in errors:
        if (errno, path.resolve(), None) in exceptions:
            continue
        new_exceptions = True
        if errno == ERR_COP:
            output_message(path, line_nr, "ERR_COP", "Malformed or missing copyright header")
        if errno == ERR_MOD:
            output_message(path, line_nr, "ERR_MOD", "Module docstring missing, or too late")
        if errno == ERR_LIN:
            output_message(path, line_nr, "ERR_LIN", "Line has more than 100 characters")
        if errno == ERR_OPT:
            output_message(path, line_nr, "ERR_OPT", "Forbidden set_option command")
        if errno == ERR_AUT:
            output_message(path, line_nr, "ERR_AUT", "Authors line should look like: 'Authors: Jean Dupont, Иван Иванович Иванов'")
        if errno == ERR_TAC:
            output_message(path, line_nr, "ERR_TAC", "Files in mathlib cannot import the whole tactic folder")
        if errno == ERR_IBY:
            output_message(path, line_nr, "ERR_IBY", "Line is an isolated 'by'")
        if errno == ERR_DOT:
            output_message(path, line_nr, "ERR_DOT", "Line is an isolated focusing dot or uses . instead of ·")
        if errno == ERR_SEM:
            output_message(path, line_nr, "ERR_SEM", "Line contains a space before a semicolon")
        if errno == ERR_WIN:
            output_message(path, line_nr, "ERR_WIN", "Windows line endings (\\r\\n) detected")
        if errno == ERR_TWS:
            output_message(path, line_nr, "ERR_TWS", "Trailing whitespace detected on line")
        if errno == ERR_CLN:
            output_message(path, line_nr, "ERR_CLN", "Put : and := before line breaks, not after")
        if errno == ERR_IND:
            output_message(path, line_nr, "ERR_IND", "If the theorem/def statement requires multiple lines, indent it correctly (4 spaces or 2 for `|`)")
        if errno == ERR_ARR:
            output_message(path, line_nr, "ERR_ARR", "Missing space after '←'.")
        if errno == ERR_NSP:
            output_message(path, line_nr, "ERR_NSP", "Non-terminal simp. Replace with `simp?` and use the suggested output")
<<<<<<< HEAD
        if errno == ERR_MISSING_SPACE:
            output_message(path, line_nr, "ERR_MISSING_SPACE", "Please put spaces around colons and colon-equals signs")
=======
        if errno == ERR_ADN:
            output_message(path, line_nr, "ERR_ADN", 'Found the string "Adaptation note:", please use the #adaptation_note command instead')
>>>>>>> 2268f788

def lint(path, fix=False):
    global new_exceptions
    with path.open(encoding="utf-8", newline="") as f:
        # We enumerate the lines so that we can report line numbers in the error messages correctly
        # we will modify lines as we go, so we need to keep track of the original line numbers
        lines = f.readlines()
        enum_lines = enumerate(lines, 1)
        newlines = enum_lines
<<<<<<< HEAD
        for error_check in [#line_endings_check,
                            #four_spaces_in_second_line,
                            #long_lines_check,
                            #isolated_by_dot_semicolon_check,
                            #set_option_check,
                            missing_spaces_around_operators,
                            ]:#left_arrow_check,
                            #nonterminal_simp_check]:
=======
        for error_check in [line_endings_check,
                            four_spaces_in_second_line,
                            long_lines_check,
                            isolated_by_dot_semicolon_check,
                            set_option_check,
                            left_arrow_check,
                            adaptation_note_check,
                            nonterminal_simp_check]:
>>>>>>> 2268f788
            errs, newlines = error_check(newlines, path)
            format_errors(errs)

        if not import_only_check(newlines, path):
            # Check for too long files: either longer than 1500 lines, or not covered by an exception.
            # Each exception contains a "watermark". If the file is longer than that, we also complain.
            if len(lines) > 1500:
                ex = [e for e in exceptions if e[1] == path.resolve()]
                if ex:
                    (_ERR_NUM, _path, watermark) = list(ex)[0]
                    assert int(watermark) > 500 # protect against parse error
                    is_too_long = len(lines) > int(watermark)
                else:
                    is_too_long = True
                if is_too_long:
                    new_exceptions = True
                    # add up to 200 lines of slack, so simple PRs don't trigger this right away
                    watermark = len(lines) // 100 * 100 + 200
                    output_message(path, 1, "ERR_NUM_LIN", f"{watermark} file contains {len(lines)} lines, try to split it up")
            errs, newlines = regular_check(newlines, path)
            format_errors(errs)
            errs, newlines = banned_import_check(newlines, path)
            format_errors(errs)
    # if we haven't been asked to fix errors, or there are no errors or no fixes, we're done
    if fix and new_exceptions and enum_lines != newlines:
        path.with_name(path.name + '.bak').write_text("".join(l for _,l in newlines), encoding = "utf8")
        shutil.move(path.with_name(path.name + '.bak'), path)

fix = "--fix" in sys.argv
argv = (arg for arg in sys.argv[1:] if arg != "--fix")

for filename in argv:
    lint(Path(filename), fix=fix)

if new_exceptions:
    exit(1)<|MERGE_RESOLUTION|>--- conflicted
+++ resolved
@@ -53,12 +53,9 @@
 ERR_ARR = 18 # space after "←"
 ERR_NUM_LIN = 19 # file is too large
 ERR_NSP = 20 # non-terminal simp
-<<<<<<< HEAD
 ERR_MISSING_SPACE = 21 # missing spaces around colon or colon-equals
 ERR_DOUBLE_SPACE = 22 # double space (when not part of manual alignment)
-=======
 ERR_ADN = 25 # the string "Adaptation note"
->>>>>>> 2268f788
 
 exceptions = []
 
@@ -477,13 +474,10 @@
             output_message(path, line_nr, "ERR_ARR", "Missing space after '←'.")
         if errno == ERR_NSP:
             output_message(path, line_nr, "ERR_NSP", "Non-terminal simp. Replace with `simp?` and use the suggested output")
-<<<<<<< HEAD
         if errno == ERR_MISSING_SPACE:
             output_message(path, line_nr, "ERR_MISSING_SPACE", "Please put spaces around colons and colon-equals signs")
-=======
         if errno == ERR_ADN:
             output_message(path, line_nr, "ERR_ADN", 'Found the string "Adaptation note:", please use the #adaptation_note command instead')
->>>>>>> 2268f788
 
 def lint(path, fix=False):
     global new_exceptions
@@ -493,25 +487,16 @@
         lines = f.readlines()
         enum_lines = enumerate(lines, 1)
         newlines = enum_lines
-<<<<<<< HEAD
         for error_check in [#line_endings_check,
                             #four_spaces_in_second_line,
                             #long_lines_check,
                             #isolated_by_dot_semicolon_check,
                             #set_option_check,
                             missing_spaces_around_operators,
-                            ]:#left_arrow_check,
+                            #left_arrow_check,
+                            #adaptation_note_check,
+                            ]:
                             #nonterminal_simp_check]:
-=======
-        for error_check in [line_endings_check,
-                            four_spaces_in_second_line,
-                            long_lines_check,
-                            isolated_by_dot_semicolon_check,
-                            set_option_check,
-                            left_arrow_check,
-                            adaptation_note_check,
-                            nonterminal_simp_check]:
->>>>>>> 2268f788
             errs, newlines = error_check(newlines, path)
             format_errors(errs)
 
