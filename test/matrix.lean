/-
manually ported from
https://github.com/leanprover-community/mathlib/blob/4f4a1c875d0baa92ab5d92f3fb1bb258ad9f3e5b/test/matrix.lean
-/
import Mathlib.Data.Matrix.Notation
import Mathlib.GroupTheory.Perm.Fin
import Mathlib.LinearAlgebra.Matrix.Determinant.Basic
import Qq

open Qq

variable {α β : Type} [Semiring α] [Ring β]

namespace Matrix

open Matrix

/-! Test that the dimensions are inferred correctly, even for empty matrices -/
section dimensions

-- set_option pp.universes true
-- set_option pp.all true

section elaborators
open Lean Meta Elab Command

/-- `dims% e` elaborates `e` as a Matrix and returns its dimensions as a `Nat × Nat`. -/
elab "dims% " e:term : term => do
  let elem_t ← mkFreshTypeMVar
  let m ← mkFreshExprMVar (mkConst ``Nat)
  let n ← mkFreshExprMVar (mkConst ``Nat)
  let matrix_t := mkAppN (← mkConstWithFreshMVarLevels ``Matrix)
                    #[mkApp (mkConst ``Fin) m, mkApp (mkConst ``Fin) n, elem_t]
  let _ ← Term.elabTermEnsuringType e (some matrix_t)
  let m ← instantiateMVars m
  let n ← instantiateMVars n
  mkAppM ``Prod.mk #[m, n]

end elaborators

-- we test equality of expressions here to ensure that we have `2` and not `1.succ` in the type
#guard_expr dims% !![]        =ₛ (0, 0)
#guard_expr dims% !![;]       =ₛ (1, 0)
#guard_expr dims% !![;;]      =ₛ (2, 0)
#guard_expr dims% !![,]       =ₛ (0, 1)
#guard_expr dims% !![,,]      =ₛ (0, 2)
#guard_expr dims% !![1]       =ₛ (1, 1)
#guard_expr dims% !![1,]      =ₛ (1, 1)
#guard_expr dims% !![1;]      =ₛ (1, 1)
#guard_expr dims% !![1,2;3,4] =ₛ (2, 2)

end dimensions

section safety
open Lean Meta Elab Command

def mkMatrix (rows : Array (Array Term)) : Term := Unhygienic.run `(!![$[$[$rows],*];*])

def mkColumnVector (elems : Array Term) : Term := Unhygienic.run `(!![$[$elems];*])

-- Check that the `!![$[$[$rows],*];*]` case can deal with empty arrays even though it uses sepBy1
run_cmd liftTermElabM do
  let e ← Term.elabTerm (mkMatrix #[]) q(Matrix (Fin 0) (Fin 0) Nat)
  Term.synthesizeSyntheticMVarsUsingDefault
  let e ← instantiateMVars e
  guard <| e == q(!![] : Matrix (Fin 0) (Fin 0) Nat)

  let e ← Term.elabTerm (mkColumnVector #[]) q(Matrix (Fin 0) (Fin 0) Nat)
  Term.synthesizeSyntheticMVarsUsingDefault
  let e ← instantiateMVars e
  guard <| e == q(!![] : Matrix (Fin 0) (Fin 0) Nat)

end safety

#guard !![1;2]       = of ![![1], ![2]]
#guard !![1,3]       = of ![![1,3]]
#guard !![1,2;3,4]   = of ![![1,2], ![3,4]]
#guard !![1,2;3,4;]  = of ![![1,2], ![3,4]]
#guard !![1,2,;3,4,] = of ![![1,2], ![3,4]]

example {a a' b b' c c' d d' : α} :
  !![a, b; c, d] + !![a', b'; c', d'] = !![a + a', b + b'; c + c', d + d'] := by
  simp

example {a a' b b' c c' d d' : β} :
  !![a, b; c, d] - !![a', b'; c', d'] = !![a - a', b - b'; c - c', d - d'] := by
  simp

example {a a' b b' c c' d d' : α} :
  !![a, b; c, d] * !![a', b'; c', d'] =
    !![a * a' + b * c', a * b' + b * d'; c * a' + d * c', c * b' + d * d'] := by
  simp

example {a b c d x y : α} :
  !![a, b; c, d] *ᵥ ![x, y] = ![a * x + b * y, c * x + d * y] := by
  simp

/-!
TODO: the below lemmas rely on simp lemmas assuming the indexing numerals are assembled from
`bit0` and `bit1`, so no longer work in Lean 4
-/
/-
example {a b c d : α} : submatrix !![a, b; c, d] ![1, 0] ![0] = !![c; a] := by
  ext; simp

example {a b c : α} : ![a, b, c] 0 = a := by simp
example {a b c : α} : ![a, b, c] 1 = b := by simp
example {a b c : α} : ![a, b, c] 2 = c := by simp

example {a b c d : α} : ![a, b, c, d] 0 = a := by simp
example {a b c d : α} : ![a, b, c, d] 1 = b := by simp
example {a b c d : α} : ![a, b, c, d] 2 = c := by simp
example {a b c d : α} : ![a, b, c, d] 3 = d := by simp
example {a b c d : α} : ![a, b, c, d] 42 = c := by simp

example {a b c d e : α} : ![a, b, c, d, e] 0 = a := by simp
example {a b c d e : α} : ![a, b, c, d, e] 1 = b := by simp
example {a b c d e : α} : ![a, b, c, d, e] 2 = c := by simp
example {a b c d e : α} : ![a, b, c, d, e] 3 = d := by simp
example {a b c d e : α} : ![a, b, c, d, e] 4 = e := by simp
example {a b c d e : α} : ![a, b, c, d, e] 5 = a := by simp
example {a b c d e : α} : ![a, b, c, d, e] 6 = b := by simp
example {a b c d e : α} : ![a, b, c, d, e] 7 = c := by simp
example {a b c d e : α} : ![a, b, c, d, e] 8 = d := by simp
example {a b c d e : α} : ![a, b, c, d, e] 9 = e := by simp
example {a b c d e : α} : ![a, b, c, d, e] 123 = d := by simp
example {a b c d e : α} : ![a, b, c, d, e] 123456789 = e := by simp

example {a b c d e f g h : α} : ![a, b, c, d, e, f, g, h] 5 = f := by simp
example {a b c d e f g h : α} : ![a, b, c, d, e, f, g, h] 7 = h := by simp
example {a b c d e f g h : α} : ![a, b, c, d, e, f, g, h] 37 = f := by simp
example {a b c d e f g h : α} : ![a, b, c, d, e, f, g, h] 99 = d := by simp
-/

example {α : Type _} [CommRing α] {a b c d : α} :
    Matrix.det !![a, b; c, d] = a * d - b * c := by
  simp? [Matrix.det_succ_row_zero, Fin.sum_univ_succ] says
    simp only [det_succ_row_zero, Nat.succ_eq_add_one, Nat.reduceAdd,
      Fin.isValue, of_apply, cons_val', empty_val', cons_val_fin_one, cons_val_zero, det_unique,
      Fin.default_eq_zero, submatrix_apply, Fin.succ_zero_eq_one, cons_val_one, head_fin_const,
      Fin.sum_univ_succ, Fin.val_zero, pow_zero, one_mul, Fin.zero_succAbove, head_cons,
      Finset.univ_unique, Fin.val_succ, Fin.coe_fin_one, zero_add, pow_one, cons_val_succ, neg_mul,
      Fin.succ_succAbove_zero, Finset.sum_const, Finset.card_singleton, smul_neg, one_smul]
  ring

example {α : Type _} [CommRing α] {a b c d e f g h i : α} :
    Matrix.det !![a, b, c; d, e, f; g, h, i] =
      a * e * i - a * f * h - b * d * i + b * f * g + c * d * h - c * e * g := by
  simp? [Matrix.det_succ_row_zero, Fin.sum_univ_succ] says
    simp only [det_succ_row_zero, Nat.succ_eq_add_one, Nat.reduceAdd,
      Fin.isValue, of_apply, cons_val', empty_val', cons_val_fin_one, cons_val_zero,
      submatrix_apply, Fin.succ_zero_eq_one, cons_val_one, head_cons, submatrix_submatrix,
      det_unique, Fin.default_eq_zero, Function.comp_apply, Fin.succ_one_eq_two, cons_val_two,
      tail_cons, head_fin_const, Fin.sum_univ_succ, Fin.val_zero, pow_zero, one_mul,
      Fin.zero_succAbove, Finset.univ_unique, Fin.val_succ, Fin.coe_fin_one, zero_add, pow_one,
      neg_mul, Fin.succ_succAbove_zero, Finset.sum_neg_distrib, Finset.sum_singleton, cons_val_succ,
      Fin.succ_succAbove_one, even_two, Even.neg_pow, one_pow, Finset.sum_const,
      Finset.card_singleton, one_smul]
  ring

<<<<<<< HEAD
/- Check that matrix notation works with `row` and `col` -/

example : Matrix.row ![1, 1] = !![1, 1] := by
  ext i j
  simp

example : Matrix.col ![1, 1] = !![1; 1] := by
  ext i j
  fin_cases i <;> simp

/- By design, we need to choose the Finite type indexing our unique row. -/
example  : Matrix.row (ι := Unit) (fun (n : Fin 3) => 0) = 0 := by
  simp_all
  rfl

example  : Matrix.row (ι := Fin 1) (fun (n : Fin 3) => 0) = 0 := by
  simp_all
  rfl
=======
example {R : Type*} [Semiring R] {a b c d : R} :
    !![a, b] * (transpose !![c, d]) = !![a * c + b * d] := by
  ext i j
  fin_cases i
  fin_cases j
  simp [Matrix.vecHead, Matrix.vecTail]
>>>>>>> 81e2c63b

end Matrix<|MERGE_RESOLUTION|>--- conflicted
+++ resolved
@@ -158,32 +158,49 @@
       Finset.card_singleton, one_smul]
   ring
 
-<<<<<<< HEAD
-/- Check that matrix notation works with `row` and `col` -/
-
-example : Matrix.row ![1, 1] = !![1, 1] := by
-  ext i j
-  simp
-
-example : Matrix.col ![1, 1] = !![1; 1] := by
-  ext i j
-  fin_cases i <;> simp
-
-/- By design, we need to choose the Finite type indexing our unique row. -/
-example  : Matrix.row (ι := Unit) (fun (n : Fin 3) => 0) = 0 := by
-  simp_all
-  rfl
-
-example  : Matrix.row (ι := Fin 1) (fun (n : Fin 3) => 0) = 0 := by
-  simp_all
-  rfl
-=======
 example {R : Type*} [Semiring R] {a b c d : R} :
     !![a, b] * (transpose !![c, d]) = !![a * c + b * d] := by
   ext i j
   fin_cases i
   fin_cases j
   simp [Matrix.vecHead, Matrix.vecTail]
->>>>>>> 81e2c63b
+
+/- Check that matrix notation works with `row` and `col` -/
+
+example : Matrix.row ![1, 1] = !![1, 1] := by
+  ext i j
+  simp
+
+example : Matrix.col ![1, 1] = !![1; 1] := by
+  ext i j
+  fin_cases i <;> simp
+
+/- By design, we need to choose the Finite type indexing our unique row. -/
+example  : Matrix.row (ι := Unit) (fun (n : Fin 3) => 0) = 0 := by
+  simp_all
+  rfl
+
+example  : Matrix.row (ι := Fin 1) (fun (n : Fin 3) => 0) = 0 := by
+  simp_all
+  rfl
+
+/- Check that matrix notation works with `row` and `col` -/
+
+example : Matrix.row ![1, 1] = !![1, 1] := by
+  ext i j
+  simp
+
+example : Matrix.col ![1, 1] = !![1; 1] := by
+  ext i j
+  fin_cases i <;> simp
+
+/- By design, we need to choose the Finite type indexing our unique row. -/
+example  : Matrix.row (ι := Unit) (fun (n : Fin 3) => 0) = 0 := by
+  simp_all
+  rfl
+
+example  : Matrix.row (ι := Fin 1) (fun (n : Fin 3) => 0) = 0 := by
+  simp_all
+  rfl
 
 end Matrix