--- conflicted
+++ resolved
@@ -4,14 +4,10 @@
  [{"url": "https://github.com/leanprover/std4",
    "type": "git",
    "subDir": null,
-<<<<<<< HEAD
-   "rev": "a6737f853242ba6fef2eadce6b6ed9ef786a276b",
-=======
-   "rev": "f58165d3d6e0b048d89e56944e98d9054b223d9b",
->>>>>>> 94b9da4b
+   "rev": "1a6710eae717373a34bc0f1d5a372ae126168b94",
    "name": "std",
    "manifestFile": "lake-manifest.json",
-   "inputRev": "nightly-testing",
+   "inputRev": "nightly-testing-2024-04-30",
    "inherited": false,
    "configFile": "lakefile.lean"},
   {"url": "https://github.com/leanprover-community/quote4",
