--- conflicted
+++ resolved
@@ -14,12 +14,6 @@
       pull-requests: write
       contents: read
     steps:
-<<<<<<< HEAD
-    - name: Get PR author
-      id: pr-author
-      run: echo "author=$(jq -r .head_commit.author.username "$GITHUB_EVENT_PATH")" >> "${GITHUB_OUTPUT}"
-      shell: bash
-=======
       - name: Label PR and report count
         uses: actions/github-script@v7
         with:
@@ -35,7 +29,6 @@
             })
             const issues = await github.paginate(opts)
             const pullRequestCount = issues.length;
->>>>>>> 78c2e28a
 
             // Determine if the creator has 5 or fewer pull requests
             if (pullRequestCount <= 5) {
